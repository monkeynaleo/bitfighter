--- conflicted
+++ resolved
@@ -388,7 +388,7 @@
          {
             Barrier *obj = dynamic_cast<Barrier *>(objects[k]);
             isInside = isInside || (PolygonContains2(obj->mPoints.address(), obj->mPoints.size(), midPoint)
-                  && PolygonContains2(obj->mPoints.address(), obj->mPoints.size(), midPoint2));
+               && PolygonContains2(obj->mPoints.address(), obj->mPoints.size(), midPoint2));
          }
          if(!isInside)
          {
@@ -401,9 +401,9 @@
 }
 
 
-void Barrier::prepareRenderingGeometry()
-{
-   resetEdges(mRenderOutlineGeometry, mRenderLineSegments);
+static void prepareRenderGeom(Vector<Point> &outlines, Vector<Point> &segments)
+{
+   resetEdges(outlines, segments);
 
    static Vector<DatabaseObject *> fillObjects;
    fillObjects.clear();
@@ -412,32 +412,25 @@
 
    for(S32 i = 0; i < fillObjects.size(); i++)
    {
-      mRenderOutlineGeometry.clear();
-      if(fillObjects[i] != this && dynamic_cast<GameObject *>(fillObjects[i])->getCollisionPoly(mRenderOutlineGeometry))
-         clipRenderLinesToPoly(mRenderOutlineGeometry, mRenderLineSegments);     // Populates mRenderLineSegments
-   }
-}
-
-<<<<<<< HEAD
-=======
-// create buffered edge geometry around the barrier for bot zone generation
+      outlines.clear();
+      if(fillObjects[i] != this && dynamic_cast<GameObject *>(fillObjects[i])->getCollisionPoly(outlines))
+         clipRenderLinesToPoly(outlines, segments);     // Populates segments
+   }
+}
+
+
+void Barrier::prepareRenderingGeometry()
+{
+   prepareRenderGeom(mRenderOutlineGeometry, mRenderLineSegments);
+}
+
+
+// Create buffered edge geometry around the barrier for bot zone generation
 void Barrier::prepareBotZoneGeometry()
 {
-   resetEdges(mBotZoneBufferGeometry, mBotZoneBufferLineSegments);
-
-   static Vector<DatabaseObject *> fillObjects;
-   fillObjects.clear();
-
-   findObjects(BarrierType, fillObjects, getExtent());      // Find all potentially colliding wall segments (fillObjects)
-
-   for(S32 i = 0; i < fillObjects.size(); i++)
-   {
-      mBotZoneBufferGeometry.clear();
-      if(fillObjects[i] != this && dynamic_cast<GameObject *>(fillObjects[i])->getCollisionPoly(mBotZoneBufferGeometry))
-         clipRenderLinesToPoly(mBotZoneBufferGeometry, mBotZoneBufferLineSegments);
-   }
-}
->>>>>>> 8add2cfc
+   prepareRenderGeom(mBotZoneBufferGeometry, mBotZoneBufferLineSegments);
+}
+
 
 void Barrier::render(S32 layerIndex)
 {
