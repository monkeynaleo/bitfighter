--- conflicted
+++ resolved
@@ -2781,14 +2781,9 @@
       conn->s2cDisplayErrorMessage("!!! This level does not allow robots");
 
    // No default robot set
-<<<<<<< HEAD
-   else if(!clientInfo->isAdmin() && args.size() < 2 &&
+   else if(checkDefaultBot && !clientInfo->isAdmin() &&
            settings->getSetting<string>(IniKey::DefaultRobotScript) == "")
       conn->s2cDisplayErrorMessage("!!! This server doesn't have a default robot configured");
-=======
-   else if(checkDefaultBot && !clientInfo->isAdmin() && settings->getIniSettings()->defaultRobotScript == "")
-      conn->s2cDisplayErrorMessage("!!! This server doesn't have default robots configured");
->>>>>>> 70d5e637
 
    else if(!clientInfo->isLevelChanger())
    { /* Do nothing -- error message handled upstream */ }
@@ -2798,6 +2793,7 @@
 
    else
       return true;
+
    return false;
 }
 
@@ -4193,35 +4189,7 @@
 }
 
 
-<<<<<<< HEAD
-bool GameType::areBotsAllowed()
-=======
-bool GameType::isEngineerEnabled()
-{
-   return mEngineerEnabled;
-}
-
-
-void GameType::setEngineerEnabled(bool enabled)
-{
-   mEngineerEnabled = enabled;
-}
-
-
-bool GameType::isEngineerUnrestrictedEnabled()
-{
-   return mEngineerUnrestrictedEnabled;
-}
-
-
-void GameType::setEngineerUnrestrictedEnabled(bool enabled)
-{
-   mEngineerUnrestrictedEnabled = enabled;
-}
-
-
 bool GameType::areBotsAllowed() const
->>>>>>> 70d5e637
 {
    return mBotsAllowed;
 }
