//------------------------------------------------------------------------------
// Copyright Chris Eykamp
// See LICENSE.txt for full copyright information
//------------------------------------------------------------------------------

#ifndef _UIEDITOR_H_
#define _UIEDITOR_H_

#include "UI.h"                  // Parent

#include "EditorPlugin.h"        // For plugin support
#include "EditorUndoManager.h"   // To, like, undo stuff

#include "teamInfo.h"            // For TeamManager def
#include "BfObject.h"            // For BfObject definition
#include "Timer.h"
#include "Point.h"
#include "Color.h"
#include "Level.h"

#include "tnlNetStringTable.h"

<<<<<<< HEAD
#include <boost/shared_ptr.hpp>
#include <boost/scoped_ptr.hpp>
#include "ChatMessageDisplayer.h"
=======
#include <string>

#include <memory>
>>>>>>> 8d84f2b5

using namespace std;

namespace Zap
{

using namespace Editor;

class DatabaseObject;
class EditorAttributeMenuUI;
class EditorTeam;
class GameType;
class LuaLevelGenerator;
class PluginMenuUI;
class SimpleTextEntryMenuUI;

class FolderManager;


////////////////////////////////////////
////////////////////////////////////////

struct PluginInfo
{
   PluginInfo(string prettyName, string fileName, string description, string requestedBinding);

   bool bindingCollision;
   string prettyName;
   string fileName;
   string binding;
   string description;
   string requestedBinding;
};

////////////////////////////////////////
////////////////////////////////////////


class BarrierX;
class MasterServerConnection;

class EditorUserInterface : public UserInterface
{
   typedef UserInterface Parent;

public:
   // Some items have special attributes.  These are the ones we can edit in the editor.
   enum SpecialAttribute {  
      Text,
      RepopDelay,
      GoFastSpeed,
      GoFastSnap,
      NoAttribute    // Must be last
   };

private:
   string mInfoMsg;
   SymbolString mSaveMsg;

   string mWarnMsg1;
   string mWarnMsg2;
   Color mWarnMsgColor;

   S32 mCurrentTeam;

   enum SnapContext {
      GRID_SNAPPING        = BIT(2),   // Snap to grid lines and objects
      CONSTRAINED_MOVEMENT = BIT(1),   // Dragged items are constrained to 15 degree increments from their starting points
      OBJECT_SNAPPING      = BIT(0),   // Still snapping to objects
   };

   enum RenderModes {
      RENDER_UNSELECTED_NONWALLS,
      RENDER_SELECTED_NONWALLS,
      RENDER_UNSELECTED_WALLS,
      RENDER_SELECTED_WALLS
   };

   enum DockMode {
      DOCKMODE_ITEMS,
      DOCKMODE_PLUGINS
   };

   enum SimpleTextEntryType {
      SimpleTextEntryID,              // Entering an objectID
      SimpleTextEntryRotateOrigin,    // Entering an angle for rotating about the origin
      SimpleTextEntryRotateCentroid,  // Entering an angle for spinning
      SimpleTextEntryScale,           // Entering a scale
   };

   enum ShadowWallRenderMode
   {
      INCLUDE_SHADOW_WALLS,
      NO_SHADOW_WALLS
   };

   DockMode mDockMode;

   int mSnapContext;
   bool mDrawShadowWalls;

   Timer mSaveMsgTimer;
   Timer mWarnMsgTimer;

   SymbolString mLingeringMessage;

<<<<<<< HEAD
   Point mMoveOrigin;                              // Point representing where items were moved "from" for figuring out how far they moved
   Point mSnapDelta;                               // For tracking how far from the snap point our cursor is
   Vector<Point> mMoveOrigins;

   boost::shared_ptr<Level> mLevel;
   Level mDockItems;                               // Use a level to manage items on the dock to make interactions more consistent

   void setLevel(const boost::shared_ptr<Level> &level);
=======
   Vector<shared_ptr<GridDatabase> > mUndoItems;  // Undo/redo history 
   Point mMoveOrigin;                           // Point representing where items were moved "from" for figuring out how far they moved
   Point mSnapDelta;                            // For tracking how far from the snap point our cursor is
   Vector<Point> mMoveOrigins;

   shared_ptr<GridDatabase> mEditorDatabase;

   void setDatabase(shared_ptr<GridDatabase> database);

   Vector<shared_ptr<BfObject> > mDockItems;    // Items sitting in the dock
>>>>>>> 8d84f2b5

   Vector<Vector<string> > mMessageBoxQueue;

   bool mDragCopying;
   bool mJustInsertedVertex;

   ChatMessageDisplayer mChatMessageDisplayer;

   Vector<string> mRobotLines;         // A list of robot lines read from a level file when loading from the editor

   void clearSnapEnvironment();
   void rebuildWallGeometry(Level *level);

   EditorUndoManager mUndoManager;
   void undo(bool addToRedoStack);     // Restore mItems to latest undo state
   void redo();                        // Redo latest undo

   Vector<shared_ptr<BfObject> > mClipboard;    // Items on clipboard

   string mEditFileName;            // Manipulate with get/setLevelFileName

   F32 mCurrentScale;
   Point mCurrentOffset;            // Coords of UL corner of screen

   Point mMousePos;                 // Where the mouse is at the moment
   Point mMouseDownPos;             // Where the mouse was pressed for a drag operation

   bool mAutoScrollWithMouse;       // Make use of scrolling using middle mouse position
   bool mAutoScrollWithMouseReady;
   Point mScrollWithMouseLocation;

   U32 mGridSize;                   // Our editor gridsize
   bool showMinorGridLines() const;

   // Helper drawing methods
   void renderTurretAndSpyBugRanges(GridDatabase *editorDb) const;   // Draw translucent turret & spybug ranges
   void renderObjectsUnderConstruction() const;                      // Render partially constructed walls and other items that aren't yet in a db
   void renderDock() const;
   void renderInfoPanel() const;
   void renderPanelInfoLine(S32 line, const Color &color, const char *format, ...) const;

   void renderItemInfoPanel() const;

   void renderReferenceShip() const;
   void renderDragSelectBox() const;      // Render box when selecting a group of items
   void renderDockItems() const;          // Render all items on the dock
   void renderDockPlugins() const;
   void renderSaveMessage() const;
   void renderWarnings() const;
   void renderLingeringMessage() const;

   bool mCreatingPoly;
   bool mCreatingPolyline;
   bool mDragSelecting;
   bool mAddingVertex;
   bool mPreviewMode;
   bool mNormalizedScreenshotMode;
   bool mVertexEditMode;
   bool mShowAllIds;

   bool mQuitLocked;
   string mQuitLockedMessage;

   shared_ptr<EditorPlugin> mPluginRunner;

   Vector<string> mLevelErrorMsgs, mLevelWarnings;
   Vector<PluginInfo> mPluginInfos;

   bool mUp, mDown, mLeft, mRight, mIn, mOut;

   void selectAll(GridDatabase *database);          // Mark all objects and vertices in specified db as selected
   void clearSelection(GridDatabase *database);     // Mark all objects and vertices in specified db as unselected

   void centerView(bool isScreenshot = false);      // Center display on all objects
   void splitBarrier();          // Split wall on selected vertex/vertices
   void doSplit(BfObject *object, S32 vertex);
   void joinBarrier();           // Join barrier bits together into one (if ends are coincident)

   BfObject *doMergeLines(BfObject *firstItem, S32 firstItemIndex);   
   BfObject *doMergeLines(BfObject *firstItem, BfObject *mergingWith, S32 mergingWithIndex,
                          void (*mergeFunction)(BfObject *, BfObject *));


   BfObject *doMergePolygons(BfObject *firstItem, S32 firstItemIndex);
   
   bool anyItemsSelected(const GridDatabase *database) const;  // Are any items selected?
   bool anythingSelected() const;                              // Are any items/vertices selected?

   static void renderAttribText(S32 xpos, S32 ypos, S32 textsize, const Color &keyColor,
                                const Color &valColor, const Vector<string> &keys, const Vector<string> &vals);
   static void renderDockItemLabel(const Point &pos, const char *label);
   static void renderDockItem(const BfObject *object, const Color &color, F32 currentScale, S32 snapVertexIndex);

public:
   S32 getItemSelectedCount();                     // How many are objects are selected?
   static const Color &getColor(bool isSelected, bool isLitUp);

private:
   // Sets mHitItem and mEdgeHit -- findHitItemAndEdge calls one or more of the associated helper functions below
   void findHitItemAndEdge();                         
   bool checkForVertexHit(BfObject *object);
   bool checkForEdgeHit(const Point &point, BfObject *object);        

   bool overlaps(const Point &point, BfObject *object);    // Returns true if point overlaps object

   void findHitItemOnDock();     // Sets mDockItemHit
   S32 findHitPlugin() const;

   void findSnapVertex();
   S32 mSnapVertexIndex;

   Point *mPointOfRotation;

   S32 mEdgeHit;
   S32 mHitVertex;

   bool canRotate() const;             // Returns true if we're able to rotate something
   void clearPointOfRotation();

   SafePtr<BfObject> mNewItem;
   SafePtr<BfObject> mSnapObject;
   SafePtr<BfObject> mHitItem;

   bool mSnapToCentroid;               // Are we snapping to polygon centroid, or a vertex?

   SafePtr<BfObject> mDraggingDockItem;
   SafePtr<BfObject> mDockItemHit;

   SafePtr<BfObject> mDelayedUnselectObject;
   S32 mDelayedUnselectVertex;

   Vector<BfObject *> mSelectedObjectsForDragging;

   S32 mDockPluginScrollOffset;
   U32 mDockWidth;
   bool mIgnoreMouseInput;

   bool mouseOnDock() const;          // Return whether mouse is currently over the dock

   void insertNewItem(U8 itemTypeNumber);    // Insert a new object into the specified database

   bool mWasTesting;

   void onFinishedDragging();    // Called when we're done dragging an object
   void onFinishedDragging_droppedItemOnDock();
   void onFinishedDragging_movingObject();

   void onSelectionChanged();    // Called when current selection has changed

   void onMouseClicked_left();
   void onMouseClicked_right();

   Point convertCanvasToLevelCoord(const Point &p) const;
   Point convertLevelToCanvasCoord(const Point &p, bool convert = true) const;
   Point snapToConstrainedLine(const Point &point) const;

   Point getSnapVert() const;


   string getInfoMsg() const;

   unique_ptr<SimpleTextEntryMenuUI> mSimpleTextEntryMenu;
   unique_ptr<PluginMenuUI> mPluginMenu;
   map<string, Vector<string> > mPluginMenuValues;

   // These are for rendering
   Vector<Point> mWallEdgePoints;
   Vector<Point> mSelectedWallEdgePointsWholeWalls;
   Vector<Point> mSelectedWallEdgePointsDraggedVertices;

   void showCouldNotFindScriptMessage(const string &scriptName);
   void showPluginError(const string &msg);

   string mLingeringMessageQueue;   // Ok, not much of a queue, but we can only have one of these, so this is enough

   Level mLevelGenDatabase;         // Database for inserting objects when running a levelgen script in the editor

   void translateSelectedItems(const Point &offset, const Point &lastOffset);
   void snapSelectedEngineeredItems(const Point &cumulativeOffset);

   void render() const;
   void renderObjects(const GridDatabase *database, RenderModes renderMode, bool isLevelgenOverlay) const;
   void renderWallsAndPolywalls(const GridDatabase *database, const Point &offset, bool selected, bool isLevelGenDatabase, 
                                ShadowWallRenderMode shadowWallRenderMode) const;
   void renderObjectIds(GridDatabase *database) const;

   void autoSave();                    // Hope for the best, prepare for the worst
   bool doSaveLevel(const string &saveName, bool showFailMessages);

   void onActivateReactivate();

   void doneAddingObjects(const Vector<BfObject *> &bfObjects);
   void doneAddingObjects(BfObject *bfObject);

   void doneChangingGeoms(const Vector<BfObject *> &bfObjects);
   void doneChangingGeoms(BfObject *bfObject);

   void showLevelHasErrorMessage(bool gameTypeError);

protected:
   void onActivate();
   void onReactivate();

   void renderMasterStatus(const MasterServerConnection *connectionToMaster) const;

   bool usesEditorScreenMode() const;

public:
   explicit EditorUserInterface(ClientGame *game, UIManager *uiManager);   // Constructor
   virtual ~EditorUserInterface();                                         // Destructor

   Level *getLevel() const;          

   void setLevelFileName(const string &name);
   //void setLevelGenScriptName(const string &name);

   void cleanUp(bool isReload);
   void loadLevel(bool isReload);
   string getLevelFileName() const;

   Vector<string> mGameTypeArgs;

   static const string UnnamedFile;

   bool saveLevel(bool showFailMessages, bool showSuccessMessages);   // Public because called from callbacks

   void lockQuit(const string &message);
   void unlockQuit();

   string getQuitLockedMessage();
   bool isQuitLocked();

   string getLevelText() const;
   const Vector<PluginInfo> *getPluginInfos() const;

   F32 getCurrentScale() const;
   Point getCurrentOffset() const;

   Vector<TeamInfo> mOldTeams;     // Team list from before we run team editor, so we can see what changed

   void rebuildEverything(Level *level);   // Does lots of things in undo, redo, and add items from script

   void onQuitted();       // Releases some memory when quitting the editor

   S32 getTeamCount() const;
   const AbstractTeam *getTeam(S32 teamId);

   //void addTeam(const TeamInfo &teamInfo);
   void addTeam(EditorTeam *team, S32 index);
   void removeTeam(S32 teamId);
   void clearTeams();

   bool getNeedToSave() const;

   void clearRobotLines();
   void addRobotLine(const string &robotLine);

   bool mDraggingObjects;     // Should be private
   void geomChanged(BfObject *obj);

   // Handle input
   bool onKeyDown(InputCode inputCode);                         // Handle all keyboard inputs, mouse clicks, and button presses
   bool handleKeyPress(InputCode inputCode, const string &inputString);
   
   void onTextInput(char ascii);                                // Handle all text input characters
   bool checkPluginKeyBindings(string inputString);             // Handle keys bound to plugins
   void specialAttributeKeyHandler(InputCode inputCode, char ascii);
   void startAttributeEditor();
   void doneEditingAttributes(EditorAttributeMenuUI *editor, BfObject *object);   // Gets run when user exits attribute editor

   void startSimpleTextEntryMenu(SimpleTextEntryType entryType);
   void doneWithSimpleTextEntryMenu(SimpleTextEntryMenuUI *menu, S32 entryType);

   void zoom(F32 zoomAmount);
   void setDisplayScale(F32 scale);
   void setDisplayCenter(const Point &center);
   void setDisplayExtents(const Rect &extents, F32 backoffFact = 1.0f);
   Rect getDisplayExtents() const;
   Point getDisplayCenter() const;

   F32 getGridSize() const;

   void onKeyUp(InputCode inputCode);
   void onMouseUp();

   void setMousePos();

   void onMouseMoved();
   void onMouseDragged();
   void onMouseDragged_startDragging();
   void onMouseDragged_copyAndDrag(const Vector<DatabaseObject *> *objList);
   void startDraggingDockItem();
   BfObject *copyDockItem(BfObject *source) const;

   void doneAddingObjects(S32 serialNumber);
   void doneAddingObjects(const Vector<S32> &serialNumbers);

   void doneChangingGeoms(S32 serialNumber);
   void doneChangingGeoms(const Vector<S32> &serialNumbers);


   void populateDock();                         // Load up dock with game-specific items to drag and drop
   void addDockObject(BfObject *object, F32 xPos, F32 yPos);

   string mScriptLine;                           // Script and args, if any

   void idle(U32 timeDelta);
   void deleteSelection(bool objectsOnly);       // Delete selected items (true = items only, false = items & vertices)
   void deleteAllItems();

   void copySelection();                         // Copy selection to clipboard
   void pasteSelection();                        // Paste selection from clipboard
   void setCurrentTeam(S32 currentTeam);         // Set current team for selected items, also sets team for all dock items

   void flipSelectionHorizontal();               // Flip selection along horizontal axis
   void flipSelectionVertical();                 // Flip selection along vertical axis
   void flipSelection(F32 center, bool isHoriz); // Do the actual flipping for the above

   void scaleSelection(F32 scale);                    // Scale selection by scale
   void rotateSelection(F32 angle, bool useOrigin);   // Rotate selecton by angle
   void setSelectionId(S32 id);

   void rebuildSelectionOutline();

   void validateLevel();               // Check level for things that will make the game crash!
   void validateTeams();               // Check that each item has a valid team (and fix any errors found)
   void validateTeams(const Vector<DatabaseObject *> *dbObjects);

   void teamsHaveChanged();            // Another team validation routine, used when all items have valid teams, but the teams themselves change
   void makeSureThereIsAtLeastOneTeam();

   void changeBarrierWidth(S32 amt);   // Increase selected wall thickness by amt

   void testLevel();
   void testLevelStart();

   void setSaveMessage(const string &msg, bool savedOK);
   void clearSaveMessage();

   void setWarnMessage(const string &msg1, const string &msg2);
   void clearWarnMessage();

   void queueSetLingeringMessage(const string &msg);
   void setLingeringMessage(const string &msg);
   void clearLingeringMessage();

   void onDisplayModeChange();      // Called when we shift between windowed and fullscreen mode, after change is made

   // Snapping related functions:
   Point snapPoint(const Point &p, bool snapWhileOnDock = false) const;
   Point snapPointConstrainedOrLevelGrid(Point const &p) const;
   Point snapPointToLevelGrid(Point const &p, F32 factor) const;
   Point snapToObjects(const Point &mousePos, Point closest, F32 minDist) const;

<<<<<<< HEAD
=======
   void markSelectedObjectsAsUnsnapped(const Vector<DatabaseObject *> *objList);
   void markSelectedObjectsAsUnsnapped(const Vector<shared_ptr<BfObject> > &objList);
>>>>>>> 8d84f2b5

   void markSelectedObjectsAsUnsnapped2(const Vector<DatabaseObject *> *objList);


   bool getSnapToWallCorners() const;     // Returns true if wall corners are active snap targets

   void onBeforeRunScriptFromConsole();
   void onAfterRunScriptFromConsole();

   Point checkCornersForSnap(const Point &clickPoint,  const Vector<DatabaseObject *> *edges, F32 &minDist, Point snapPoint) const;

   void deleteItem(S32 itemIndex, bool batchMode = false);

   // Helpers for doing batch deletes
   void doneDeleteingWalls(); 
   void doneDeletingObjects();

   // Run a script, and put resulting objects in database
   void runScript(Level *level, const FolderManager *folderManager, const string &scriptName, const Vector<string> &args);
   void runPlugin(const FolderManager *folderManager, const string &scriptName, const Vector<string> &args);  

   string getPluginSignature() const;                 // Try to create some sort of uniqeish signature for the plugin
   void onPluginExecuted(const Vector<string> &args);
   void runLevelGenScript();              // Run associated levelgen script
   void copyScriptItemsToEditor();        // Insert these items into the editor as first class items that can be manipulated or saved
   void clearLevelGenItems();             // Clear any previously created levelgen items

   void addToEditor(BfObject *obj);
   void showUploadErrorMessage(S32 errorCode, const string &errorBody);

   void createNormalizedScreenshot(ClientGame* game);

   void findPlugins();
   U32 findPluginDockWidth();

   void onClientConnectedToMaster(StringTableEntry playerNick);

   void updateSettings();


   ///// Testing
   friend class EditorTest;
   FRIEND_TEST(EditorTest, findSnapVertexTest);
   FRIEND_TEST(EditorTest, wallCentroidForRotationTest);
};


};

#endif<|MERGE_RESOLUTION|>--- conflicted
+++ resolved
@@ -20,15 +20,8 @@
 
 #include "tnlNetStringTable.h"
 
-<<<<<<< HEAD
-#include <boost/shared_ptr.hpp>
-#include <boost/scoped_ptr.hpp>
+#include <memory>
 #include "ChatMessageDisplayer.h"
-=======
-#include <string>
-
-#include <memory>
->>>>>>> 8d84f2b5
 
 using namespace std;
 
@@ -135,27 +128,14 @@
 
    SymbolString mLingeringMessage;
 
-<<<<<<< HEAD
    Point mMoveOrigin;                              // Point representing where items were moved "from" for figuring out how far they moved
    Point mSnapDelta;                               // For tracking how far from the snap point our cursor is
    Vector<Point> mMoveOrigins;
 
-   boost::shared_ptr<Level> mLevel;
+   shared_ptr<Level> mLevel;
    Level mDockItems;                               // Use a level to manage items on the dock to make interactions more consistent
 
-   void setLevel(const boost::shared_ptr<Level> &level);
-=======
-   Vector<shared_ptr<GridDatabase> > mUndoItems;  // Undo/redo history 
-   Point mMoveOrigin;                           // Point representing where items were moved "from" for figuring out how far they moved
-   Point mSnapDelta;                            // For tracking how far from the snap point our cursor is
-   Vector<Point> mMoveOrigins;
-
-   shared_ptr<GridDatabase> mEditorDatabase;
-
-   void setDatabase(shared_ptr<GridDatabase> database);
-
-   Vector<shared_ptr<BfObject> > mDockItems;    // Items sitting in the dock
->>>>>>> 8d84f2b5
+   void setLevel(const shared_ptr<Level> &level);
 
    Vector<Vector<string> > mMessageBoxQueue;
 
@@ -510,11 +490,6 @@
    Point snapPointToLevelGrid(Point const &p, F32 factor) const;
    Point snapToObjects(const Point &mousePos, Point closest, F32 minDist) const;
 
-<<<<<<< HEAD
-=======
-   void markSelectedObjectsAsUnsnapped(const Vector<DatabaseObject *> *objList);
-   void markSelectedObjectsAsUnsnapped(const Vector<shared_ptr<BfObject> > &objList);
->>>>>>> 8d84f2b5
 
    void markSelectedObjectsAsUnsnapped2(const Vector<DatabaseObject *> *objList);
 
