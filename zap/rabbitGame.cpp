--- conflicted
+++ resolved
@@ -142,11 +142,7 @@
 
 
 // Definitions for those items
-<<<<<<< HEAD
-boost::shared_ptr<MenuItem> RabbitGameType::getMenuItem(const string &key) const
-=======
-shared_ptr<MenuItem> RabbitGameType::getMenuItem(const string &key)
->>>>>>> 8d84f2b5
+shared_ptr<MenuItem> RabbitGameType::getMenuItem(const string &key) const
 {
    if(key == "Flag Return Time")
       return shared_ptr<MenuItem>(new CounterMenuItem("Flag Return Timer:", mFlagReturnTimer / 1000, 1, 1, MaxMenuScore,
