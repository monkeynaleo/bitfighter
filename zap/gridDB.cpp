--- conflicted
+++ resolved
@@ -102,16 +102,10 @@
 // Private function
 void GridDatabase::addToDatabase(DatabaseObject *object)
 {
-<<<<<<< HEAD
    TNLAssert(object->mDatabase != this, "Already added to database, trying to add to same database again!");
    TNLAssert(!object->mDatabase,        "Already added to database, trying to add to different database!");
    TNLAssert(object->getExtentSet(),    "Object extents were never set!");
-=======
-   TNLAssert(theObject->mDatabase != this, "Already added to database, trying to add to same database again!");
-   TNLAssert(!theObject->mDatabase,        "Already added to database, trying to add to different database!");
-   TNLAssert(theObject->getExtentSet(),    "Object extents were never set!");
-   TNLAssert(!theObject->mBucketList,       "BucketList must be NULL");
->>>>>>> e1acbba6
+   TNLAssert(!object->mBucketList,      "BucketList must be NULL");
 
    // WallItems should not be added to the database during a regular game, but the editor will add them...
    //TNLAssert(object->getObjectTypeNumber() != WallItemTypeNumber, "Should not add wall items to the database!");
@@ -127,23 +121,16 @@
    for(S32 x = bins.minx; bins.maxx - x >= 0; x++)
       for(S32 y = bins.miny; bins.maxy - y >= 0; y++)
       {
-<<<<<<< HEAD
-         BucketEntry *be = mChunker->alloc();
-         be->theObject = object;
-         be->nextInBucket = mBuckets[x & BucketMask][y & BucketMask];
-         mBuckets[x & BucketMask][y & BucketMask] = be;
-=======
          DatabaseBucketEntry *be = mChunker->alloc();
          DatabaseBucketEntryBase *base = &mBuckets[x & BucketMask][y & BucketMask];
-         be->theObject = theObject;
+         be->theObject = object;
          if(base->nextInBucket)
             base->nextInBucket->prevInBucket = be;
          be->nextInBucket = base->nextInBucket;
          be->prevInBucket = base;
          base->nextInBucket = be;
-         be->nextInBucketForThisObject = theObject->mBucketList;
-         theObject->mBucketList = be;
->>>>>>> e1acbba6
+         be->nextInBucketForThisObject = object->mBucketList;
+         object->mBucketList = be;
       }
 
    // Add the object to our non-spatial "database" as well
@@ -793,25 +780,32 @@
       // Instead, use maxx - x >= 0, it will better handle overflows and avoid endless loop (MIN_S32 - MAX_S32 = +1)
 
       // Remove from the extents database for current extents...
-      for(S32 x = minxold; maxxold - x >= 0; x++)
-         for(S32 y = minyold; maxyold - y >= 0; y++)
-            for(GridDatabase::BucketEntry **walk = &mBuckets[x & BucketMask][y & BucketMask]; 
-                                 *walk; walk = &((*walk)->nextInBucket))
-               if((*walk)->theObject == object)
-               {
-                  GridDatabase::BucketEntry *rem = *walk;
-                  *walk = rem->nextInBucket;
-                  mChunker->free(rem);
-                  break;
-               }
+      while(object->mBucketList)
+      {
+         DatabaseBucketEntry *b = object->mBucketList;
+         TNLAssert(b->theObject == object, "Object mismatch");
+         TNLAssert(b->prevInBucket->nextInBucket == b, "Broken linked list");
+         if(b->nextInBucket)
+            b->nextInBucket->prevInBucket = b->prevInBucket;
+         b->prevInBucket->nextInBucket = b->nextInBucket;
+         object->mBucketList = b->nextInBucketForThisObject;
+         mChunker->free(b);
+      }
+
       // ...and re-add for the new extent
       for(S32 x = minx; maxx - x >= 0; x++)
          for(S32 y = miny; maxy - y >= 0; y++)
          {
-            GridDatabase::BucketEntry *be = mChunker->alloc();
+            DatabaseBucketEntry *be = mChunker->alloc();
+            DatabaseBucketEntryBase *base = &mBuckets[x & BucketMask][y & BucketMask];
             be->theObject = object;
-            be->nextInBucket = mBuckets[x & BucketMask][y & BucketMask];
-            mBuckets[x & BucketMask][y & BucketMask] = be;
+            if(base->nextInBucket)
+               base->nextInBucket->prevInBucket = be;
+            be->nextInBucket = base->nextInBucket;
+            be->prevInBucket = base;
+            base->nextInBucket = be;
+            be->nextInBucketForThisObject = object->mBucketList;
+            object->mBucketList = be;
          }
    }
 }
@@ -946,73 +940,7 @@
    GridDatabase *gridDB = getDatabase();
 
    if(gridDB)
-<<<<<<< HEAD
       gridDB->updateExtents(this, extents);
-=======
-   {
-      // Remove from the extents database for current extents...
-      //gridDB->removeFromDatabase(this, mExtent);    // old extent
-      // ...and re-add for the new extent
-      //gridDB->addToDatabase(this, extents);
-
-
-      S32 minxold, minyold, maxxold, maxyold;
-      S32 minx, miny, maxx, maxy;
-
-      minxold = S32(mExtent.min.x) >> GridDatabase::BucketWidthBitShift;
-      minyold = S32(mExtent.min.y) >> GridDatabase::BucketWidthBitShift;
-      maxxold = S32(mExtent.max.x) >> GridDatabase::BucketWidthBitShift;
-      maxyold = S32(mExtent.max.y) >> GridDatabase::BucketWidthBitShift;
-
-      minx    = S32(extents.min.x) >> GridDatabase::BucketWidthBitShift;
-      miny    = S32(extents.min.y) >> GridDatabase::BucketWidthBitShift;
-      maxx    = S32(extents.max.x) >> GridDatabase::BucketWidthBitShift;
-      maxy    = S32(extents.max.y) >> GridDatabase::BucketWidthBitShift;
-
-      // Don't do anything if the buckets haven't changed...
-      if((minxold - minx) | (minyold - miny) | (maxxold - maxx) | (maxyold - maxy))
-      {
-         // They are different... remove and readd to database, but don't touch gridDB->mAllObjects
-         if(U32(maxx - minx) >= gridDB->BucketRowCount)        maxx    = minx    + gridDB->BucketRowCount - 1;
-         if(U32(maxy - miny) >= gridDB->BucketRowCount)        maxy    = miny    + gridDB->BucketRowCount - 1;
-         if(U32(maxxold >= minxold) + gridDB->BucketRowCount)  maxxold = minxold + gridDB->BucketRowCount - 1;
-         if(U32(maxyold >= minyold) + gridDB->BucketRowCount)  maxyold = minyold + gridDB->BucketRowCount - 1;
-
-
-         // Don't use x <= maxx, it will endless loop if maxx = S32_MAX and x overflows
-         // Instead, use maxx - x >= 0, it will better handle overflows and avoid endless loop (MIN_S32 - MAX_S32 = +1)
-
-         // Remove from the extents database for current extents...
-         while(mBucketList)
-         {
-            DatabaseBucketEntry *b = mBucketList;
-            TNLAssert(b->theObject == this, "Object mismatch");
-            TNLAssert(b->prevInBucket->nextInBucket == b, "Broken linked list");
-            if(b->nextInBucket)
-               b->nextInBucket->prevInBucket = b->prevInBucket;
-            b->prevInBucket->nextInBucket = b->nextInBucket;
-            mBucketList = b->nextInBucketForThisObject;
-            gridDB->mChunker->free(b);
-         }
-
-         // ...and re-add for the new extent
-         for(S32 x = minx; maxx - x >= 0; x++)
-            for(S32 y = miny; maxy - y >= 0; y++)
-            {
-               DatabaseBucketEntry *be = gridDB->mChunker->alloc();
-               DatabaseBucketEntryBase *base = &gridDB->mBuckets[x & gridDB->BucketMask][y & gridDB->BucketMask];
-               be->theObject = this;
-               if(base->nextInBucket)
-                  base->nextInBucket->prevInBucket = be;
-               be->nextInBucket = base->nextInBucket;
-               be->prevInBucket = base;
-               base->nextInBucket = be;
-               be->nextInBucketForThisObject = mBucketList;
-               mBucketList = be;
-            }
-      }
-   }
->>>>>>> e1acbba6
 
    mExtent.set(extents);
    mExtentSet = true;
