//------------------------------------------------------------------------------
// Copyright Chris Eykamp
// See LICENSE.txt for full copyright information
//------------------------------------------------------------------------------

#include "Zone.h"

#include "game.h"
#include "Level.h"
#include "Colors.h"
#include "GeomUtils.h"

#include "gameObjectRender.h"

namespace Zap
{

using namespace LuaArgs;

TNL_IMPLEMENT_CLASS(Zone);    // Allows classes to be autoconstructed by name


// Combined Lua / C++ constructor)
Zone::Zone(lua_State *L)   
{
   if(L)
   {
      static LuaFunctionArgList constructorArgList = { {{ END }, { POLY, END }}, 2 };
      S32 profile = checkArgList(L, constructorArgList, "Zone", "constructor");
         
      if(profile == 1)
         setGeom(L, 1);
   }

   setTeam(TEAM_NEUTRAL);
   mObjectTypeNumber = ZoneTypeNumber;

   LUAW_CONSTRUCTOR_INITIALIZATIONS;
}


// Destructor
Zone::~Zone()
{
   LUAW_DESTRUCTOR_CLEANUP;
}


Zone *Zone::clone() const
{
   return new Zone(*this);
}


void Zone::render() const
{
   // Do nothing -- zones aren't rendered in-game
}


void Zone::renderEditor(F32 currentScale, bool snappingToWallCornersEnabled, bool renderVertices) const
{
<<<<<<< HEAD
   renderZone(Colors::white, getOutline(), getFill());
=======
   renderZone(&Colors::white, getOutline(), getFill());
>>>>>>> 62e83a36
   PolygonObject::renderEditor(currentScale, snappingToWallCornersEnabled, true);
}


void Zone::renderDock(const Color &color) const
{
   renderZone(Colors::white, getOutline(), getFill());
}


F32 Zone::getEditorRadius(F32 currentScale)
{
   return (F32)EditorObject::VERTEX_SIZE;   // Keep vertex hit targets the same regardless of scale
}


S32 Zone::getRenderSortValue()
{
   return -1;
}


// Create objects from parameters stored in level file
bool Zone::processArguments(S32 argc2, const char **argv2, Level *level)
{
   // Need to handle or ignore arguments that starts with letters,
   // so a possible future version can add parameters without compatibility problem.
   S32 argc = 0;
   const char *argv[Geometry::MAX_POLY_POINTS * 2 + 1];
   for(S32 i = 0; i < argc2; i++)  // the idea here is to allow optional R3.5 for rotate at speed of 3.5
   {
      char c = argv2[i][0];
      //switch(c)
      //{
      //case 'A': Something = atof(&argv2[i][1]); break;  // using second char to handle number
      //}
      if((c < 'a' || c > 'z') && (c < 'A' || c > 'Z'))
      {
         if(argc < Geometry::MAX_POLY_POINTS * 2 + 1)
         {  
            argv[argc] = argv2[i];
            argc++;
         }
      }
   }

   if(argc < 6)
      return false;

   readGeom(argc, argv, 0, level->getLegacyGridSize());
   updateExtentInDatabase();

   // Make sure our Zone doesn't have invalid geometry
   if(getExtent().getHeight() == 0 && getExtent().getWidth() == 0)
      return false;

   return true;
}


string Zone::toLevelCode() const
{
   return appendId("Zone") + " " + geomToLevelCode();
}


const char *Zone::getOnScreenName()     const  { return "Zone";  }
const char *Zone::getOnDockName()       const  { return "Zone";  }
const char *Zone::getPrettyNamePlural() const  { return "Zones"; }
const char *Zone::getEditorHelpString() const  { return "Generic area, does not appear in-game, possibly useful to scripts."; }

bool Zone::hasTeam()      { return false; }
bool Zone::canBeHostile() { return false; }
bool Zone::canBeNeutral() { return false; }


// More precise boundary for precise collision detection
const Vector<Point> *Zone::getCollisionPoly() const
{
   return getOutline();
}


// Gets called on both client and server
bool Zone::collide(BfObject *hitObject)
{
   return false;
}


/////
// Lua interface

/**
 * @luafunc Zone::Zone()
 * @luafunc Zone::Zone(geom)
 * @luaclass Zone
 * 
 * @brief Invisible objects, used mainly for generating events.
 */
//                Fn name                  Param profiles            Profile count                           
#define LUA_METHODS(CLASS, METHOD) \
   METHOD(CLASS,  containsPoint,           ARRAYDEF({{ PT, END }}),        1 ) \

GENERATE_LUA_FUNARGS_TABLE(Zone, LUA_METHODS);
GENERATE_LUA_METHODS_TABLE(Zone, LUA_METHODS);

#undef LUA_METHODS

const char *Zone::luaClassName = "Zone";
REGISTER_LUA_SUBCLASS(Zone, BfObject);

/**
 * @luafunc bool Zone::containsPoint(point p)
 * 
 * @brief
 * Check whether `p` lies inside of this Zone.
 *
 * @desc
 * Determines if `p` is contained by this zone, according to the  winding
 * number algorithm. Points which lie on boundary of the polygon are
 * considered inside of it. If a polygon is self-intersecting, this method
 * will return true as long as `p` lies within some non-self-intersection
 * subpolygon.
 *
 * @param p The point to check.
 * 
 * @return `true` if `p` lies within the zone, `false` otherwise
 */
int Zone::lua_containsPoint(lua_State *L)
{
   checkArgList(L, functionArgs, "Zone", "containsPoint");

   Point pt = getPointOrXY(L, 1);
   const Vector<Point> *poly = getCollisionPoly();

   return returnBool(L, polygonContainsPoint(poly->address(), poly->size(), pt));
}


////////////////////////////////////////
////////////////////////////////////////

// Constructor
GameZone::GameZone()
{
   // Do nothing
}

// Destructor
GameZone::~GameZone()
{
   // Do nothing
}


U32 GameZone::packUpdate(GhostConnection *connection, U32 updateMask, BitStream *stream)
{
   if(stream->writeFlag(updateMask & GeomMask))
      packGeom(connection, stream);

   if(hasTeam() && stream->writeFlag(updateMask & TeamMask))
      writeThisTeam(stream);

   return 0;
}


void GameZone::unpackUpdate(GhostConnection *connection, BitStream *stream)
{
   if(stream->readFlag())                 // GeomMask
      unpackGeom(connection, stream);

   if(hasTeam() && stream->readFlag())    // TeamMask
      readThisTeam(stream);
}


};

<|MERGE_RESOLUTION|>--- conflicted
+++ resolved
@@ -60,11 +60,7 @@
 
 void Zone::renderEditor(F32 currentScale, bool snappingToWallCornersEnabled, bool renderVertices) const
 {
-<<<<<<< HEAD
    renderZone(Colors::white, getOutline(), getFill());
-=======
-   renderZone(&Colors::white, getOutline(), getFill());
->>>>>>> 62e83a36
    PolygonObject::renderEditor(currentScale, snappingToWallCornersEnabled, true);
 }
 
@@ -75,7 +71,7 @@
 }
 
 
-F32 Zone::getEditorRadius(F32 currentScale)
+F32 Zone::getEditorRadius(F32 currentScale) const
 {
    return (F32)EditorObject::VERTEX_SIZE;   // Keep vertex hit targets the same regardless of scale
 }
