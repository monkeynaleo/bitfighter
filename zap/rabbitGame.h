--- conflicted
+++ resolved
@@ -43,13 +43,8 @@
    string toLevelCode() const;
 
 #ifndef ZAP_DEDICATED
-<<<<<<< HEAD
    const Vector<string> *getGameParameterMenuKeys() const;
-   boost::shared_ptr<MenuItem> getMenuItem(const string &key) const;
-=======
-   Vector<string> getGameParameterMenuKeys();
-   shared_ptr<MenuItem> getMenuItem(const string &key);
->>>>>>> 8d84f2b5
+   shared_ptr<MenuItem> getMenuItem(const string &key) const;
    bool saveMenuItem(const MenuItem *menuItem, const string &key);
 #endif
 
