//-----------------------------------------------------------------------------------
//
// Bitfighter - A multiplayer vector graphics space game
// Based on Zap demo released for Torque Network Library by GarageGames.com
//
// Derivative work copyright (C) 2008-2009 Chris Eykamp
// Original work copyright (C) 2004 GarageGames.com, Inc.
// Other code copyright as noted
//
// This program is free software; you can redistribute it and/or modify
// it under the terms of the GNU General Public License as published by
// the Free Software Foundation; either version 2 of the License, or
// (at your option) any later version.
//
// This program is distributed in the hope that it will be useful (and fun!),
// but WITHOUT ANY WARRANTY; without even the implied warranty of
// MERCHANTABILITY or FITNESS FOR A PARTICULAR PURPOSE.  See the
// GNU General Public License for more details.
//
// You should have received a copy of the GNU General Public License
// along with this program; if not, write to the Free Software
// Foundation, Inc., 59 Temple Place, Suite 330, Boston, MA  02111-1307  USA
//
//------------------------------------------------------------------------------------

#include "ship.h"
#include "item.h"

#include "sparkManager.h"
#include "projectile.h"
#include "gameLoader.h"
#include "sfx.h"
#include "UI.h"
#include "UIMenus.h"
#include "UIGame.h"
#include "gameType.h"
#include "huntersGame.h"
#include "gameConnection.h"
#include "shipItems.h"
#include "speedZone.h"
#include "gameWeapons.h"
#include "gameObjectRender.h"
#include "config.h"
#include "statistics.h"
#include "SlipZone.h"

#include "stringUtils.h"      // For itos

#include "glutInclude.h"

#include <stdio.h>

#define hypot _hypot    // Kill some warnings

static const bool showCloakedTeammates = true;    // Set to true to allow players to see their cloaked teammates

namespace Zap
{

static Vector<DatabaseObject *> fillVector;

TNL_IMPLEMENT_NETOBJECT(Ship);

#ifdef _MSC_VER
#pragma warning(disable:4355)
#endif

// Constructor
// Note that most of these values are set in the initial packet set from the server (see packUpdate() below)
// Also, the following is also run by robot's constructor
Ship::Ship(StringTableEntry playerName, bool isAuthenticated, S32 team, Point p, F32 m, bool isRobot) : MoveObject(p, CollisionRadius), mSpawnPoint(p)
{
   mObjectTypeMask = ShipType | MoveableType | CommandMapVisType | TurretTargetType;
   mFireTimer = 0;

   mNetFlags.set(Ghostable);

   for(U32 i = 0; i < TrailCount; i++)
      mLastTrailPoint[i] = -1;   // Or something... doesn't really matter what

   mTeam = team;
   mass = m;            // Ship's mass, not used

   // Name will be unique across all clients, but client and server may disagree on this name if the server has modified it to make it unique
   mPlayerName = playerName;  
   mIsAuthenticated = isAuthenticated;

   mIsRobot = isRobot;

   if(!isRobot)         // Robots will run this during their own initialization; no need to run it twice!
      initialize(p);

   isBusy = false;      // On client, will be updated in initial packet set from server.  Not used on server.

   mSparkElapsed = 0;

   // Create our proxy object for Lua access
   luaProxy = LuaShip(this);
}


// Destructor
Ship::~Ship()
{
   // Do nothing
}


// Initialize some things that both ships and bots care about... this will get run during the ship's constructor
// and also after a bot respawns and needs to reset itself
void Ship::initialize(Point &pos)
{
   if(getGame())
      mRespawnTime = getGame()->getCurrentTime();
   for(U32 i = 0; i < MoveStateCount; i++)
   {
      mMoveState[i].pos = pos;
      mMoveState[i].angle = 0;
      mMoveState[i].vel = Point(0,0);
   }

   updateExtent();

   mHealth = 1.0;       // Start at full health
   hasExploded = false; // Haven't exploded yet!

   for(S32 i = 0; i < TrailCount; i++)          // Clear any vehicle trails
      mTrail[i].reset();

   mEnergy = (S32) ((F32) EnergyMax * .80);     // Start off with 80% energy
   for(S32 i = 0; i < ModuleCount; i++)         // and all modules disabled
      mModuleActive[i] = false;

   // Set initial module and weapon selections
   for(S32 i = 0; i < ShipModuleCount; i++)
      mModule[i] = (ShipModule) DefaultLoadout[i];

   for(S32 i = 0; i < ShipWeaponCount; i++)
      mWeapon[i] = (WeaponType) DefaultLoadout[i + ShipModuleCount];

   mActiveWeaponIndx = 0;
   mCooldown = false;
}


// Push a LuaShip proxy onto the stack
void Ship::push(lua_State *L)
{
   Lunar<LuaShip>::push(L, &luaProxy, false);     // true ==> Lua will delete it's reference to this object when it's done with it
}


void Ship::onGhostRemove()
{
   Parent::onGhostRemove();
   for(S32 i = 0; i < ModuleCount; i++)
      mModuleActive[i] = false;
   updateModuleSounds();
}


bool Ship::processArguments(S32 argc, const char **argv)
{
   if(argc != 3)
      return false;

   Point pos;
   pos.read(argv + 1);
   pos *= getGame()->getGridSize();
   for(U32 i = 0; i < MoveStateCount; i++)
   {
      mMoveState[i].pos = pos;
      mMoveState[i].angle = 0;
   }

   updateExtent();

   return true;
}


void Ship::setActualPos(Point p, bool warp)
{
   mMoveState[ActualState].pos = p;
   mMoveState[RenderState].pos = p;

   if(warp)
      setMaskBits(PositionMask | WarpPositionMask | TeleportMask);
   else
      setMaskBits(PositionMask);
}


// Process a move.  This will advance the position of the ship, as well as adjust its velocity and angle.
void Ship::processMove(U32 stateIndex)
{
   const F32 ARMOR_ACCEL_PENALTY_FACT = 0.35;
   const F32 ARMOR_SPEED_PENALTY_FACT = 1;

   mMoveState[LastProcessState] = mMoveState[stateIndex];

   F32 maxVel = (isModuleActive(ModuleBoost) ? BoostMaxVelocity : MaxVelocity) * 
                (hasModule(ModuleArmor) ? ARMOR_SPEED_PENALTY_FACT : 1);

   F32 time = mCurrentMove.time * 0.001;
   Point requestVel(mCurrentMove.right - mCurrentMove.left, mCurrentMove.down - mCurrentMove.up);

   requestVel *= maxVel;
   F32 len = requestVel.len();

   if(len > maxVel)
      requestVel *= maxVel / len;

   Point velDelta = requestVel - mMoveState[stateIndex].vel;
   F32 accRequested = velDelta.len();


   // Apply turbo-boost if active, reduce accel and max vel when armor is present
   F32 maxAccel = (isModuleActive(ModuleBoost) ? BoostAcceleration : Acceleration) * time * 
                  (hasModule(ModuleArmor) ? ARMOR_ACCEL_PENALTY_FACT : 1);
	maxAccel *= getSlipzoneSpeedMoficationFactor();

   if(accRequested > maxAccel)
   {
      velDelta *= maxAccel / accRequested;
      mMoveState[stateIndex].vel += velDelta;
   }
   else
      mMoveState[stateIndex].vel = requestVel;

   mMoveState[stateIndex].angle = mCurrentMove.angle;
   move(time, stateIndex, false);
}


// Find objects of specified type that may be under the ship, and put them in fillVector
void Ship::findObjectsUnderShip(GameObjectType type)
{
   Rect rect(getActualPos(), getActualPos());
   rect.expand(Point(CollisionRadius, CollisionRadius));

   fillVector.clear();           // This vector will hold any matching zones
   findObjects(type, fillVector, rect);
}


extern bool PolygonContains2(const Point *inVertices, int inNumVertices, const Point &inPoint);

// Returns the zone in question if this ship is in a zone of type zoneType
GameObject *Ship::isInZone(GameObjectType zoneType)
{
   findObjectsUnderShip(zoneType);

   if(fillVector.size() == 0)  // Ship isn't in extent of any objectType objects, can bail here
      return NULL;

   // Extents overlap...  now check for actual overlap

   Vector<Point> polyPoints;

   for(S32 i = 0; i < fillVector.size(); i++)
   {
      GameObject *zone = dynamic_cast<GameObject *>(fillVector[i]);

      // Get points that define the zone boundaries
      polyPoints.clear();
      zone->getCollisionPoly(polyPoints);

      if( PolygonContains2(polyPoints.address(), polyPoints.size(), getActualPos()) )
         return zone;
   }
   return NULL;
}


//GameObject *Ship::isInZone(GameObject *zone)
//{
//   // Get points that define the zone boundaries
//   Vector<Point> polyPoints;
//   polyPoints.clear();
//   zone->getCollisionPoly(polyPoints);
//
//   if( PolygonContains2(polyPoints.address(), polyPoints.size(), getActualPos()) )
//      return zone;
//   return NULL;
//}


F32 Ship::getSlipzoneSpeedMoficationFactor()
{
   SlipZone *slipzone = dynamic_cast<SlipZone *>(isInZone(SlipZoneType));
   return slipzone ? slipzone->slipAmount : 1.0;
}


// Returns the object in question if this ship is on an object of type objectType
DatabaseObject *Ship::isOnObject(GameObjectType objectType)
{
   findObjectsUnderShip(objectType);

   if(fillVector.size() == 0)  // Ship isn't in extent of any objectType objects, can bail here
      return NULL;

   // Return first actually overlapping object on our candidate list
   for(S32 i = 0; i < fillVector.size(); i++)
      if(isOnObject(dynamic_cast<GameObject *>(fillVector[i])))
         return fillVector[i];
   return NULL;
}


// Given an object, see if the ship is sitting on it (useful for figuring out if ship is on top of a regenerated repair item, z.B.)
bool Ship::isOnObject(GameObject *object)
{
   Point center;
   float radius;
   Vector<Point> polyPoints;

   // Ships don't have collisionPolys, so this first check is utterly unneeded unless we change that
   if(getCollisionPoly(polyPoints))
      return object->collisionPolyPointIntersect(polyPoints);
   else if(getCollisionCircle(MoveObject::ActualState, center, radius))
      return object->collisionPolyPointIntersect(center, radius);

   else
      return false;
}


 // Returns vector for aiming a weapon based on direction ship is facing
Point Ship::getAimVector()
{
   return Point(cos(mMoveState[ActualState].angle), sin(mMoveState[ActualState].angle) );
}


void Ship::selectWeapon()
{
   selectWeapon(mActiveWeaponIndx + 1);
}


extern CmdLineSettings gCmdLineSettings;
extern IniSettings gIniSettings;

void Ship::selectWeapon(U32 weaponIdx)
{
   mActiveWeaponIndx = weaponIdx % ShipWeaponCount;      // Advance index to next weapon

   // Display a message confirming new weapon choice if we're not showing the indicators
   if (!gIniSettings.showWeaponIndicators)
   {
      GameConnection *cc = getControllingClient();
      if(cc)
      {
         Vector<StringTableEntry> e;
         e.push_back(gWeapons[mWeapon[mActiveWeaponIndx]].name);
         static StringTableEntry msg("%e0 selected.");
         cc->s2cDisplayMessageE(GameConnection::ColorAqua, SFXUIBoop, msg, e);
      }
   }
}


void Ship::processWeaponFire()
{
   if(mFireTimer > 0)
      mFireTimer -= S32(mCurrentMove.time);
   mWeaponFireDecloakTimer.update(mCurrentMove.time);

   WeaponType curWeapon = mWeapon[mActiveWeaponIndx];

   //  in a while loop, to catch up the firing rate for low Frame Per Second
   while(mCurrentMove.fire && mFireTimer <= 0 && getGame()->getGameType() && getGame()->getGameType()->onFire(this) && mEnergy >= gWeapons[curWeapon].minEnergy)
   {
      {
         mEnergy -= gWeapons[curWeapon].drainEnergy;
         mFireTimer += S32(gWeapons[curWeapon].fireDelay);
         mWeaponFireDecloakTimer.reset(WeaponFireDecloakTime);

         if(getControllingClient().isValid())
            getControllingClient()->mStatistics.countShot(curWeapon);

         if(!isGhost())    // i.e. server only
         {
            Point dir = getAimVector();
            createWeaponProjectiles(curWeapon, dir, mMoveState[ActualState].pos, mMoveState[ActualState].vel, CollisionRadius - 2, this);
         }
      }
   }
}


void Ship::controlMoveReplayComplete()
{
   // Compute the delta between our current render position
   // and the server position after client-side prediction has
   // been run
   Point delta = mMoveState[ActualState].pos - mMoveState[RenderState].pos;
   F32 deltaLen = delta.len();

   // if the delta is either very small, or greater than the
   // max interpolation threshold, just warp to the new position
   if(deltaLen <= 0.5 || deltaLen > MaxControlObjectInterpDistance)
   {
      // If it's a large delta, get rid of the movement trails
      if(deltaLen > MaxControlObjectInterpDistance)
         for(S32 i=0; i<TrailCount; i++)
            mTrail[i].reset();

      mMoveState[RenderState].pos = mMoveState[ActualState].pos;
      mMoveState[RenderState].vel = mMoveState[ActualState].vel;
      mInterpolating = false;
   }
   else
      mInterpolating = true;
}


void Ship::idle(GameObject::IdleCallPath path)
{
   // Don't process exploded ships
   if(hasExploded)
      return;

   Parent::idle(path);

   if(path == GameObject::ServerIdleMainLoop && isControlled())
   {
      // If this is a controlled object in the server's main
      // idle loop, process the render state forward -- this
      // is what projectiles will collide against.  This allows
      // clients to properly lead other clients, instead of
      // piecewise stepping only when packets arrive from the client.
      processMove(RenderState);
      setMaskBits(PositionMask);
   }
   else
   {
      if((path == GameObject::ClientIdleControlMain || path == GameObject::ClientIdleMainRemote) && 
               mMoveState[ActualState].vel.lenSquared() != 0 && getControllingClient() && 
               getControllingClient()->lostContact())
         return;  // If we're out-of-touch, don't move the ship... moving won't actually hurt, but this seems somehow better

      // For all other cases, advance the actual state of the
      // object with the current move.
      processMove(ActualState);

      // Apply impulse vector and reset it
      mMoveState[ActualState].vel += mImpulseVector;
      mImpulseVector.set(0,0);

      if(path == GameObject::ServerIdleControlFromClient ||
         path == GameObject::ClientIdleControlMain ||
         path == GameObject::ClientIdleControlReplay)
      {
         // For different optimizer settings and different platforms
         // the floating point calculations may come out slightly
         // differently in the lowest mantissa bits.  So normalize
         // after each update the position and velocity, so that
         // the control state update will not differ from client to server.
         const F32 ShipVarNormalizeMultiplier = 128;
         const F32 ShipVarNormalizeFraction = 1 / ShipVarNormalizeMultiplier;

         mMoveState[ActualState].pos.scaleFloorDiv(ShipVarNormalizeMultiplier, ShipVarNormalizeFraction);
         mMoveState[ActualState].vel.scaleFloorDiv(ShipVarNormalizeMultiplier, ShipVarNormalizeFraction);
      }

      if(path == GameObject::ServerIdleMainLoop ||
         path == GameObject::ServerIdleControlFromClient)
      {
         // Update the render state on the server to match
         // the actual updated state, and mark the object
         // as having changed Position state.  An optimization
         // here would check the before and after positions
         // so as to not update unmoving ships.
         if(    mMoveState[RenderState].angle != mMoveState[ActualState].angle
             || mMoveState[RenderState].pos != mMoveState[ActualState].pos
             || mMoveState[RenderState].vel != mMoveState[ActualState].vel )
            setMaskBits(PositionMask);

         mMoveState[RenderState] = mMoveState[ActualState];
      }
      else if(path == GameObject::ClientIdleControlMain || path == GameObject::ClientIdleMainRemote)
      {
         // On the client, update the interpolation of this
         // object unless we are replaying control moves.
         mInterpolating = (getActualVel().lenSquared() < MoveObject::InterpMaxVelocity*MoveObject::InterpMaxVelocity);
         updateInterpolation();
      }
   }

   // Update the object in the game's extents database
   updateExtent();

   // If this is a move executing on the server and it's
   // different from the last move, then mark the move to
   // be updated to the ghosts.
   if(path == GameObject::ServerIdleControlFromClient && !mCurrentMove.isEqualMove(&mLastMove))
      setMaskBits(MoveMask);

   mLastMove = mCurrentMove;
   mSensorZoomTimer.update(mCurrentMove.time);
   mCloakTimer.update(mCurrentMove.time);

   if(path == GameObject::ServerIdleControlFromClient ||
      path == GameObject::ClientIdleControlMain ||
      path == GameObject::ClientIdleControlReplay)
   {
      // Process weapons and energy on controlled object objects
      processWeaponFire();
      processEnergy();     // and modules
   }
     
   if(path == GameObject::ClientIdleMainRemote)
   {
      // For ghosts, find some repair targets for rendering the repair effect
      if(isModuleActive(ModuleRepair))
         findRepairTargets();
   }
   if(path == GameObject::ServerIdleControlFromClient && isModuleActive(ModuleRepair))
      repairTargets();

   if(path == GameObject::ClientIdleControlMain ||
      path == GameObject::ClientIdleMainRemote)
   {
      mWarpInTimer.update(mCurrentMove.time);
      // Emit some particles, trail sections and update the turbo noise
      emitMovementSparks();
      for(U32 i=0; i<TrailCount; i++)
         mTrail[i].tick(mCurrentMove.time);
      updateModuleSounds();
   }
}

static Vector<DatabaseObject *> foundObjects;

// Returns true if we found a suitable target
bool Ship::findRepairTargets()
{
   // We use the render position in findRepairTargets so that
   // ships that are moving can repair each other (server) and
   // so that ships don't render funny repair lines to interpolating
   // ships (client)

   Point pos = getRenderPos();
   Point extend(RepairRadius, RepairRadius);
   Rect r(pos - extend, pos + extend);
   
   foundObjects.clear();
   findObjects(ShipType | RobotType | EngineeredType, foundObjects, r);

   mRepairTargets.clear();
   for(S32 i = 0; i < foundObjects.size(); i++)
   {
      GameObject *s = dynamic_cast<GameObject *>(foundObjects[i]);
      if(s->isDestroyed() || s->getHealth() >= 1)                             // Don't repair dead or fully healed objects...
         continue;
      if((s->getRenderPos() - pos).len() > (RepairRadius + CollisionRadius))  // ...or ones too far away...
         continue;
      if(s->getTeam() != -1 && s->getTeam() != getTeam())                     // ...or ones not on our team or neutral
         continue;
      mRepairTargets.push_back(s);
   }
   return mRepairTargets.size() != 0;
}


// Repairs ALL repair targets found above
void Ship::repairTargets()
{
   F32 totalRepair = RepairHundredthsPerSecond * 0.01 * mCurrentMove.time * 0.001f;

//   totalRepair /= mRepairTargets.size();

   DamageInfo di;
   di.damageAmount = -totalRepair;
   di.damagingObject = this;
   di.damageType = DamageTypePoint;

   for(S32 i = 0; i < mRepairTargets.size(); i++)
      mRepairTargets[i]->damageObject(&di);
}


void Ship::processEnergy()
{
   bool modActive[ModuleCount];
   for(S32 i = 0; i < ModuleCount; i++)
   {
      modActive[i] = mModuleActive[i];
      mModuleActive[i] = false;
   }

   if(mEnergy > EnergyCooldownThreshold)     // Only turn off cooldown if energy has risen above threshold, not if it falls below
      mCooldown = false;

   // Make sure we're allowed to use modules
   bool allowed = getGame()->getGameType() && getGame()->getGameType()->okToUseModules(this);

   // Are these checked on the server side?
   for(S32 i = 0; i < ShipModuleCount; i++)   
      // If you have passive module, it's always active, no restrictions, but is off for energy consumption purposes
      if(getGame()->getModuleInfo(mModule[i])->getUseType() == ModuleUsePassive)    
         mModuleActive[mModule[i]] = false;         

      // No (active) modules if we're too hot or game has disallowed them
      else if(mCurrentMove.module[i] && !mCooldown && allowed)  
         mModuleActive[mModule[i]] = true;


   // No boost if we're not moving
    if(mModuleActive[ModuleBoost] &&
       mCurrentMove.up == 0 && mCurrentMove.down == 0 &&
       mCurrentMove.left == 0 && mCurrentMove.right == 0)
   {
      mModuleActive[ModuleBoost] = false;
   }

   // No repair with no targets
   if(mModuleActive[ModuleRepair] && !findRepairTargets())
      mModuleActive[ModuleRepair] = false;

   // No cloak with nearby sensored people
   if(mModuleActive[ModuleCloak])
   {
      if(mWeaponFireDecloakTimer.getCurrent() != 0)
         mModuleActive[ModuleCloak] = false;
      //else
      //{
      //   Rect cloakCheck(getActualPos(), getActualPos());
      //   cloakCheck.expand(Point(CloakCheckRadius, CloakCheckRadius));

      //   fillVector.clear();
      //   findObjects(ShipType | RobotType, fillVector, cloakCheck);

      //   if(fillVector.size() > 0)
      //   {
      //      for(S32 i=0; i<fillVector.size(); i++)
      //      {
      //         Ship *s = dynamic_cast<Ship *>(fillVector[i]);

      //         if(!s) continue;

      //         if(s->getTeam() != getTeam() && s->isModuleActive(ModuleSensor))
      //         {
      //            mModuleActive[ModuleCloak] = false;
      //            break;
      //         }
      //      }
      //   }
      //}
   }

   F32 scaleFactor = mCurrentMove.time * 0.001;

   // Update things based on available energy...
   bool anyActive = false;
   for(S32 i = 0; i < ModuleCount; i++)
   {
      if(mModuleActive[i])
      {
         S32 EnergyUsed = S32(getGame()->getModuleInfo((ShipModule) i)->getEnergyDrain() * scaleFactor);
         mEnergy -= EnergyUsed;
         anyActive = anyActive || (EnergyUsed != 0);   // to prevent armor and engineer stop energy recharge.
      }
   }

   if(!anyActive && mEnergy <= EnergyCooldownThreshold)
      mCooldown = true;

   if(mEnergy < EnergyMax)
   {
      // If we're not doing anything, recharge.
      if(!anyActive)
         mEnergy += S32(EnergyRechargeRate * scaleFactor);

      if(mEnergy <= 0)
      {
         mEnergy = 0;
         for(S32 i = 0; i < ModuleCount; i++)
            mModuleActive[i] = false;
         mCooldown = true;
      }
   }

   if(mEnergy >= EnergyMax)
      mEnergy = EnergyMax;

   for(S32 i = 0; i < ModuleCount;i++)
   {
      if(mModuleActive[i] != modActive[i])
      {
         if(i == ModuleSensor)
         {
            mSensorZoomTimer.reset(SensorZoomTime - mSensorZoomTimer.getCurrent(), SensorZoomTime);
            mSensorStartTime = getGame()->getCurrentTime();
         }
         else if(i == ModuleCloak)
            mCloakTimer.reset(CloakFadeTime - mCloakTimer.getCurrent(), CloakFadeTime);

         setMaskBits(ModulesMask);
      }
   }
}


void Ship::damageObject(DamageInfo *theInfo)
{
   if(mHealth == 0 || hasExploded) return; // Stop multi-kill problem. Might stop robots from getting invincible.

   // Deal with grenades and other explody things, even if they cause no damage
   if(theInfo->damageType == DamageTypeArea)
      mImpulseVector += theInfo->impulseVector;

   if(theInfo->damageAmount == 0)
      return;

   F32 damageAmount = theInfo->damageAmount;

   if(theInfo->damageAmount > 0)
   {
      if(!getGame()->getGameType()->objectCanDamageObject(theInfo->damagingObject, this))
         return;

      // Factor in shields
      if(isModuleActive(ModuleShield)) // && mEnergy >= EnergyShieldHitDrain)     // Commented code will cause
      {                                                                           // shields to drain when they
         //mEnergy -= EnergyShieldHitDrain;                                       // have been hit.
         return;
      }

      // Having armor halves the damage
      if(hasModule(ModuleArmor))
         damageAmount /= 2;
   }

   GameConnection *damagerOwner = theInfo->damagingObject->getOwner();
   GameConnection *victimOwner = this->getOwner();

   // Healing things do negative damage, thus adding to health
   mHealth -= damageAmount * ((victimOwner && damagerOwner == victimOwner) ? theInfo->damageSelfMultiplier : 1);
   setMaskBits(HealthMask);

   if(mHealth <= 0)
   {
      mHealth = 0;
      kill(theInfo);
   }
   else if(mHealth > 1)
      mHealth = 1;
}


// Runs when ship spawns -- runs on client and server
void Ship::onAddedToGame(Game *game)
{
   Parent::onAddedToGame(game);

   // Detect if we spawned on a GoFast
   SpeedZone *speedZone = dynamic_cast<SpeedZone *>(isOnObject(SpeedZoneType));
   if(speedZone)
      speedZone->collide(this);

   // From here on down, server only
   if(!isGhost())
   {
      mRespawnTime = getGame()->getCurrentTime();
      Robot::getEventManager().fireEvent(EventManager::ShipSpawnedEvent, this);
   }
}


void Ship::updateModuleSounds()
{
   static S32 moduleSFXs[ModuleCount] =
   {
      SFXShieldActive,
      SFXShipBoost,
      SFXSensorActive,
      SFXRepairActive,
      SFXUIBoop, // Need better sound...
      SFXCloakActive,
   };

   for(U32 i = 0; i < ModuleCount; i++)
   {
      if(mModuleActive[i])
      {
         if(mModuleSound[i].isValid())
            mModuleSound[i]->setMovementParams(mMoveState[RenderState].pos, mMoveState[RenderState].vel);
         else if(moduleSFXs[i] != -1)
            mModuleSound[i] = SFXObject::play(moduleSFXs[i], mMoveState[RenderState].pos, mMoveState[RenderState].vel);
      }
      else
      {
         if(mModuleSound[i].isValid())
         {
            mModuleSound[i]->stop();
            mModuleSound[i] = NULL;
         }
      }
   }
}


static U32 MaxFireDelay = 0;

// static method, only run during init on both client and server
void Ship::computeMaxFireDelay()
{
   for(S32 i = 0; i < WeaponCount; i++)
   {
      if(gWeapons[i].fireDelay > MaxFireDelay)
         MaxFireDelay = gWeapons[i].fireDelay;
   }
}

const U32 negativeFireDelay = 123;  // how far into negative we are allowed to send.
// MaxFireDelay + negativeFireDelay, 900 + 123 = 1023, so writeRangedU32 are sending full range of 10 bits of information.

void Ship::writeControlState(BitStream *stream)
{
   stream->write(mMoveState[ActualState].pos.x);
   stream->write(mMoveState[ActualState].pos.y);
   stream->write(mMoveState[ActualState].vel.x);
   stream->write(mMoveState[ActualState].vel.y);
   stream->writeRangedU32(mEnergy, 0, EnergyMax);
   stream->writeFlag(mCooldown);
   if(mFireTimer < 0)   // mFireTimer could be negative.
      stream->writeRangedU32(MaxFireDelay + (mFireTimer < -S32(negativeFireDelay) ? negativeFireDelay : U32(-mFireTimer)),0, MaxFireDelay + negativeFireDelay);
   else
      stream->writeRangedU32(U32(mFireTimer), 0, MaxFireDelay + negativeFireDelay);
   stream->writeRangedU32(mActiveWeaponIndx, 0, WeaponCount);
}

void Ship::readControlState(BitStream *stream)
{
   stream->read(&mMoveState[ActualState].pos.x);
   stream->read(&mMoveState[ActualState].pos.y);
   stream->read(&mMoveState[ActualState].vel.x);
   stream->read(&mMoveState[ActualState].vel.y);
   mEnergy = stream->readRangedU32(0, EnergyMax);
   mCooldown = stream->readFlag();
   mFireTimer = S32(stream->readRangedU32(0, MaxFireDelay + negativeFireDelay));
   if(mFireTimer > S32(MaxFireDelay))
      mFireTimer =  S32(MaxFireDelay) - mFireTimer;
   mActiveWeaponIndx = stream->readRangedU32(0, WeaponCount);
}


// Transmit ship status from server to client
// Any changes here need to be reflected in Ship::unpackUpdate
U32 Ship::packUpdate(GhostConnection *connection, U32 updateMask, BitStream *stream)
{
   GameConnection *gameConnection = (GameConnection *) connection;

   if(isInitialUpdate())      // This stuff gets sent only once per ship
   {
      stream->writeFlag(getGame()->getCurrentTime() - mRespawnTime < 300 && !hasExploded);  // If true, ship will appear to spawn on client
      //updateMask |= ChangeTeamMask;  // make this bit true to write team.

      // Now write all the mounts:
      for(S32 i = 0; i < mMountedItems.size(); i++)
      {
         if(mMountedItems[i].isValid())
         {
            S32 index = connection->getGhostIndex(mMountedItems[i]);
            if(index != -1)
            {
               stream->writeFlag(true);
               stream->writeInt(index, GhostConnection::GhostIdBitSize);
            }
         }
      }
      stream->writeFlag(false);
   }  // End initial update

   if(stream->writeFlag(updateMask & AuthenticationMask))     // Player authentication status changed
   {
      stream->writeStringTableEntry(mPlayerName);
      stream->writeFlag(mIsAuthenticated);
   }

   if(stream->writeFlag(updateMask & ChangeTeamMask))   // A player with admin can change robots teams.
   {
      stream->write(mTeam);
   }


//if(isRobot())
//{
//Robot *robot = dynamic_cast<Robot *>(this);
//stream->write((S32)robot->mTarget.x);
//stream->write((S32)robot->mTarget.y);
//
//stream->write(robot->flightPlan.size());
//   for(S32 i = 0; i < robot->flightPlan.size(); i++)
//   {
//      stream->write(robot->flightPlan[i].x);
//      stream->write(robot->flightPlan[i].y);
//   }
//}


   // Respawn --> only used by robots, but will be set on ships if all mask bits
   // are set (as happens when a ship comes into scope).  Therefore, we'll force
   // this to be robot only.
   if(stream->writeFlag(updateMask & RespawnMask && isRobot()))
      stream->writeFlag(getGame()->getCurrentTime() - mRespawnTime < 300 && !hasExploded);  // If true, ship will appear to spawn on client

   if(stream->writeFlag(updateMask & HealthMask))     // Health
      stream->writeFloat(mHealth, 6);

   if(stream->writeFlag(updateMask & LoadoutMask))    // Module configuration
   {
      for(S32 i = 0; i < ShipModuleCount; i++)
         stream->writeEnum(mModule[i], ModuleCount);

      for(S32 i = 0; i < ShipWeaponCount; i++)
         stream->writeEnum(mWeapon[i], WeaponCount);
   }

   stream->writeFlag(hasExploded);
   stream->writeFlag(getControllingClient()->isBusy());

   stream->writeFlag(updateMask & WarpPositionMask && updateMask != 0xFFFFFFFF);   

   // Don't show warp effect when all mask flags are set, as happens when ship comes into scope
   stream->writeFlag(updateMask & TeleportMask && !(updateMask & InitialMask));      

   bool shouldWritePosition = (updateMask & InitialMask) || gameConnection->getControlObject() != this;
   if(!shouldWritePosition)
   {
      stream->writeFlag(false);
      stream->writeFlag(false);
      stream->writeFlag(false);
   }
   else     // Write mCurrentMove data...
   {
      if(stream->writeFlag(updateMask & PositionMask))
      {
         // Send position and speed
         gameConnection->writeCompressedPoint(mMoveState[RenderState].pos, stream);
         writeCompressedVelocity(mMoveState[RenderState].vel, BoostMaxVelocity + 1, stream);
      }
      if(stream->writeFlag(updateMask & MoveMask))
         mCurrentMove.pack(stream, NULL, false);      // Send current move

      if(stream->writeFlag(updateMask & ModulesMask))
         for(S32 i = 0; i < ModuleCount; i++)         // Send info about which modules are active
            stream->writeFlag(mModuleActive[i]);
   }
   return 0;
}


// Any changes here need to be reflected in Ship::packUpdate
void Ship::unpackUpdate(GhostConnection *connection, BitStream *stream)
{
   bool positionChanged = false;    // True when position changes a little
   bool shipwarped = false;         // True when position changes a lot

   bool wasInitialUpdate = false;
   bool playSpawnEffect = false;

   if(isInitialUpdate())
   {
      wasInitialUpdate = true;
      shipwarped = true;
      playSpawnEffect = stream->readFlag();

      // Read mounted items:
      while(stream->readFlag())
      {
         S32 index = stream->readInt(GhostConnection::GhostIdBitSize);
         Item *theItem = (Item *) connection->resolveGhost(index);
         theItem->mountToShip(this);
      }

   }  // initial update


   if(stream->readFlag())     // Player authentication status changed
   {
      stream->readStringTableEntry(&mPlayerName);
      mIsAuthenticated = stream->readFlag();
   }

   if(stream->readFlag())     // Team changed
   {
      stream->read(&mTeam);
   }

//if(isRobot())
//{
//Robot *robot = dynamic_cast<Robot *>(this);
//S32 x;
//S32 y;
//stream->read(&x);
//stream->read(&y);
//
//robot->mTarget.x = x;
//robot->mTarget.y = y;
//
//S32 ttt;
//stream->read(&ttt);
//robot->flightPlan.clear();
//for(S32 i = 0; i < ttt; i++)
//{
//   F32 x,y;
//   stream->read(&x);
//   stream->read(&y);
//   Point p(x,y);
//   robot->flightPlan.push_back(p);
//}
//
//}


   if(stream->readFlag())        // Respawn <--- will only occur on robots, will always be false with ships
   {
      hasExploded = false;
      playSpawnEffect = stream->readFlag();    // prevent spawn effect every time the robot goes into scope.
      shipwarped = true;
      if(! isCollisionEnabled()) enableCollision();
   }

   if(stream->readFlag())        // Health
      mHealth = stream->readFloat(6);

   if(stream->readFlag())        // New module configuration
   {
      for(S32 i = 0; i < ShipModuleCount; i++)
         mModule[i] = (ShipModule) stream->readEnum(ModuleCount);

      for(S32 i = 0; i < ShipWeaponCount; i++)
         mWeapon[i] = (WeaponType) stream->readEnum(WeaponCount);
   }

   bool explode = stream->readFlag();
   isBusy = stream->readFlag();

   if(stream->readFlag())        // Ship made a large change in position
      shipwarped = true;

   if(stream->readFlag())        // Ship just teleported
   {
      shipwarped = true;
      mWarpInTimer.reset(WarpFadeInTime);    // Make ship all spinny (sfx, spiral bg are done by the teleporter itself)
   }

   if(stream->readFlag())     // UpdateMask
   {
      ((GameConnection *) connection)->readCompressedPoint(mMoveState[ActualState].pos, stream);
      readCompressedVelocity(mMoveState[ActualState].vel, BoostMaxVelocity + 1, stream);
      positionChanged = true;
   }

   if(stream->readFlag())     // MoveMask
   {
      mCurrentMove = Move();  // A new, blank move
      mCurrentMove.unpack(stream, false);
   }

   if(stream->readFlag())     // ModulesMask
   {
      bool wasActive[ModuleCount];
      for(S32 i = 0; i < ModuleCount; i++)
      {
         wasActive[i] = mModuleActive[i];
         mModuleActive[i] = stream->readFlag();
         if(i == ModuleSensor && wasActive[i] != mModuleActive[i])
         {
            mSensorZoomTimer.reset(SensorZoomTime - mSensorZoomTimer.getCurrent(), SensorZoomTime);
            mSensorStartTime = gClientGame->getCurrentTime();
         }
         if(i == ModuleCloak && wasActive[i] != mModuleActive[i])
            mCloakTimer.reset(CloakFadeTime - mCloakTimer.getCurrent(), CloakFadeTime);
      }
   }

   mMoveState[ActualState].angle = mCurrentMove.angle;


   if(positionChanged && !isRobot() )
   {
      mCurrentMove.time = (U32) connection->getOneWayTime();
      processMove(ActualState);
   }

   if(shipwarped)
   {
      mInterpolating = false;
      mMoveState[RenderState] = mMoveState[ActualState];

      for(S32 i=0; i<TrailCount; i++)
         mTrail[i].reset();
   }
   else
      mInterpolating = true;


   if(explode && !hasExploded)
   {
      hasExploded = true;
      disableCollision();

      if(!wasInitialUpdate)
         emitShipExplosion(mMoveState[ActualState].pos);    // Boom!
   }

   if(playSpawnEffect)
   {
      mWarpInTimer.reset(WarpFadeInTime);    // Make ship all spinny

      FXManager::emitTeleportInEffect(mMoveState[ActualState].pos, 1);
      SFXObject::play(SFXTeleportIn, mMoveState[ActualState].pos, Point());
   }

}  // unpackUpdate


static F32 getAngleDiff(F32 a, F32 b)
{
   // Figure out the shortest path from a to b...
   // Restrict them to the range 0-360
   while(a<0)   a+=360;
   while(a>360) a-=360;

   while(b<0)   b+=360;
   while(b>360) b-=360;

   return  (fabs(b-a) > 180) ? 360-(b-a) : b-a;
}


bool Ship::isItemMounted() 
{ 
   return mMountedItems.size() != 0; 
}


bool Ship::isVisible() 
{
   if(!isModuleActive(ModuleCloak))
      return true;

   for(S32 i = 0; i < mMountedItems.size(); i++)
      if(mMountedItems[i].isValid() && mMountedItems[i]->isItemThatMakesYouVisibleWhileCloaked())
         return true;

   return false;
}


// Returns index of first flag mounted on ship, or NO_FLAG if there aren't any
S32 Ship::carryingFlag()
{
   for(S32 i = 0; i < mMountedItems.size(); i++)
      if(mMountedItems[i].isValid() && (mMountedItems[i]->getObjectTypeMask() & FlagType))
         return i;
   return GameType::NO_FLAG;
}


S32 Ship::getFlagCount()
{
   S32 count = 0;
   for(S32 i = 0; i < mMountedItems.size(); i++)
      if(mMountedItems[i].isValid() && (mMountedItems[i]->getObjectTypeMask() & FlagType))
      {
         HuntersFlagItem *flag = dynamic_cast<HuntersFlagItem *>(mMountedItems[i].getPointer());
         if(flag != NULL)   // Nexus flag have multiple flags as one item.
            count += flag->getFlagCount();
         else
            count++;
      }
   return count;
}


bool Ship::isCarryingItem(GameObjectType objectType)
{
   for(S32 i = mMountedItems.size() - 1; i >= 0; i--)
      if(mMountedItems[i].isValid() && mMountedItems[i]->getObjectTypeMask() & objectType)
         return true;
   return false;
}


Item *Ship::unmountItem(GameObjectType objectType)
{
   //logprintf("%s ship->unmountItem", isGhost()? "Client:" : "Server:");
   for(S32 i = mMountedItems.size() - 1; i >= 0; i--)
   {
      if(mMountedItems[i]->getObjectTypeMask() & objectType)
      {
         Item *item = mMountedItems[i];
         item->dismount();
         return item;
      }
   }
   return NULL;
}

void Ship::getLoadout(Vector<U32> &loadout)
{
   loadout.clear();
   for(S32 i = 0; i < ShipModuleCount; i++)
      loadout.push_back(mModule[i]);

   for(S32 i = 0; i < ShipWeaponCount; i++)
      loadout.push_back(mWeapon[i]);
}

void Ship::setLoadout(const Vector<U32> &loadout, bool silent)
{
   // Check to see if the new configuration is the same as the old.  If so, we have nothing to do.
   bool theSame = true;

   for(S32 i = 0; i < ShipModuleCount; i++)
      theSame = theSame && (loadout[i] == (U32)mModule[i]);

   for(S32 i = ShipModuleCount; i < ShipWeaponCount + ShipModuleCount; i++)
      theSame = theSame && (loadout[i] == (U32)mWeapon[i - ShipModuleCount]);

   if(theSame)      // Don't bother if ship config hasn't changed
      return;

   WeaponType currentWeapon = mWeapon[mActiveWeaponIndx];

   for(S32 i = 0; i < ShipModuleCount; i++)
      mModule[i] = (ShipModule) loadout[i];

   for(S32 i = ShipModuleCount; i < ShipWeaponCount + ShipModuleCount; i++)
      mWeapon[i - ShipModuleCount] = (WeaponType) loadout[i];

   setMaskBits(LoadoutMask);

   if(silent) return;

   // Try to see if we can maintain the same weapon we had before.
   S32 i;
   for(i = 0; i < ShipWeaponCount; i++)
      if(mWeapon[i] == currentWeapon)
      {
         mActiveWeaponIndx = i;
         break;
      }

   if(i == ShipWeaponCount)   // Nope...
      selectWeapon(0);        // ... so select first weapon

   if(!hasModule(ModuleEngineer))        // We don't, so drop any resources we may be carrying
   {
      for(S32 i = mMountedItems.size() - 1; i >= 0; i--)
         if(mMountedItems[i]->getObjectTypeMask() & ResourceItemType)
            mMountedItems[i]->dismount();
   }

   // And notifiy user
   GameConnection *cc = getControllingClient();
   if(!cc)
      cc = gClientGame->getConnectionToServer();      // Second try

   if(cc)
   {
      static StringTableEntry msg("Ship loadout configuration updated.");
      cc->s2cDisplayMessage(GameConnection::ColorAqua, SFXUIBoop, msg);
   }
}


void Ship::kill(DamageInfo *theInfo)
{
   if(isGhost())     // Server only, please...
      return;

   GameConnection *controllingClient = getControllingClient();
   if(controllingClient)
   {
      GameType *gt = getGame()->getGameType();
      if(gt)
         gt->controlObjectForClientKilled(controllingClient, this, theInfo->damagingObject);
   }

   kill();
}


void Ship::kill()
{
   if(!isGhost())
   {
      Robot::getEventManager().fireEvent(EventManager::ShipKilledEvent, this);
      if(getOwner())
         getLoadout(getOwner()->mOldLoadout);
   }
   //else
   //   S32 x = 0;     // TODO: Delete this

   deleteObject(KillDeleteDelay);
   hasExploded = true;
   setMaskBits(ExplosionMask);
   disableCollision();
   for(S32 i = mMountedItems.size() - 1; i >= 0; i--)
      mMountedItems[i]->onMountDestroyed();
}


enum {
   NumShipExplosionColors = 12,
};

Color ShipExplosionColors[NumShipExplosionColors] = {
   Color(1, 0, 0),
   Color(0.9, 0.5, 0),
   Color(1, 1, 1),
   Color(1, 1, 0),
   Color(1, 0, 0),
   Color(0.8, 1.0, 0),
   Color(1, 0.5, 0),
   Color(1, 1, 1),
   Color(1, 0, 0),
   Color(0.9, 0.5, 0),
   Color(1, 1, 1),
   Color(1, 1, 0),
};

void Ship::emitShipExplosion(Point pos)
{
   SFXObject::play(SFXShipExplode, pos, Point());

   F32 a = TNL::Random::readF() * 0.4 + 0.5;
   F32 b = TNL::Random::readF() * 0.2 + 0.9;

   F32 c = TNL::Random::readF() * 0.15 + 0.125;
   F32 d = TNL::Random::readF() * 0.2 + 0.9;

   FXManager::emitExplosion(mMoveState[ActualState].pos, 0.9, ShipExplosionColors, NumShipExplosionColors);
   FXManager::emitBurst(pos, Point(a,c), Color(1,1,0.25), Color(1,0,0));
   FXManager::emitBurst(pos, Point(b,d), Color(1,1,0), Color(0,0.75,0));
}

void Ship::emitMovementSparks()
{
   //U32 deltaT = mCurrentMove.time;

   // Do nothing if we're under 0.1 vel
   if(hasExploded || mMoveState[ActualState].vel.len() < 0.1)
      return;

/*  Provisionally delete this...
   mSparkElapsed += deltaT;

   if(mSparkElapsed <= 32)  // What is the purpose of this?  To prevent sparks for the first 32ms of ship's life?!?
      return;
*/
   bool boostActive = isModuleActive(ModuleBoost);
   bool cloakActive = isModuleActive(ModuleCloak);

   Point corners[3];
   Point shipDirs[3];

   corners[0].set(-20, -15);
   corners[1].set(  0,  25);
   corners[2].set( 20, -15);

   F32 th = FloatHalfPi - mMoveState[RenderState].angle;

   F32 sinTh = sin(th);
   F32 cosTh = cos(th);
   F32 warpInScale = (WarpFadeInTime - mWarpInTimer.getCurrent()) / F32(WarpFadeInTime);

   for(S32 i=0; i<3; i++)
   {
      shipDirs[i].x = corners[i].x * cosTh + corners[i].y * sinTh;
      shipDirs[i].y = corners[i].y * cosTh - corners[i].x * sinTh;
      shipDirs[i] *= warpInScale;
   }

   Point leftVec ( mMoveState[ActualState].vel.y, -mMoveState[ActualState].vel.x);
   Point rightVec(-mMoveState[ActualState].vel.y,  mMoveState[ActualState].vel.x);

   leftVec.normalize();
   rightVec.normalize();

   S32 bestId = -1, leftId, rightId;
   F32 bestDot = -1;

   // Find the left-wards match
   for(S32 i = 0; i < 3; i++)
   {
      F32 d = leftVec.dot(shipDirs[i]);
      if(d >= bestDot)
      {
         bestDot = d;
         bestId = i;
      }
   }

   leftId = bestId;
   Point leftPt = mMoveState[RenderState].pos + shipDirs[bestId];

   // Find the right-wards match
   bestId = -1;
   bestDot = -1;

   for(S32 i = 0; i < 3; i++)
   {
      F32 d = rightVec.dot(shipDirs[i]);
      if(d >= bestDot)
      {
         bestDot = d;
         bestId = i;
      }
   }

   rightId = bestId;
   Point rightPt = mMoveState[RenderState].pos + shipDirs[bestId];

   // Stitch things up if we must...
   if(leftId == mLastTrailPoint[0] && rightId == mLastTrailPoint[1])
   {
      mTrail[0].update(leftPt,  boostActive, cloakActive);
      mTrail[1].update(rightPt, boostActive, cloakActive);
      mLastTrailPoint[0] = leftId;
      mLastTrailPoint[1] = rightId;
   }
   else if(leftId == mLastTrailPoint[1] && rightId == mLastTrailPoint[0])
   {
      mTrail[1].update(leftPt,  boostActive, cloakActive);
      mTrail[0].update(rightPt, boostActive, cloakActive);
      mLastTrailPoint[1] = leftId;
      mLastTrailPoint[0] = rightId;
   }
   else
   {
      mTrail[0].update(leftPt,  boostActive, cloakActive);
      mTrail[1].update(rightPt, boostActive, cloakActive);
      mLastTrailPoint[0] = leftId;
      mLastTrailPoint[1] = rightId;
   }

   if(isModuleActive(ModuleCloak))
      return;

   // Finally, do some particles
   Point velDir(mCurrentMove.right - mCurrentMove.left, mCurrentMove.down - mCurrentMove.up);
   F32 len = velDir.len();

   if(len > 0)
   {
      if(len > 1)
         velDir *= 1 / len;

      Point shipDirs[4];
      shipDirs[0].set(cos(mMoveState[RenderState].angle), sin(mMoveState[RenderState].angle) );
      shipDirs[1].set(-shipDirs[0]);
      shipDirs[2].set(shipDirs[0].y, -shipDirs[0].x);
      shipDirs[3].set(-shipDirs[0].y, shipDirs[0].x);

      for(U32 i = 0; i < 4; i++)
      {
         F32 th = shipDirs[i].dot(velDir);

          if(th > 0.1)
          {
             // shoot some sparks...
             if(th >= 0.2*velDir.len())
             {
                Point chaos(TNL::Random::readF(),TNL::Random::readF());
                chaos *= 5;

                // interp give us some nice enginey colors...
                Color dim(1, 0, 0);
                Color light(1, 1, boostActive ? 1.f : 0.f);
                Color thrust;

                F32 t = TNL::Random::readF();
                thrust.interp(t, dim, light);

                FXManager::emitSpark(mMoveState[RenderState].pos - shipDirs[i] * 13,
                     -shipDirs[i] * 100 + chaos, thrust, 1.5 * TNL::Random::readF());
             }
          }
      }
   }
}


extern bool gShowAimVector;
extern IniSettings gIniSettings;

void Ship::render(S32 layerIndex)
{
   if(layerIndex == 0) return;   // Only render on layers -1 and 1
   if(hasExploded) return;       // Don't render an exploded ship!

   F32 warpInScale = (WarpFadeInTime - mWarpInTimer.getCurrent()) / F32(WarpFadeInTime);
   F32 rotAmount = 0;      // We use rotAmount to add the spinny effect you see when a ship spawns or comes through a teleport
   if(warpInScale < 0.8)
      rotAmount = (0.8 - warpInScale) * 540;

   // An angle of 0 means the ship is heading down the +X axis
   // since we draw the ship pointing up the Y axis, we should rotate
   // by the ship's angle, - 90 degrees

   GameConnection *conn = gClientGame->getConnectionToServer();
   bool localShip = ! (conn && conn->getControlObject() != this);    // i.e. a ship belonging to a remote player
   S32 localPlayerTeam = (conn && conn->getControlObject()) ? conn->getControlObject()->getTeam() : Item::NO_TEAM; // To show cloaked teammates

   F32 alpha = isModuleActive(ModuleCloak) ? mCloakTimer.getFraction() : 1 - mCloakTimer.getFraction();

   glPushMatrix();
   glTranslatef(mMoveState[RenderState].pos.x, mMoveState[RenderState].pos.y, 0);

   if(!localShip && layerIndex == 1)      // Need to draw this before the glRotatef below, but only on layer 1...
   {
      string str = mPlayerName.getString();

      // Modify name if owner is "busy"
      if(isBusy)
         str = "<<" + str + ">>";

      glEnableBlend;
      F32 textAlpha = 0.5 * alpha;
      U32 textSize = 14;
#ifdef TNL_OS_XBOX
      textAlpha *= 1 - gClientGame->getCommanderZoomFraction();
      textSize = 23;
#else
      glLineWidth(gLineWidth1);
#endif
      glColor4f(1,1,1,textAlpha);
      UserInterface::drawStringc(0, 30, textSize, str.c_str());

      // Underline name if player is authenticated
      if(mIsAuthenticated)
      {
         S32 xoff = UserInterface::getStringWidth(textSize, str.c_str()) / 2;
         glBegin(GL_LINES);
            glVertex2f(-xoff, 33 + textSize);
            glVertex2f(xoff, 33 + textSize);
         glEnd();
      }

      glDisableBlend;
      glLineWidth(gDefaultLineWidth);
   }
<<<<<<< HEAD
=======
   else
   {
      if(gClientGame->gGameUserInterface->mDebugShowShipCoords)
      {
         string str = string("@") + itos((S32) getActualPos().x) + "," + itos((S32) getActualPos().y);
>>>>>>> 7371db8f

   if(gGameUserInterface.mDebugShowShipCoords)
      renderShipCoords(getActualPos(), localShip, alpha);

   glRotatef(radiansToDegrees(mMoveState[RenderState].angle) - 90 + rotAmount, 0, 0, 1.0);
   glScalef(warpInScale, warpInScale, 1);

   if(layerIndex == -1)    // TODO: Get rid of this if we stop sending location of cloaked ship to clients
   {
      // Draw the outline of the ship in solid black -- this will block out any stars and give
      // a tantalizing hint of motion when the ship is cloaked.  Could also try some sort of star-twinkling or
      // scrambling thing here as well...
      glColor3f(0,0,0);
      glDisableBlendfromLineSmooth;
      glBegin(GL_POLYGON);
         glVertex2f(-20, -15);
         glVertex2f(0, 25);
         glVertex2f(20, -15);
      glEnd();
      glEnableBlendfromLineSmooth;

      glPopMatrix();
      return;
   }

   // LayerIndex == 1

   GameType *gameType = gClientGame->getGameType();
   if(!gameType)
      return;     // This will likely never happen

   F32 thrusts[4];
   calcThrustComponents(thrusts);      // Calculate the various thrust components for rendering purposes


   // Don't completely hide local player or ships on same team
   if(localShip || (showCloakedTeammates && getTeam() == localPlayerTeam && gameType->isTeamGame()))
      alpha = max(alpha, 0.25);     // Make sure we have at least .25 alpha
   
   if(!localShip)    // Only apply sensor-makes-cloaked-ships-visible to other ships
   {
      // If local ship has sensor, it can see cloaked non-local ships
      Ship *ship = dynamic_cast<Ship *>(conn->getControlObject());      // <-- this is our local ship
      if(ship && ship->isModuleActive(ModuleSensor) && alpha < 0.5)
         alpha = 0.5;
   }

   renderShip(gameType->getShipColor(this), alpha, thrusts, mHealth, mRadius, getGame()->getCurrentTime() - mSensorStartTime, 
              isModuleActive(ModuleCloak), isModuleActive(ModuleShield), isModuleActive(ModuleSensor), hasModule(ModuleArmor));

   if(alpha != 1.0)
      glEnableBlend;

   if(localShip && gShowAimVector && gIniSettings.enableExperimentalAimMode)     // Only show for local ship
      renderAimVector();

   glPopMatrix();  


   if(isModuleActive(ModuleRepair) && alpha != 0)     // Don't bother when completely transparent
   {
      glLineWidth(gLineWidth3);
      glColor4f(1,0,0,alpha);
      // render repair rays to all the repairing objects
      Point pos = mMoveState[RenderState].pos;

      for(S32 i = 0; i < mRepairTargets.size(); i++)
      {
         if(mRepairTargets[i].getPointer() == this)
            drawCircle(pos, RepairDisplayRadius);
         else if(mRepairTargets[i])
         {
            glBegin(GL_LINES);
            glVertex2f(pos.x, pos.y);

            Point shipPos = mRepairTargets[i]->getRenderPos();
            glVertex2f(shipPos.x, shipPos.y);
            glEnd();
         }
      }
      glLineWidth(gDefaultLineWidth);
   }

   if(alpha != 1.0)
      glDisableBlend;


   // Render mounted items
   for(S32 i = 0; i < mMountedItems.size(); i++)
      if(mMountedItems[i].isValid())
         mMountedItems[i]->renderItem(mMoveState[RenderState].pos);
}


void Ship::calcThrustComponents(F32 *thrusts)
{
   Point velDir(mCurrentMove.right - mCurrentMove.left, mCurrentMove.down - mCurrentMove.up);
   F32 len = velDir.len();

   for(U32 i = 0; i < 4; i++)
      thrusts[i] = 0;            // Reset thrusts

   if(len > 0)
   {
      if(len > 1)
         velDir *= 1 / len;

      Point shipDirs[4];
      shipDirs[0].set(cos(mMoveState[RenderState].angle), sin(mMoveState[RenderState].angle) );
      shipDirs[1].set(-shipDirs[0]);
      shipDirs[2].set(shipDirs[0].y, -shipDirs[0].x);
      shipDirs[3].set(-shipDirs[0].y, shipDirs[0].x);

      for(U32 i = 0; i < ARRAYSIZE(shipDirs); i++)
         thrusts[i] = shipDirs[i].dot(velDir);
   }

   // Tweak side thrusters to show rotational force
   F32 rotVel = getAngleDiff(mMoveState[LastProcessState].angle, mMoveState[RenderState].angle);

   if(rotVel > 0.001)
      thrusts[3] += 0.25;
   else if(rotVel < -0.001)
      thrusts[2] += 0.25;

   
   if(isModuleActive(ModuleBoost))
      for(U32 i = 0; i < 4; i++)
         thrusts[i] *= 1.3;
}



S32 LuaShip::id = 99;

const char LuaShip::className[] = "Ship";      // Class name as it appears to Lua scripts

// Note that when adding a method here, also add it to LuaRobot so that it can inherit these methods
Lunar<LuaShip>::RegType LuaShip::methods[] = {
   method(LuaShip, getClassID),
   method(LuaShip, isAlive),

   method(LuaShip, getLoc),
   method(LuaShip, getRad),
   method(LuaShip, getVel),
   method(LuaShip, getTeamIndx),
   method(LuaShip, getPlayerInfo),

   method(LuaShip, isModActive),
   method(LuaShip, getEnergy),
   method(LuaShip, getHealth),
   method(LuaShip, hasFlag),

   method(LuaShip, getAngle),
   method(LuaShip, getActiveWeapon),
   method(LuaShip, getMountedItems),

   {0,0}    // End method list
};


// C++ constructor -- automatically constructed when a ship is created
// This is the only constructor that's used.
LuaShip::LuaShip(Ship *ship): thisShip(ship)
{
   id++;
   mId = id;
   logprintf(LogConsumer::LogLuaObjectLifecycle, "Creating luaship %d", mId);
}


S32 LuaShip::isAlive(lua_State *L) { return returnBool(L, thisShip.isValid()); }

// Note: All of these methods will return nil if the ship in question has been deleted.
S32 LuaShip::getRad(lua_State *L) { return thisShip ? returnFloat(L, thisShip->getRadius()) : returnNil(L); }
S32 LuaShip::getLoc(lua_State *L) { return thisShip ? returnPoint(L, thisShip->getActualPos()) : returnNil(L); }
S32 LuaShip::getVel(lua_State *L) { return thisShip ? returnPoint(L, thisShip->getActualVel()) : returnNil(L); }
S32 LuaShip::hasFlag(lua_State *L) { return thisShip ? returnBool(L, thisShip->getFlagCount()) : returnNil(L); }

// Returns number of flags ship is carrying (most games will always be 0 or 1)
S32 LuaShip::getFlagCount(lua_State *L) { return thisShip ? returnInt(L, thisShip->getFlagCount()) : returnNil(L); }


S32 LuaShip::getTeamIndx(lua_State *L) { return returnInt(L, thisShip->getTeam() + 1); }

S32 LuaShip::getPlayerInfo(lua_State *L) { return thisShip ? returnPlayerInfo(L, thisShip) : returnNil(L); }


S32 LuaShip::isModActive(lua_State *L) {
   static const char *methodName = "Ship:isModActive()";
   checkArgCount(L, 1, methodName);
   ShipModule module = (ShipModule) getInt(L, 1, methodName, 0, ModuleCount - 1);
   return thisShip ? returnBool(L, getObj()->isModuleActive(module)) : returnNil(L);
}

S32 LuaShip::getAngle(lua_State *L) { return thisShip ? returnFloat(L, getObj()->getCurrentMove().angle) : returnNil(L); }      // Get angle ship is pointing at
S32 LuaShip::getActiveWeapon(lua_State *L) { return thisShip ?  returnInt(L, getObj()->getSelectedWeapon()) : returnNil(L); }    // Get WeaponIndex for current weapon

S32 LuaShip::getEnergy(lua_State *L) { return thisShip ? returnFloat(L, thisShip->getEnergyFraction()) : returnNil(L); }        // Return ship's energy as a fraction between 0 and 1
S32 LuaShip::getHealth(lua_State *L) { return thisShip ? returnFloat(L, thisShip->getHealth()) : returnNil(L); }                // Return ship's health as a fraction between 0 and 1


S32 LuaShip::getMountedItems(lua_State *L)
{
   // objectType is a bitmask of all the different object types we might want to find.  We need to build it up here because
   // lua can't do the bitwise or'ing itself.
   U32 objectType = 0;

   S32 index = 1;
   S32 pushed = 0;      // Count of items actually pushed onto the stack

   while(lua_isnumber(L, index))
   {
      objectType |= (U32) lua_tointeger(L, index);
      index++;
   }
   if(objectType == 0) objectType = 0xFFFFFFFF;  // find everything if type is none.

   clearStack(L);

   if(!thisShip) return 0;  // if NULL, what to do here?
   lua_createtable(L, thisShip->mMountedItems.size(), 0);    // Create a table, with enough slots pre-allocated for our data

   for(S32 i = 0; i < thisShip->mMountedItems.size(); i++)
   {
      if(thisShip->mMountedItems[i]->getObjectTypeMask() & objectType)
      {
         dynamic_cast<GameObject *>(thisShip->mMountedItems[i].getPointer())->push(L);
         pushed++;      // Increment pushed before using it because Lua uses 1-based arrays
         lua_rawseti(L, 1, pushed);
      }
   }

   return 1;
}


GameObject *LuaShip::getGameObject()
{
   if(thisShip.isNull())    // This will only happen when thisShip is dead, and therefore developer has made a mistake.  So let's throw up a scolding error message!
   {
      logprintf(LogConsumer::LuaBotMessage, "Bad programmer!");
      return NULL;      // Not right
   }
   else
      return getObj();
}


};
<|MERGE_RESOLUTION|>--- conflicted
+++ resolved
@@ -1549,21 +1549,12 @@
       glDisableBlend;
       glLineWidth(gDefaultLineWidth);
    }
-<<<<<<< HEAD
-=======
-   else
-   {
-      if(gClientGame->gGameUserInterface->mDebugShowShipCoords)
-      {
-         string str = string("@") + itos((S32) getActualPos().x) + "," + itos((S32) getActualPos().y);
->>>>>>> 7371db8f
-
-   if(gGameUserInterface.mDebugShowShipCoords)
+
+   if(gClientGame->gGameUserInterface->mDebugShowShipCoords)
       renderShipCoords(getActualPos(), localShip, alpha);
 
    glRotatef(radiansToDegrees(mMoveState[RenderState].angle) - 90 + rotAmount, 0, 0, 1.0);
    glScalef(warpInScale, warpInScale, 1);
-
    if(layerIndex == -1)    // TODO: Get rid of this if we stop sending location of cloaked ship to clients
    {
       // Draw the outline of the ship in solid black -- this will block out any stars and give
