--- conflicted
+++ resolved
@@ -800,8 +800,6 @@
 
    UserInterface::playBoop();
    mCurrentMode = mode;
-<<<<<<< HEAD
-=======
 
    if(mode == QuickChatMode)
       mHelper = &mQuickChatHelper;
@@ -813,24 +811,12 @@
    bool fromController = (gIniSettings.inputMode == Joystick);
    mHelper->onMenuShow(fromController);
 }
->>>>>>> 238b8282
-
-   if(mode == QuickChatMode)
-      mHelper = &mQuickChatHelper;
-   else if(mode == LoadoutMode)
-      mHelper = &mLoadoutHelper;
-   else if(mode == EngineerMode)
-      mHelper = &mEngineerHelper;
-
-<<<<<<< HEAD
-   bool fromController = (gIniSettings.inputMode == Joystick);
-   mHelper->onMenuShow(fromController);
-=======
+
+
 void GameUserInterface::renderEngineeredItemDeploymentMarker(Ship *ship)
 {
    if(mCurrentMode == EngineerMode)
       mEngineerHelper.renderDeploymentMarker(ship);
->>>>>>> 238b8282
 }
 
 
@@ -979,18 +965,12 @@
          if(keyCode == keyMOD1[inputMode] && ship->getModule(0) == ModuleEngineer || 
             keyCode == keyMOD2[inputMode] && ship->getModule(1) == ModuleEngineer)
          {
-<<<<<<< HEAD
-            if(!ship->isCarryingItem(ResourceItemType))
-            {
-               displayErrorMessage("!!! Need to be carrying a resource item to use Engineer module");
-=======
             string msg;
 
             msg = EngineerModuleDeployer::checkResourcesAndEnergy(ship);
             if(msg != "")
             {
                displayErrorMessage(msg.c_str());
->>>>>>> 238b8282
                return;
             }
 
