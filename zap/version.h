--- conflicted
+++ resolved
@@ -35,8 +35,7 @@
 #define VERSION_019c 9708
 #define VERSION_019d 10314
 #define VERSION_019e 10572
-<<<<<<< HEAD
-#define VERSION_019f 11529
+#define VERSION_019f 11702
 #define VERSION_020  10575
 
 #define BUILD_VERSION VERSION_020   // Version of the game according to hg, will be unique every release (must be int)
@@ -45,16 +44,6 @@
 #define ZAP_GAME_RELEASE "020"      // Change this with every release -- for display purposes only, string,
                                     // will also be used for name of installer on windows, so be careful with spaces
                                     // Used for GameRecorder.cpp, buildGameRecorderExtension
-=======
-#define VERSION_019f 11702
-
-#define BUILD_VERSION VERSION_019f // Version of the game according to hg, will be unique every release (must be int)
-                                   // Get from "hg summary"
-
-#define ZAP_GAME_RELEASE "019f"    // Change this with every release -- for display purposes only, string,
-                                   // will also be used for name of installer on windows, so be careful with spaces  
-                                   // Used for GameRecorder.cpp, buildGameRecorderExtension
->>>>>>> 1f0a6b3f
 
 // ZAP_GAME_RELEASE_LONGSTRING is used for version display at main menu
 #define ZAP_GAME_RELEASE_LONGSTRING ("Release " ZAP_GAME_RELEASE)
