//------------------------------------------------------------------------------
// Copyright Chris Eykamp
// See LICENSE.txt for full copyright information
//------------------------------------------------------------------------------

#include "ServerGame.h"

#include "GameManager.h"
#include "gameType.h"
#include "gameNetInterface.h"
#include "masterConnection.h"
#include "SoundSystem.h"
#include "luaGameInfo.h"
#include "luaLevelGenerator.h"
#include "robot.h"
#include "Teleporter.h"
#include "BanList.h"             // For banList kick duration
#include "BotNavMeshZone.h"      // For zone clearing code
#include "LevelSource.h"
#include "LevelDatabase.h"
#include "Level.h"
#include "WallItem.h"

#include "gameObjectRender.h"
#include "stringUtils.h"
#include "GeomUtils.h"

#include "GameRecorder.h"


using namespace TNL;

namespace Zap
{


static bool instantiated;           // Just a little something to keep us from creating multiple ServerGames...


// Constructor -- be sure to see Game constructor too!  Lots going on there!// Constructor -- be sure to see Game constructor too!  Lots going on there!
ServerGame::ServerGame(const Address &address, GameSettingsPtr settings, LevelSourcePtr levelSource, bool testMode, bool dedicated, bool hostOnServer) : 
      Game(address, settings),
      mRobotManager(this, settings)
{
   TNLAssert(!instantiated, "Only one ServerGame at a time, please!  If this trips while testing, "
      "it is probably because a test failed before another instance could be deleted.  Try disabling "
      "this assert, see what test fails, and fix it.  Then re-enable it, please!");
   instantiated = true;

   mLevelSource = levelSource;

   mVoteTimer = 0;
   mVoteYes = 0;
   mVoteNo = 0;
   mVoteNumber = 0;
   mVoteType = VoteLevelChange;  // Arbitrary
   mLevelLoadIndex = 0;
   mShutdownOriginator = NULL;
   mHostOnServer = hostOnServer;

   // Stupid C++ spec doesn't allow ternary logic with static const if there is no definition
   // Workaround is to add '+' to force a read of the value
   // See:  http://stackoverflow.com/questions/5446005/why-dont-static-member-variables-play-well-with-the-ternary-operator
   mNextLevel = mSettings->getSetting<YesNo>(IniKey::RandomLevels) ? +RANDOM_LEVEL : +NEXT_LEVEL;

   mShuttingDown = false;

   EventManager::get()->setPaused(false);

   mInfoFlags = 0;                           // Currently used to specify test mode and debug builds
   mCurrentLevelIndex = 0;

   if(testMode)
      mInfoFlags |= TestModeFlag;

#ifdef TNL_DEBUG
   mInfoFlags |= DebugModeFlag;
#endif

   mTestMode = testMode;

   mNetInterface->setAllowsConnections(true);
   mMasterUpdateTimer.reset(UpdateServerStatusTime);

   mSuspendor = NULL;

   mGameInfo = NULL;

#ifdef ZAP_DEDICATED
   TNLAssert(dedicated, "Dedicated should be true here!");
#endif

   mDedicated = dedicated;

   mGameSuspended = true;                 // Server starts with zero players

   U32 stutter = mSettings->getSimulatedStutter();

   mStutterTimer.reset(1001 - stutter);   // Use 1001 to ensure timer is never set to 0
   mStutterSleepTimer.reset(stutter);
   mAccumulatedSleepTime = 0;

   botControlTickTimer.reset(BotControlTickInterval);

   mLevelSwitchTimer.setPeriod(LevelSwitchTime);
   GameManager::setHostingModePhase(GameManager::NotHosting);

   mGameRecorderServer = NULL;
}


// Destructor
ServerGame::~ServerGame()
{
   if(getConnectionToMaster())   // Prevents errors when ServerGame is gone too soon
      getConnectionToMaster()->disconnect(NetConnection::ReasonSelfDisconnect, "");

   cleanUp();

   instantiated = false;

   delete mGameInfo;

   GameManager::setHostingModePhase(GameManager::NotHosting);

   if(mGameRecorderServer)
      delete mGameRecorderServer;
}


// Called before we load a new level, or when we shut the server down
void ServerGame::cleanUp()
{
   fillVector.clear();
   mDatabaseForBotZones.findObjects(fillVector);

   mLevelGens.deleteAndClear();

   for(S32 i = 0; i < fillVector.size(); i++)
      delete dynamic_cast<Object *>(fillVector[i]);

   Parent::cleanUp();
}


// Return true when handled
bool ServerGame::voteStart(ClientInfo *clientInfo, VoteType type, S32 number)
{
   GameConnection *conn = clientInfo->getConnection();

   if(!mSettings->getSetting<YesNo>(IniKey::VotingEnabled))
      return false;

   U32 voteTimer;
   if(type == VoteChangeTeam)
      voteTimer = mSettings->getSetting<U32>(IniKey::VoteLengthToChangeTeam) * 1000;
   else
      voteTimer = mSettings->getSetting<YesNo>(IniKey::VoteLength) * 1000;

   if(voteTimer == 0)
      return false;

   if(type != VoteLevelChange)
   {
      if(getGameType()->isGameOver())
         return true;   // Don't allow trying to start votes during game over, except level changing

      if((U32)getGameType()->getRemainingGameTimeInMs() - 1 < voteTimer)  // Handles unlimited GameType time, by forcing the U32 range
      {
         conn->s2cDisplayErrorMessage("Not enough time");
         return true;
      }
   }

   if(mVoteTimer != 0)
   {
      conn->s2cDisplayErrorMessage("Can't start a new vote when there is one pending.");
      return true;
   }

   if(conn->mVoteTime != 0)
   {
      Vector<StringTableEntry> e;
      Vector<StringPtr> s;
      Vector<S32> i;

      i.push_back(conn->mVoteTime / 1000);
      conn->s2cDisplayMessageESI(GameConnection::ColorRed, SFXNone, "Can't start vote, try again in %i0 seconds.", e, s, i);

      return true;
   }

   mVoteTimer = voteTimer;
   mVoteType = type;
   mVoteNumber = number;
   mVoteClientName = clientInfo->getName();

   for(S32 i = 0; i < getClientCount(); i++)
      if(getClientInfo(i)->getConnection())  // Robots don't have GameConnection
         getClientInfo(i)->getConnection()->mVote = 0;

   conn->mVote = 1;
   conn->s2cDisplayMessage(GameConnection::ColorInfo, SFXNone, "Vote started, waiting for others to vote.");
   return true;
}


void ServerGame::voteClient(ClientInfo *clientInfo, bool voteYes)
{
   GameConnection *conn = clientInfo->getConnection();

   if(mVoteTimer == 0)
      conn->s2cDisplayErrorMessage("!!! Nothing to vote on");
   else if(conn->mVote == (voteYes ? 1 : 2))
      conn->s2cDisplayErrorMessage("!!! Already voted");
   else if(conn->mVote == 0)
      conn->s2cDisplayMessage(GameConnection::ColorGreen, SFXNone, voteYes ? "Voted Yes" : "Voted No");
   else
      conn->s2cDisplayMessage(GameConnection::ColorGreen, SFXNone, voteYes ? "Changed vote to Yes" : "Changed vote to No");

   conn->mVote = voteYes ? 1 : 2;
}


S32 ServerGame::getCurrentLevelIndex()
{
   return mCurrentLevelIndex;
}


S32 ServerGame::getLevelCount()
{
   return mLevelSource->getLevelCount();
}


LevelInfo ServerGame::getLevelInfo(S32 index)
{
   return mLevelSource->getLevelInfo(index);
}


// Creates a set of LevelInfos that are empty except for the filename.  They will be fleshed out later.
// This gets called when you first load the host menu
//void ServerGame::buildBasicLevelInfoList(const Vector<string> &levelList)
//{
//   mLevelInfos.clear();
//
//   for(S32 i = 0; i < levelList.size(); i++)
//      mLevelInfos.push_back(LevelInfo(levelList[i]));
//}
//
//void ServerGame::clearLevelInfos()
//{
//   mLevelInfos.clear();
//}


void ServerGame::sendLevelListToLevelChangers(const string &message)
{
   for(S32 i = 0; i < getClientCount(); i++)
   {
      ClientInfo *clientInfo = getClientInfo(i);
      GameConnection *conn = clientInfo->getConnection();

      StringTableEntry msg(message);

      if(clientInfo->isLevelChanger() && conn)
      {
        conn->sendLevelList();
        if(message != "")
           conn->s2cDisplayMessage(GameConnection::ColorInfo, SFXNone, message);
      }
   }
}


bool ServerGame::isTestServer() const
{
   return mTestMode;
}


AbstractTeam *ServerGame::getNewTeam()
{
   return new Team;
}


void ServerGame::resetLevelLoadIndex()
{
   mLevelLoadIndex = 0;
}


// Return true if the only client connected is the one we passed; don't consider bots
bool ServerGame::onlyClientIs(GameConnection *client)
{
   GameType *gameType = getGameType();

   if(!gameType)
      return false;

   for(S32 i = 0; i < getClientCount(); i++)
      if(!mClientInfos[i]->isRobot() && mClientInfos[i]->getConnection() != client)
         return false;

   return true;
}


// Control whether we're in shut down mode or not
void ServerGame::setShuttingDown(bool shuttingDown, U16 time, GameConnection *who, StringPtr reason)
{
   mShuttingDown = shuttingDown;
   if(shuttingDown)
   {
      mShutdownOriginator = who;
      const char *name = mShutdownOriginator->getClientInfo()->getName().getString();

      // If there's no other clients, then just shutdown now
      if(onlyClientIs(mShutdownOriginator))
      {
         logprintf(LogConsumer::ServerFilter, "Server shutdown requested by %s.  No other players, so shutting down now.", name);
         mShutdownTimer.reset(1);
      }
      else
      {
         logprintf(LogConsumer::ServerFilter, "Server shutdown in %d seconds, requested by %s, for reason [%s].", time, name, reason.getString());
         mShutdownTimer.reset(time * 1000);
      }
   }
   else
      logprintf(LogConsumer::ServerFilter, "Server shutdown canceled.");
}


bool ServerGame::populateLevelInfoFromSource(const string &fullFilename, LevelInfo &levelInfo)
{
   return mLevelSource->populateLevelInfoFromSource(fullFilename, levelInfo);
}


// Returns name of level loaded, which will be displayed in the client window during level loading phase of hosting.
// Can return "" if there was a problem with the level.
string ServerGame::loadNextLevelInfo()
{
   FolderManager *folderManager = getSettings()->getFolderManager();

   string filename = folderManager->findLevelFile(mLevelSource->getLevelFileName(mLevelLoadIndex));
   TNLAssert(filename != "", "Expected a filename here!");

   // populateLevelInfoFromSource() will return true if the level was processed successfully
   string levelName;
   if(mLevelSource->populateLevelInfoFromSource(filename, mLevelLoadIndex))
   {
      levelName = mLevelSource->getLevelName(mLevelLoadIndex);    // This will be the name specified in the level file we just populated
      mLevelLoadIndex++;
   }
   else     // Failed to process level; remove it from the list
      mLevelSource->remove(mLevelLoadIndex);

   // Last level to process?
   if(mLevelLoadIndex == mLevelSource->getLevelCount())
      GameManager::setHostingModePhase(GameManager::DoneLoadingLevels);

   return levelName;
}


// Get the level name, as defined in the level file
StringTableEntry ServerGame::getLevelNameFromIndex(S32 index)
{
   return mLevelSource->getLevelInfo(getAbsoluteLevelIndex(index)).mLevelName;
}


// Return filename of level currently in play
string ServerGame::getCurrentLevelFileName() const
{
   return mLevelSource->getLevelFileName(mCurrentLevelIndex);
}


// Return name of level currently in play
StringTableEntry ServerGame::getCurrentLevelName() const
{
   return mLevelSource->getLevelInfo(mCurrentLevelIndex).mLevelName;
}


// Return type of level currently in play
GameTypeId ServerGame::getCurrentLevelType()
{
   return mLevelSource->getLevelType(mCurrentLevelIndex);
}


StringTableEntry ServerGame::getCurrentLevelTypeName()
{
   return GameType::getGameTypeName(getCurrentLevelType());
}


// Sort by order in which players should be added to teams
// Highest ratings first -- runs on server only, so these should be FullClientInfos
// Return 1 if a should be added before b, -1 if b should be added before a, and 0 if it doesn't matter
static S32 QSORT_CALLBACK AddOrderSort(RefPtr<ClientInfo> *a, RefPtr<ClientInfo> *b)
{
   // Always add level-specified bots first
   if((*a)->getClientClass() == ClientInfo::ClassRobotAddedByLevel)
      return 1;
   if((*b)->getClientClass() == ClientInfo::ClassRobotAddedByLevel)
      return -1;

   // Always add other bots last
   if((*a)->getClientClass() != ClientInfo::ClassHuman)
      return -1;
   if((*b)->getClientClass() != ClientInfo::ClassHuman)
      return 1;

   bool aIsIdle = !(*a)->getConnection() || !(*a)->getConnection()->getObjectMovedThisGame();
   bool bIsIdle = !(*b)->getConnection() || !(*b)->getConnection()->getObjectMovedThisGame();

   // If either player is idle, put them at the bottom of the list
   if(aIsIdle && !bIsIdle)
      return -1;

   if(!aIsIdle && bIsIdle)
      return 1;

   // Add higher-rated players first
   if((*a)->getCalculatedRating() > (*b)->getCalculatedRating())
      return 1;
   else if((*a)->getCalculatedRating() < (*b)->getCalculatedRating())
      return -1;
   else
      return 0;
}


<<<<<<< HEAD
void ServerGame::receivedLevelFromHoster(S32 levelIndex, const string &filename)
{
   if(levelIndex >= mLevelSource->getLevelCount())
      return; // out of range
   mLevelSource->setLevelFileName(levelIndex, filename);
   cycleLevel(levelIndex);
}


void ServerGame::makeEmptyLevelIfNoGameType()
{
   if(!getGameType())
   {
      GameType *gameType = new GameType(getLevel());
      gameType->addToGame(this, getLevel());
   }
   
   mLevel->makeSureTeamCountIsNotZero();
}


=======
>>>>>>> bd7efa40
// Clear, prepare, and load the level given by the index \nextLevel. This
// function respects meta-indices, and otherwise expects an absolute index.
void ServerGame::cycleLevel(S32 nextLevel)
{
   // End of previous level...
   if(mGameRecorderServer)
   {
      delete mGameRecorderServer;
      mGameRecorderServer = NULL;
   }

   // If mLevel is NULL, it's our first time here, and there won't be anything to clean up
   if(mLevel)
      cleanUp();

<<<<<<< HEAD
   // If mLevel is NULL, it's our first time here, and there won't be anything to clean up
   if(mLevel)
      cleanUp();

=======
>>>>>>> bd7efa40
   mLevelSwitchTimer.clear();
   mScopeAlwaysList.clear();

   for(S32 i = 0; i < getClientCount(); i++)
   {
      ClientInfo *clientInfo = getClientInfo(i);
      GameConnection *conn = clientInfo->getConnection();

      conn->resetGhosting();
      conn->switchedTeamCount = 0;

      clientInfo->setScore(0);         // Reset player scores, for non team game types
      clientInfo->clearKillStreak();   // Clear any rampage the players have going... sorry, lads!
   }

   // Beginning of next level...

   mRobotManager.onLevelChanged();

   bool loaded = false;

   while(!loaded)
   {
      mCurrentLevelIndex = getAbsoluteLevelIndex(nextLevel); // Set mCurrentLevelIndex to refer to the next level we'll play

      logprintf(LogConsumer::ServerFilter, "Loading %s [%s]... \\", getLevelNameFromIndex(mCurrentLevelIndex).getString(), 
                                                                    mLevelSource->getLevelFileDescriptor(mCurrentLevelIndex).c_str());

      // Load the level for real this time (we loaded it once before, when we started the server, but only to grab a few params)
      if(loadLevel())
      {
         loaded = true;
         logprintf(LogConsumer::ServerFilter, "Done. [%s]", getTimeStamp().c_str());
      }
      else
      {
         logprintf(LogConsumer::ServerFilter, "FAILED!");

         if(mLevelSource->getLevelCount() > 1)
            removeLevel(mCurrentLevelIndex);
         else
         {
            // No more working levels to load...  quit?
            logprintf(LogConsumer::LogError, "All the levels I was asked to load are corrupt.  Exiting!");

            mShutdownTimer.reset(1); 
            mShuttingDown = true;
            mShutdownReason = "All the levels I was asked to load are corrupt or missing; "
                              "Sorry dude -- hosting mode shutting down.";

            // To avoid crashing...
            if(!getGameType())
            {
               GameType *gameType = new GameType(getLevel());
               gameType->addToGame(this, getLevel());
            }
            mLevel->makeSureTeamCountIsNotZero();

            return;
         }
      }
   }

   computeWorldObjectExtents();                       // Compute world Extents nice and early

   if(!mGameRecorderServer && !mShuttingDown && getSettings()->getSetting<YesNo>(IniKey::GameRecording))
      mGameRecorderServer = new GameRecorderServer(this);


   ////// This block could easily be moved off somewhere else   
   fillVector.clear();
   mLevel->findObjects(TeleporterTypeNumber, fillVector);

   Vector<pair<Point, const Vector<Point> *> > teleporterData(fillVector.size());
   pair<Point, const Vector<Point> *> teldat;

   for(S32 i = 0; i < fillVector.size(); i++)
   {
      Teleporter *teleporter = static_cast<Teleporter *>(fillVector[i]);

      teldat.first  = teleporter->getPos();
      teldat.second = teleporter->getDestList();

      teleporterData.push_back(teldat);
   }

   // Get our parameters together
   Vector<DatabaseObject *> barrierList;
   getLevel()->findObjects((TestFunc)isWallType, barrierList, *getWorldExtents());

   Vector<DatabaseObject *> turretList;
   getLevel()->findObjects(TurretTypeNumber, turretList, *getWorldExtents());

   Vector<DatabaseObject *> forceFieldProjectorList;
   getLevel()->findObjects(ForceFieldProjectorTypeNumber, forceFieldProjectorList, *getWorldExtents());

   bool triangulate;

   // Try and load Bot Zones for this level, set flag if failed
   // We need to run buildBotMeshZones in order to set mAllZones properly, which is why I (sort of) disabled the use of hand-built zones in level files
#ifdef ZAP_DEDICATED
   triangulate = false;
#else
   triangulate = !isDedicated();
#endif

   TNLAssert(getGameType(), "Expect to have a GameType here!");
   getGameType()->mBotZoneCreationFailed = !BotNavMeshZone::buildBotMeshZones(mLevel->getBotZoneDatabase(), mLevel->getBotZoneList(),
                                                                              getWorldExtents(), barrierList, turretList,
                                                                              forceFieldProjectorList, teleporterData, triangulate);
   // Clear team info for all clients
   resetAllClientTeams();

   // Reset loadouts now that we have GameType set up
   for(S32 i = 0; i < getClientCount(); i++)
      getClientInfo(i)->resetLoadout(levelHasLoadoutZone());

   // Now add players to the gameType, from highest rating to lowest in an attempt to create ratings-based teams
   // Sorting also puts idle players at the end of the list, regardless of their rating
   mClientInfos.sort(AddOrderSort);

   // Backwards!  So the lowest scorer goes on the larger team (if there is uneven teams)
   for(S32 i = getClientCount() - 1; i > -1; i--)
   {
      ClientInfo *clientInfo = getClientInfo(i);   // Could be a robot when level have "Robot" line, or a levelgen adds one
         
      getGameType()->serverAddClient(clientInfo);

      GameConnection *connection = clientInfo->getConnection();
      if(connection)
      {
         connection->setObjectMovedThisGame(false);
         connection->activateGhosting();                 // Tell clients we're done sending objects and are ready to start playing
      }
   }

   // Fire onPlayerJoined event for any players already on the server
   for(S32 i = 0; i < getClientCount(); i++)
      EventManager::get()->fireEvent(NULL, EventManager::PlayerJoinedEvent, getClientInfo(i)->getPlayerInfo());


   mRobotManager.balanceTeams();

   sendLevelStatsToMaster();     // Give the master some information about this level for its database

   suspendIfNoActivePlayers();   // Does nothing if we're already suspended
}


void ServerGame::onConnectedToMaster()
{
   Parent::onConnectedToMaster();

   // Check if we have any clients that need to have their authentication status checked; might happen if we've lost touch with master 
   // and clients have connected in the meantime.  In some rare circumstances, could lead to double-verification, but I don't think this
   // would be a real problem
   for(S32 i = 0; i < getClientCount(); i++)
      if(!getClientInfo(i)->isRobot())
         getClientInfo(i)->getConnection()->requestAuthenticationVerificationFromMaster();

   sendLevelStatsToMaster();    // We're probably in a game, and we should send the level details to the master

   logprintf(LogConsumer::MsgType(LogConsumer::LogConnection | LogConsumer::ServerFilter), 
             "Server established connection with Master Server");
}


void ServerGame::sendLevelStatsToMaster()
{
   // Send level stats to master, but don't bother in test mode -- don't want to gum things up with a bunch of one-off levels
   if(mTestMode)
      return;

   // Also don't bother if we are not yet in full-on hosting mode
   if(GameManager::getHostingModePhase() != GameManager::Hosting)
      return;

   MasterServerConnection *masterConn = getConnectionToMaster();

   if(!(masterConn && masterConn->isEstablished()))
      return;

   // Check if we've already sent these stats... if so, no need to waste bandwidth and resend
   // TODO: Is there a standard container that would make this process simpler?  like a sorted hash or whatnot?
   for(S32 i = 0; i < mSentHashes.size(); i++)
      if(mSentHashes[i] == mLevelFileHash)
         return;

   S32 teamCountU8 = getTeamCount();

   if(teamCountU8 > U8_MAX)            // Should never happen!
      teamCountU8 = U8_MAX;

   bool hasLevelGen = getGameType()->getScriptName() != "";

   // Construct the info now, to be later sent, sending later avoids overloading the master with too much data
   mSendLevelInfoDelayNetInfo = masterConn->s2mSendLevelInfo_construct(mLevelFileHash, mLevel->getLevelName(), 
                                mLevel->getLevelCredits(), 
                                getCurrentLevelTypeName(),
                                hasLevelGen, 
                                (U8)teamCountU8, 
                                mLevel->getWinningScore(), 
                                getRemainingGameTime());

   mSendLevelInfoDelayCount.reset(SIX_SECONDS);  // Set time left to send

   mSentHashes.push_back(mLevelFileHash);
}


// Resets all player team assignments
void ServerGame::resetAllClientTeams()
{
   for(S32 i = 0; i < getClientCount(); i++)
      getClientInfo(i)->setTeamIndex(NO_TEAM);
}


// Currently only used by tests to temporarily disable bot leveling while setting up various team configurations
bool ServerGame::getAutoLevelingEnabled() const
{
   return mRobotManager.getAutoLevelingEnabled();
}


// Currently only used by tests to temporarily disable bot leveling while setting up various team configurations
void ServerGame::setAutoLeveling(bool enabled)
{
   mRobotManager.setAutoLeveling(enabled);
}


// Make sure level metadata fits with our current game situation; i.e. check playerCount against min/max players,
// skip uploaded levels if the settings tell us to, etc.  Can expand this to incorporate other metadata as we 
// develop it.
static bool checkIfLevelIsOk(bool skipUploads, const LevelInfo &levelInfo, S32 playerCount)
{
   S32 minPlayers = levelInfo.minRecPlayers;
   S32 maxPlayers = levelInfo.maxRecPlayers;

   if(maxPlayers <= 0)        // i.e. limit doesn't apply or is invalid (note if limit doesn't apply on the minPlayers, 
      maxPlayers = S32_MAX;   // then it works out because the smallest number of players is 1).

   if(playerCount < minPlayers)
      return false;
   if(playerCount > maxPlayers)
      return false;

   if(skipUploads)   // Skip levels starting with our upload prefix (currently "upload_")
      if(!strncmp(levelInfo.filename.c_str(), UploadPrefix.c_str(), UploadPrefix.length()))
         return false;

   return true;
}


// Helps resolve pseudo-indices such as NEXT_LEVEL.  If you pass it a normal level index, you'll just get that back.
S32 ServerGame::getAbsoluteLevelIndex(S32 nextLevel)
{
   S32 currentLevelIndex = mCurrentLevelIndex;
   S32 levelCount = mLevelSource->getLevelCount();
   bool skipUploads = getSettings()->getSetting<YesNo>(IniKey::SkipUploads);

   if(levelCount == 1)
      nextLevel = FIRST_LEVEL;

   else if(nextLevel >= FIRST_LEVEL && nextLevel < levelCount)          // Go to specified level
      currentLevelIndex = (nextLevel < levelCount) ? nextLevel : FIRST_LEVEL;

   else if(nextLevel == NEXT_LEVEL)      // Next level
   {
      // If game is supended, then we are waiting for another player to join.  That means that (probably)
      // there are either 0 or 1 players, so the next game will need to be good for 1 or 2 players.
      S32 playerCount = getPlayerCount();
      if(mGameSuspended)
         playerCount++;

      bool first = true;
      bool found = false;

      S32 currLevel = currentLevelIndex;

      // Cycle through the levels looking for one that matches our player counts
      while(first || currentLevelIndex != currLevel)
      {
         currentLevelIndex = (currentLevelIndex + 1) % levelCount;

         if(checkIfLevelIsOk(skipUploads, mLevelSource->getLevelInfo(currentLevelIndex), playerCount))
         {
            found = true;
            break;
         }

         // else do nothing to play the next level, which we found above
         first = false;
      }

      // We didn't find a suitable level... just proceed to the next one in the list
      if(!found)
      {
         currentLevelIndex++;
         if(S32(currentLevelIndex) >= levelCount)
            currentLevelIndex = FIRST_LEVEL;
      }
   } 
   else if(nextLevel == PREVIOUS_LEVEL)
   {
      currentLevelIndex--;
      if(currentLevelIndex < 0)
         currentLevelIndex = levelCount - 1;
   }
   else if(nextLevel == RANDOM_LEVEL)
   {
      S32 newLevel;
      U32 retriesLeft = 200;
      S32 playerCount = getPlayerCount();

      if(mGameSuspended)
         playerCount++;

      do
      {
         newLevel = TNL::Random::readI(0, levelCount - 1);
         retriesLeft--;  // Prevent endless loop

         if(retriesLeft == 0)
            break;

      } while(!(newLevel != currentLevelIndex && 
                (retriesLeft < 100 || checkIfLevelIsOk(skipUploads, mLevelSource->getLevelInfo(currentLevelIndex), playerCount))));
      // until (( level is not the current one ) && 
      //          we're desperate  || level is ok ))

      currentLevelIndex = newLevel;
   }

   //else if(nextLevel == REPLAY_LEVEL)    // Replay level, do nothing
   //   currentLevelIndex += 0;

   if(currentLevelIndex >= levelCount)  // Safety check in case of trying to replay level that was just deleted
      currentLevelIndex = 0;

   return currentLevelIndex;
}

bool ServerGame::isOrIsAboutToBeSuspended()
{
   return mGameSuspended || mTimeToSuspend.getCurrent() > 0;
}

bool ServerGame::clientCanSuspend(ClientInfo *info)
{
   if(info->isAdmin())
      return true;

   if(info->isSpawnDelayed())
      return false;

   U32 activePlayers = 0;
   for(S32 i = 0; i < getClientCount(); i++)
   {
      ClientInfo *clientInfo = getClientInfo(i);
      if(!clientInfo->isRobot() && !clientInfo->isSpawnDelayed())
         activePlayers++;
   }
   return activePlayers <= 1; // If only one player active, allow suspend.
}


// Enter suspended animation mode
void ServerGame::suspendGame()
{
   if(mGameSuspended) // Already suspended
      return;

   for(S32 i = 0; i < getClientCount(); i++)
      if(getClientInfo(i)->getConnection())
         getClientInfo(i)->getConnection()->s2rSetSuspendGame(true);

   mGameSuspended = true;
}


void ServerGame::suspendGame(GameConnection *gc)
{
   if(mGameSuspended) // Already suspended
      return;
   mSuspendor = gc;
   suspendGame();
}

 
// Resume game after it is no longer suspended
void ServerGame::unsuspendGame(bool remoteRequest)
{
   mTimeToSuspend.clear();
   if(!mGameSuspended)
      return;

   mGameSuspended = false;

   for(S32 i = 0; i < getClientCount(); i++)
      if(getClientInfo(i)->getConnection())
         getClientInfo(i)->getConnection()->s2rSetSuspendGame(false);

   mSuspendor = NULL;
}


void ServerGame::suspenderLeftGame()
{
   mSuspendor = NULL;
   unsuspendIfActivePlayers();
}


GameConnection *ServerGame::getSuspendor()
{
   return mSuspendor;
}


// suspend only if there are non-idling players (TestSpawnDelay.cpp needs changing if using this)
static bool shouldBeSuspended(ServerGame *game)
{
   // Check all clients and make sure they're not active
   for(S32 i = 0; i < game->getClientCount(); i++)
   {
      ClientInfo *clientInfo = game->getClientInfo(i);

      // Robots don't count
      if(!clientInfo->isRobot() && !clientInfo->isSpawnDelayed())
         return false;
   }
   return true;
}


// Check to see if there are any players who are active; suspend the game if not.  Server only.
void ServerGame::suspendIfNoActivePlayers(bool delaySuspend)
{
   if(mGameSuspended)
      return;

   if(shouldBeSuspended(this))
   {
      if(delaySuspend)
         mTimeToSuspend.reset(PreSuspendSettlingPeriod);
      else
         suspendGame();
   }
}


// Check to see if there are any players who are active; suspend the game if not.  Server only.
void ServerGame::unsuspendIfActivePlayers()
{
   if(mSuspendor && clientCanSuspend(mSuspendor->getClientInfo()))
      return; // Keep the game suspended if a player paused the game and still can pause game.

   if(!shouldBeSuspended(this))
      unsuspendGame(false);
}


// Need to handle both forward and backward slashes... will return pathname with trailing delimeter.
inline string getPathFromFilename(const string &filename)
{
   std::size_t pos1 = filename.rfind("/");
   std::size_t pos2 = filename.rfind("\\");

   if(pos1 == string::npos)
      pos1 = 0;

   if(pos2 == string::npos)
      pos2 = 0;

   return filename.substr( 0, max(pos1, pos2) + 1 );
}


// Returns true if the level is successfully loaded, false if it wasn't
bool ServerGame::loadLevel()
{
   mLevel = boost::shared_ptr<Level>(mLevelSource->getLevel(mCurrentLevelIndex));
<<<<<<< HEAD

   TNLAssert(!mLevel->getAddedToGame(), "Can't reuse Levels!");

=======

   TNLAssert(!mLevel->getAddedToGame(), "Can't reuse Levels!");

>>>>>>> bd7efa40
   // NULL level means file was not loaded.  Danger Will Robinson!
   if(!mLevel)
   {
      logprintf(LogConsumer::LogError, "Error: Cannot load %s", 
                                        mLevelSource->getLevelFileDescriptor(mCurrentLevelIndex).c_str());
      return false;
   }

   mLevel->onAddedToGame(this);     // Gets the TeamManager up and running and populated, adds bots


   // Add walls first, so engineered items will have something to snap to
   Vector<DatabaseObject *> walls;
   mLevel->findObjects(WallItemTypeNumber, walls);

   for(S32 i = 0; i < walls.size(); i++)
      addWallItem(static_cast<WallItem *>(walls[i]), NULL);        // Just does this --> Barrier::constructBarriers(this, *wallItem->getOutline(), false, wallItem->getWidth());


   Vector<Point> points;
   mLevel->buildWallEdgeGeometry(points);


   const Vector<DatabaseObject *> objects = *mLevel->findObjects_fast();
   for(S32 i = 0; i < objects.size(); i++)
   {
      // Walls have already been handled in addWallItem call above
      if(isWallType(objects[i]->getObjectTypeNumber()))
         continue;

      BfObject *object = static_cast<BfObject *>(objects[i]);

      // Mark the item as being a ghost (client copy of a server object) so that the object will not trigger server-side tests
      // The only time this code is run on the client is when loading into the editor.
      if(!isServer())
         object->markAsGhost();

      object->addToGame(this, NULL);
   }

   mLevel->addBots(this);

   // Levelgens:
   // Run level's levelgen script (if any)
   runLevelGenScript(getGameType()->getScriptName());

   // Global levelgens are run on every level.  Run any that are defined.
   Vector<string> scriptList;
   parseString(getSettings()->getSetting<string>(IniKey::GlobalLevelScript), scriptList, '|');

   for(S32 i = 0; i < scriptList.size(); i++)
      runLevelGenScript(scriptList[i]);

   // Fire an update to make sure certain events run on level start (like onShipSpawned)
   EventManager::get()->update();

   // Check after script, script might add or delete Teams
   if(mLevel->makeSureTeamCountIsNotZero())
      logprintf(LogConsumer::LogLevelError, "Warning: Missing Team in %s", 
                                            mLevelSource->getLevelFileDescriptor(mCurrentLevelIndex).c_str());

   getGameType()->onLevelLoaded();

   return true;
}


void ServerGame::runLevelGenScript(const string &scriptName)
{
   if(scriptName == "")    // No script specified!
      return;

   // Find full name of levelgen script -- returns "" if file not found
   string fullname = getSettings()->getFolderManager()->findLevelGenScript(scriptName);  

   if(fullname == "")
   {
      logprintf(LogConsumer::MsgType(LogConsumer::LogWarning | LogConsumer::LuaLevelGenerator), 
                "Warning: Could not find levelgen script \"%s\"", scriptName.c_str());
      return;
   }

   // The script file will be the first argument, subsequent args will be passed on to the script -- 
   // will be deleted when level ends in ServerGame::cleanUp()
   LuaLevelGenerator *levelgen = new LuaLevelGenerator(this, fullname, *getGameType()->getScriptArgs());

   if(!levelgen->runScript(!isTestServer()))    // Do not cache on test server
      delete levelgen;
   else
      mLevelGens.push_back(levelgen);
}


// Add a misbehaved levelgen to the kill list
void ServerGame::deleteLevelGen(LuaLevelGenerator *levelgen)
{
   mLevelGenDeleteList.push_back(levelgen);
}


Vector<Vector<S32> > ServerGame::getCategorizedPlayerCountsByTeam() const
{
   countTeamPlayers();

   Vector<Vector<S32> > counts;

   counts.resize(getTeamCount());
   for(S32 i = 0; i < counts.size(); i++)
   {
      counts[i].resize(ClientInfo::ClassCount);
      for(S32 j = 0; j < counts[i].size(); j++)
         counts[i][j] = 0;
   }

   for(S32 i = 0; i < mClientInfos.size(); i++)
   {
      S32 team = mClientInfos[i]->getTeamIndex();
      S32 cc   = mClientInfos[i]->getClientClass();

      if(team >= 0)
         counts[team][cc]++;
   }

   return counts;
}


// ClientInfos will be stored as RefPtrs, so they will be deleted when all refs are removed... 
// In other words, ServerGame will manage cleanup.
void ServerGame::addClient(ClientInfo *clientInfo)
{
   TNLAssert(!clientInfo->isRobot(), "This only gets called for players");

   GameConnection *conn = clientInfo->getConnection();

   // If client has level change or admin permissions, send a list of levels and their types to the connecting client
   if(clientInfo->isLevelChanger() || clientInfo->isAdmin())
      conn->sendLevelList();

   // If we're shutting down, display a notice to the user... but still let them connect normally
   if(mShuttingDown)
      conn->s2cInitiateShutdown(mShutdownTimer.getCurrent() / 1000,
            mShutdownOriginator.isNull() ? StringTableEntry() : mShutdownOriginator->getClientInfo()->getName(), 
            "Sorry -- server shutting down", false);

   TNLAssert(getGameType(), "No gametype?");     // Added 12/20/2013 by wat to try to understand if this ever happens
   getGameType()->serverAddClient(clientInfo);
   addToClientList(clientInfo);

   mRobotManager.balanceTeams();
   
   // When a new player joins, game is always unsuspended!
   unsuspendIfActivePlayers();

   if(mDedicated)
      SoundSystem::playSoundEffect(SFXPlayerJoined, 1);
}


void ServerGame::removeClient(ClientInfo *clientInfo)
{
   TNLAssert(getGameType(), "Expect GameType here!");
   getGameType()->removeClient(clientInfo);

   if(mDedicated)
      SoundSystem::playSoundEffect(SFXPlayerLeft, 1);

<<<<<<< HEAD
   if(mHostOnServer)
   {
      if(getPlayerCount() == 0)
      {
         delete mGameRecorderServer;
         mGameRecorderServer = NULL;
         cleanUp();
         mLevelSwitchTimer.clear();
         mScopeAlwaysList.clear();

         removeLevel(-1);
         mCurrentLevelIndex = FIRST_LEVEL;
         mInfoFlags |= HostModeFlag;
         makeEmptyLevelIfNoGameType();

         mSettings->setServerPassword(mOriginalServerPassword, false);
         mSettings->setHostName(mOriginalName, false);
         mSettings->setHostDescr(mOriginalDescr, false);

         if(mMasterUpdateTimer.getCurrent() > UpdateServerWhenHostGoesEmpty)
            mMasterUpdateTimer.setPeriod(UpdateServerWhenHostGoesEmpty);
      }
   }
   else if(getPlayerCount() == 0 && !mShuttingDown && isDedicated())  // only dedicated server can have zero players
      cycleLevel(mSettings->getSetting<YesNo>(IniKey::RandomLevels) ? +RANDOM_LEVEL : +NEXT_LEVEL);    // Advance to beginning of next level
=======
   // Advance to beginning of next level if there are no remaining players
   if(getPlayerCount() == 0 && !mShuttingDown && isDedicated())  // Only dedicated server can have zero players
      cycleLevel(getSettings()->getSetting<YesNo>(IniKey::RandomLevels) ? +RANDOM_LEVEL : +NEXT_LEVEL);
>>>>>>> bd7efa40
   else
      mRobotManager.balanceTeams();
}


// Loop through all our bots and start their interpreters, delete those that sqawk
// Only called from GameType::onLevelLoaded()
void ServerGame::startAllBots()
{   
   // Do nothing -- remove this fn!
}


string ServerGame::addBot(const Vector<string> &args, ClientInfo::ClientClass clientClass)
{
   return mRobotManager.addBot(args, clientClass);
}


void ServerGame::addBot(Robot *robot)
{
   mRobotManager.addBot(robot);
}


void ServerGame::balanceTeams()
{
   mRobotManager.balanceTeams();
}


Robot *ServerGame::getBot(S32 index)
{
   return mRobotManager.getBot(index);
}


S32 ServerGame::getBotCount() const
{
   return mRobotManager.getBotCount();
}


Robot *ServerGame::findBot(const char *id)
{
   return mRobotManager.findBot(id);
}


void ServerGame::removeBot(Robot *robot)
{
   mRobotManager.removeBot(robot);
}


void ServerGame::deleteBot(const StringTableEntry &name)
{
   mRobotManager.deleteBot(name);
}


void ServerGame::deleteBot(S32 i)
{
   mRobotManager.deleteBot(i);
}


void ServerGame::deleteAllBots()
{
   mRobotManager.deleteAllBots();
}


void ServerGame::moreBots()
{
   mRobotManager.moreBots();
}


void ServerGame::fewerBots()
{
   mRobotManager.fewerBots();
}


// Comes from c2sKickBot
void ServerGame::kickSingleBotFromLargestTeamWithBots()
{
    mRobotManager.deleteBotFromTeam(findLargestTeamWithBots(), ClientInfo::ClassAnyBot);
}


U32 ServerGame::getMaxPlayers() const
{
   return mSettings->getMaxPlayers();
}


bool ServerGame::isDedicated() const
{
   return mDedicated;
}


void ServerGame::setDedicated(bool dedicated)
{
   mDedicated = dedicated;
}


bool ServerGame::isFull()
{
   return (U32) getPlayerCount() >= mSettings->getMaxPlayers();
}


// Only called from outside ServerGame
bool ServerGame::isReadyToShutdown(U32 timeDelta, string &reason)
{
   reason = mShutdownReason;
   return mShuttingDown && (mShutdownTimer.update(timeDelta) || onlyClientIs(mShutdownOriginator));
}


bool ServerGame::isServer() const
{
   return true;
}


// Top-level idle loop for server, runs only on the server by definition
void ServerGame::idle(U32 timeDelta)
{
   // No idle during pre-game level loading
   if(GameManager::getHostingModePhase() == GameManager::LoadingLevels)
      return;

   Parent::idle(timeDelta);

   processSimulatedStutter(timeDelta);
   processVoting(timeDelta);

   if(mSendLevelInfoDelayCount.update(timeDelta) && mSendLevelInfoDelayNetInfo.isValid() && this->getConnectionToMaster())
   {
      this->getConnectionToMaster()->postNetEvent(mSendLevelInfoDelayNetInfo);
      mSendLevelInfoDelayNetInfo = NULL; // we can now let it free memory
   }

   // If there are no players on the server, we can enter "suspended animation" mode, but not during the first half-second of hosting.
   // This will prevent locally hosted game from immediately suspending for a frame, giving the local client a chance to 
   // connect.  A little hacky, but works!
      /*if(getPlayerCount() == 0 && !mGameSuspended && mCurrentTime != 0)
         suspendGame();
   */
   if(timeDelta > MaxTimeDelta)   // Prevents timeDelta from going too high, usually when after the server was frozen
      timeDelta = 100;

   mNetInterface->checkIncomingPackets();
   checkConnectionToMaster(timeDelta);                   // Connect to master server if not connected

   mSettings->getBanList()->updateKickList(timeDelta);   // Unban players who's bans have expired

   // Periodically update our status on the master, so they know what we're doing...
   if(mMasterUpdateTimer.update(timeDelta))
      updateStatusOnMaster();

   // If we have a data transfer going on, process it
   if(!dataSender.isDone())
      dataSender.sendNextLine();

   // Play any sounds server might have made... (this is only for special alerts such as player joined or left)
   // (No music or voice on server!)
   //
   // Here, we process alerts for dedicated servers; Non-dedicated servers will emit sound from the client
   if(isDedicated())   
   {
      // Save volume here to avoid repeated lookup; it can't change without a restart, so this will work
      static const F32 volume = mSettings->getSetting<F32>(IniKey::AlertsVolume);
      SoundSystem::processAudio(volume);    
   }

   if(mTimeToSuspend.update(timeDelta))
      suspendGame();

   if(mGameSuspended)     // If game is suspended, we need do nothing more
   {
      mNetInterface->processConnections();
      return;
   }


   mCurrentTime += timeDelta;

   for(S32 i = 0; i < getClientCount(); i++)
   {
      ClientInfo *clientInfo = getClientInfo(i);

      if(!clientInfo->isRobot())
      {
         GameConnection *conn = clientInfo->getConnection();
         TNLAssert(conn, "clientInfo->getConnection() shouldn't be NULL");

         conn->updateTimers(timeDelta);
      }
   }

   // Tick levelgen timers
   for(S32 i = 0; i < mLevelGens.size(); i++)
      mLevelGens[i]->tickTimer<LuaLevelGenerator>(timeDelta);

   // Check for any levelgens that must die
   for(S32 i = 0; i < mLevelGenDeleteList.size(); i++)
   {
      S32 index = mLevelGens.getIndex(mLevelGenDeleteList[i]);
      if(index != -1)
         mLevelGens.deleteAndErase_fast(index);
   }

   // Compute new world extents -- these might change if a ship flies far away, for example...
   // In practice, we could probably just set it and forget it when we load a level.
   // Compute it here to save recomputing it for every robot and other method that relies on it.
   computeWorldObjectExtents();

   U32 botControlTickElapsed = botControlTickTimer.getElapsed();

   if(botControlTickTimer.update(timeDelta))
   {
      // Clear all old bot moves, so that if the bot does nothing, it doesn't just continue with what it was doing before
      mRobotManager.clearMoves();

      // Fire TickEvent, in case anyone is listening
      EventManager::get()->fireEvent(EventManager::TickEvent, botControlTickElapsed + timeDelta);

      botControlTickTimer.reset();
   }
   
   const Vector<DatabaseObject *> *gameObjects = mLevel->findObjects_fast();

   // Visit each game object, handling moves and running its idle method
   for(S32 i = gameObjects->size() - 1; i >= 0; i--)
   {
      BfObject *obj = static_cast<BfObject *>((*gameObjects)[i]);

      if(obj->isDeleted())
         continue;

      // Here is where the time gets set for all the various object moves
      Move thisMove = obj->getCurrentMove();
      thisMove.time = timeDelta;

      // Give the object its move, then have it idle
      obj->setCurrentMove(thisMove);
      obj->idle(BfObject::ServerIdleMainLoop);
   }

   TNLAssert(getGameType(), "Expect a GameType here!");
   getGameType()->idle(BfObject::ServerIdleMainLoop, timeDelta);

   processDeleteList(timeDelta);

   // Load a new level if the time is out on the current one
   if(mLevelSwitchTimer.update(timeDelta))
   {
      // Kick any players who were idle the entire previous game.  But DO NOT kick the hosting player!
      for(S32 i = 0; i < getClientCount(); i++)
      {
         ClientInfo *clientInfo = getClientInfo(i);

         if(!clientInfo->isRobot())
         {
            GameConnection *connection = clientInfo->getConnection();
            
            if(!connection->getObjectMovedThisGame() && !connection->isLocalConnection())    // Don't kick the host, please!
               connection->disconnect(NetConnection::ReasonIdle, "");
         }
      }

      // Normalize ratings for this game
      getGameType()->updateRatings();
      cycleLevel(mNextLevel);
      mNextLevel = getSettings()->getSetting<YesNo>(IniKey::RandomLevels) ? +RANDOM_LEVEL : +NEXT_LEVEL;
<<<<<<< HEAD
   }

   // The host could leave the game in a middle of next level upload, then we have to shut down
   if(mHostOnServer && getGameType()->isGameOver() && mLevelSwitchTimer.getCurrent() == 0 && mHoster.isNull())
   {
      mShutdownTimer.reset(1);
      mShuttingDown = true;
      mShutdownReason = "Host left game";
      return;
=======
>>>>>>> bd7efa40
   }


   if(mGameRecorderServer)
      mGameRecorderServer->idle(timeDelta);

   // Update to other clients right after idling everything else, so clients get more up to date information
   mNetInterface->processConnections(); 
}


void ServerGame::processSimulatedStutter(U32 timeDelta)
{
   // Simulate CPU stutter without impacting ClientGames
   if(mSettings->getSimulatedStutter() > 0)
   {
      if(mStutterTimer.getCurrent() > 0)      
      {
         if(mStutterTimer.update(timeDelta))
            mStutterSleepTimer.reset();               // Go to sleep
      }
      else     // We're sleeping
      {
         if(mStutterSleepTimer.update(timeDelta))     // Wake up!
         {
            mStutterTimer.reset();
            timeDelta += mAccumulatedSleepTime;       // Give serverGame credit for time we slept
            mAccumulatedSleepTime = 0;
         }
         else
         {
            mAccumulatedSleepTime += timeDelta;
            return;
         }
      }
   }
}


void ServerGame::processVoting(U32 timeDelta)
{
   if(mVoteTimer != 0)
   {
      if(timeDelta < mVoteTimer)  // voting continue
      {
         if((mVoteTimer - timeDelta) % 1000 > mVoteTimer % 1000) // show message
         {
            Vector<StringTableEntry> e;
            Vector<StringPtr> s;
            Vector<S32> i;
            StringTableEntry msg;

            i.push_back(mVoteTimer / 1000);

            switch(mVoteType)
            {
            case VoteLevelChange:
               msg = "/YES or /NO : %i0 : Change Level to %e0";
               e.push_back(getLevelNameFromIndex(mVoteNumber));
               break;
            case VoteAddTime:
               msg = "/YES or /NO : %i0 : Add time %i1 minutes";
               i.push_back(mVoteNumber / 60000);
               break;
            case VoteSetTime:
               msg = "/YES or /NO : %i0 : Set time %i1 minutes %i2 seconds";
               i.push_back(mVoteNumber / 60000);
               i.push_back((mVoteNumber / 1000) % 60);
               break;
            case VoteSetScore:
               msg = "/YES or /NO : %i0 : Set score %i1";
               i.push_back(mVoteNumber);
               break;
            case VoteChangeTeam:
               msg = "/YES or /NO : %i0 : Change team %e0 to %e1";
               e.push_back(mVoteClientName);
               e.push_back(getTeamName(mVoteNumber));
               break;
            case VoteResetScore:
               msg = "/YES or /NO : %i0 : Reset All Scores";
               break;
            }
            
            bool WaitingToVote = false;

            for(S32 i2 = 0; i2 < getClientCount(); i2++)
            {
               ClientInfo *clientInfo = getClientInfo(i2);
               GameConnection *conn = clientInfo->getConnection();

               if(conn && conn->mVote == 0 && !clientInfo->isRobot())
               {
                  WaitingToVote = true;
                  conn->s2cDisplayMessageESI(GameConnection::ColorInfo, SFXNone, msg, e, s, i);
               }
            }

            if(!WaitingToVote)
               mVoteTimer = timeDelta + 1;   // No more waiting when everyone have voted
         }
         mVoteTimer -= timeDelta;
      }
      else                                   // Vote ends
      {
         S32 voteYes = 0;
         S32 voteNo = 0;
         S32 voteNothing = 0;
         mVoteTimer = 0;

         for(S32 i = 0; i < getClientCount(); i++)
         {
            ClientInfo *clientInfo = getClientInfo(i);
            GameConnection *conn = clientInfo->getConnection();

            if(conn && conn->mVote == 1)
               voteYes++;
            else if(conn && conn->mVote == 2)
               voteNo++;
            else if(conn && !clientInfo->isRobot())
               voteNothing++;
         }

         Settings<IniKey::SettingsItem> &settings = getSettings()->getIniSettings()->mSettings;

         bool votePass = (voteYes     * settings.getVal<YesNo>(IniKey::VoteYesStrength) + 
                          voteNo      * settings.getVal<YesNo>(IniKey::VoteNoStrength)  + 
                          voteNothing * settings.getVal<YesNo>(IniKey::VoteNothingStrength)) > 0;

         TNLAssert(getGameType(), "Expect GameType here!");

         if(votePass)
         {
            mVoteTimer = 0;
            switch(mVoteType)
            {
               case VoteLevelChange:
                  mNextLevel = mVoteNumber;
                  getGameType()->gameOverManGameOver();
                  break;

               case VoteAddTime:
                  getGameType()->extendGameTime(mVoteNumber);      // Increase "official time"
                  getGameType()->broadcastNewRemainingTime();   
                  break;   

               case VoteSetTime:
                  getGameType()->extendGameTime(S32(mVoteNumber - getGameType()->getRemainingGameTimeInMs()));
                  getGameType()->broadcastNewRemainingTime();                                   
                  break;

               case VoteSetScore:
                  getGameType()->setWinningScore(mVoteNumber);
                  getGameType()->s2cChangeScoreToWin(mVoteNumber, mVoteClientName);     // Broadcast score to clients
                  break;

               case VoteChangeTeam:
                  for(S32 i = 0; i < getClientCount(); i++)
                  {
                     ClientInfo *clientInfo = getClientInfo(i);

                     if(clientInfo->getName() == mVoteClientName)
                        getGameType()->changeClientTeam(clientInfo, mVoteNumber);
                  }
                  break;

               case VoteResetScore:
                  if(getGameType()->getGameTypeId() != CoreGame)  // No changing score in Core
                  {
                     // Reset player scores
                     for(S32 i = 0; i < getClientCount(); i++)
                        // Broadcast any updated scores to the clients, and reset them to 0
                        if(getPlayerScore(i) != 0)
                        {
                           getGameType()->s2cSetPlayerScore(i, 0);
                           setPlayerScore(i, 0);
                        }

                     // Reset team scores
                     for(S32 i = 0; i < getTeamCount(); i++)
                        // Broadcast any updated scores to the clients, and reset them to 0
                        if(getTeam(i)->getScore() != 0)
                        {
                           getGameType()->s2cSetTeamScore(i, 0);
                           getTeam(i)->setScore(0);
                        }
                  }
                  break;

               default:
                  TNLAssert(false, "Invalid option in switch statement!");
                  break;
            } // switch
         } // if


         Vector<StringTableEntry> e;
         Vector<StringPtr> s;
         Vector<S32> i;

         i.push_back(voteYes);
         i.push_back(voteNo);
         i.push_back(voteNothing);
         e.push_back(votePass ? "Pass" : "Fail");

         for(S32 i2 = 0; i2 < getClientCount(); i2++)
         {
            ClientInfo *clientInfo = getClientInfo(i2);
            GameConnection *conn = clientInfo->getConnection();

            if(conn)
            {
               conn->s2cDisplayMessageESI(GameConnection::ColorInfo, SFXNone, "Vote %e0 - %i0 yes, %i1 no, %i2 did not vote", e, s, i);

               if(!votePass && clientInfo->getName() == mVoteClientName)
                  conn->mVoteTime = settings.getVal<YesNo>(IniKey::VoteRetryLength) * 1000;
            }
         }
      }
   }
}


// Inform master of how things are hanging on this game server
void ServerGame::updateStatusOnMaster()
{
   MasterServerConnection *masterConn = getConnectionToMaster();

   static StringTableEntry prevCurrentLevelName;      // Using static, so it holds the value when it comes back here
   static GameTypeId prevCurrentLevelType;
   static S32 prevRobotCount;
   static S32 prevPlayerCount;

   if(masterConn && masterConn->isEstablished())
   {
      // Only update if something is different
      if(prevCurrentLevelName != getCurrentLevelName() || prevCurrentLevelType != getCurrentLevelType() || 
         prevRobotCount       != getRobotCount()       || prevPlayerCount      != getPlayerCount())
      {
         prevCurrentLevelName = getCurrentLevelName();
         prevCurrentLevelType = getCurrentLevelType();
         prevRobotCount       = getRobotCount();
         prevPlayerCount      = getPlayerCount();

         masterConn->updateServerStatus(getCurrentLevelName(), 
                                        getCurrentLevelTypeName(), 
                                        getRobotCount(), 
                                        getPlayerCount(), 
                                        mSettings->getMaxPlayers(), 
                                        mInfoFlags);

         mMasterUpdateTimer.reset(UpdateServerStatusTime);
      }
      else
         mMasterUpdateTimer.reset(CheckServerStatusTime);
   }
   else
   {
      prevPlayerCount = -1;   // Not sure if needed, but if we're disconnected, we need to update to master when we reconnect
      mMasterUpdateTimer.reset(CheckServerStatusTime);
   }
}


static bool missingLevelDir(const LevelSource *levelSource, const GameSettings *settings)
{
   return !levelSource->isEmptyLevelDirOk() && settings->getFolderManager()->getLevelDir().empty();
}


// Returns true if things went well, false if we couldn't find any levels to host
bool ServerGame::startHosting()
{
   if(missingLevelDir(mLevelSource.get(), mSettings.get()))   // No leveldir, no hosting!
      return false;

   S32 levelCount = mLevelSource->getLevelCount();

   for(S32 i = 0; i < levelCount; i++)
      logprintf(LogConsumer::ServerFilter, "\t%s [%s]", getLevelNameFromIndex(i).getString(), 
                mLevelSource->getLevelFileName(i).c_str());

   if(levelCount == 0)        // No levels loaded... we'll crash if we try to start a game       
<<<<<<< HEAD
      return false;
=======
      return false;      
>>>>>>> bd7efa40

   GameManager::setHostingModePhase(GameManager::NotHosting);
   cycleLevel(FIRST_LEVEL);   // Start with the first level

   return true;
}


void ServerGame::gameEnded()
{
   mLevelSwitchTimer.reset();
}


Ship *ServerGame::getLocalPlayerShip() const
{
   TNLAssert(false, "Cannot get local player's ship from a ServerGame!");
   return NULL;
}


// levelInfo should arrive fully populated
S32 ServerGame::addLevel(const LevelInfo &levelInfo)
{
   pair<S32, bool> ret = mLevelSource->addLevel(levelInfo);

   // ret.first is index of level, ret.second is true if the level was added, false if it already existed.
   // Level won't always be last in the list; if the level was already in the list, the index could be different.

   // Let levelChangers know about the new level if it was just added
   if(ret.second)
      for(S32 i = 0; i < getClientCount(); i++)
      {
         ClientInfo *clientInfo = getClientInfo(i);

         if(clientInfo->isLevelChanger())
            clientInfo->getConnection()->s2cAddLevel(levelInfo.mLevelName, levelInfo.mLevelType);
      }

   return ret.first;
}

void ServerGame::removeLevel(S32 index)
{
   if(index < 0)
   {
      while(mLevelSource->getLevelCount())
         mLevelSource->remove(0);
   }
   else
      mLevelSource->remove(index);

   for(S32 i = 0; i < getClientCount(); i++)
   {
      ClientInfo *clientInfo = getClientInfo(i);
      if(clientInfo->isLevelChanger())
         clientInfo->getConnection()->s2cRemoveLevel(index);
   }
}


SFXHandle ServerGame::playSoundEffect(U32 profileIndex, F32 gain) const
{
   TNLAssert(false, "No sounds on a ServerGame!");
   return 0;
}


SFXHandle ServerGame::playSoundEffect(U32 profileIndex, const Point &position) const
{
   TNLAssert(false, "No sounds on a ServerGame!");
   return 0;
}


SFXHandle ServerGame::playSoundEffect(U32 profileIndex, const Point &position, const Point &velocity, F32 gain) const
{
   TNLAssert(false, "No sounds on a ServerGame!");
   return 0;
}


void ServerGame::queueVoiceChatBuffer(const SFXHandle &effect, const ByteBufferPtr &p) const
{
   TNLAssert(false, "No sounds on a ServerGame!");
}


LuaGameInfo *ServerGame::getGameInfo()
{
   // Lazily initialize
   if(!mGameInfo)
      mGameInfo = new LuaGameInfo(this);   // Deleted in destructor

   return mGameInfo;
}

///// 
//BotNavMeshZone management

const Vector<BotNavMeshZone *> &ServerGame::getBotZoneList() const
{
   return mLevel->getBotZoneList();
}


GridDatabase &ServerGame::getBotZoneDatabase() const
{
   return mLevel->getBotZoneDatabase();
}


// Returns ID of zone containing specified point
U16 ServerGame::findZoneContaining(const Point &p) const
{
   fillVector.clear();
   mLevel->getBotZoneDatabase().findObjects(BotNavMeshZoneTypeNumber, fillVector,
                                Rect(p - Point(0.1f, 0.1f), p + Point(0.1f, 0.1f)));  // Slightly extend Rect, it can be on the edge of zone

   for(S32 i = 0; i < fillVector.size(); i++)
   {
      // First a quick, crude elimination check then more comprehensive one
      // Since our zones are convex, we can use the faster method!  Yay!
      // Actually, we can't, as it is not reliable... reverting to more comprehensive (and working) version.
      BotNavMeshZone *zone = static_cast<BotNavMeshZone *>(fillVector[i]);

      if(zone->getExtent().contains(p) &&
            (polygonContainsPoint(zone->getOutline()->address(), zone->getOutline()->size(), p)))
         return zone->getZoneId();
   }

   return U16_MAX;
}


void ServerGame::setGameType(GameType *gameType)
{
   Parent::setGameType(gameType);

   if(mGameRecorderServer)
      mGameRecorderServer->objectLocalScopeAlways(gameType);
}


void ServerGame::onObjectAdded(BfObject *obj)
{
   if(mGameRecorderServer && obj->isGhostable())
      mGameRecorderServer->objectLocalScopeAlways(obj);
}


void ServerGame::onObjectRemoved(BfObject *obj)
{
   if(mGameRecorderServer && obj->isGhostable())
      mGameRecorderServer->objectLocalClearAlways(obj);   
}
GameRecorderServer *ServerGame::getGameRecorder()
{
   return mGameRecorderServer;
}


};
<|MERGE_RESOLUTION|>--- conflicted
+++ resolved
@@ -27,6 +27,8 @@
 
 #include "GameRecorder.h"
 
+#include "IniFile.h"
+
 
 using namespace TNL;
 
@@ -37,7 +39,7 @@
 static bool instantiated;           // Just a little something to keep us from creating multiple ServerGames...
 
 
-// Constructor -- be sure to see Game constructor too!  Lots going on there!// Constructor -- be sure to see Game constructor too!  Lots going on there!
+// Constructor -- be sure to see Game constructor too!  Lots going on there!
 ServerGame::ServerGame(const Address &address, GameSettingsPtr settings, LevelSourcePtr levelSource, bool testMode, bool dedicated, bool hostOnServer) : 
       Game(address, settings),
       mRobotManager(this, settings)
@@ -72,6 +74,17 @@
 
    if(testMode)
       mInfoFlags |= TestModeFlag;
+
+   if(hostOnServer)
+   {
+      mInfoFlags |= HostModeFlag;
+      mOriginalServerPassword = mSettings->getServerPassword();
+      mOriginalName = mSettings->getHostName();
+      mOriginalDescr = mSettings->getHostDescr();
+
+      // Other hosts might override settings so lets make it so it never saves
+      GameSettings::iniFile.SetPath(string(""));
+   }
 
 #ifdef TNL_DEBUG
    mInfoFlags |= DebugModeFlag;
@@ -345,6 +358,14 @@
 // Can return "" if there was a problem with the level.
 string ServerGame::loadNextLevelInfo()
 {
+   // Last level to process?
+   if(mLevelLoadIndex == mLevelSource->getLevelCount())
+   {
+      TNLAssert(mHostOnServer, "Shouldn't be empty if not using -hostonserver");
+      GameManager::setHostingModePhase(GameManager::DoneLoadingLevels);
+      return string("No levels loaded");
+   }
+
    FolderManager *folderManager = getSettings()->getFolderManager();
 
    string filename = folderManager->findLevelFile(mLevelSource->getLevelFileName(mLevelLoadIndex));
@@ -439,7 +460,6 @@
 }
 
 
-<<<<<<< HEAD
 void ServerGame::receivedLevelFromHoster(S32 levelIndex, const string &filename)
 {
    if(levelIndex >= mLevelSource->getLevelCount())
@@ -461,30 +481,54 @@
 }
 
 
-=======
->>>>>>> bd7efa40
 // Clear, prepare, and load the level given by the index \nextLevel. This
 // function respects meta-indices, and otherwise expects an absolute index.
 void ServerGame::cycleLevel(S32 nextLevel)
 {
-   // End of previous level...
-   if(mGameRecorderServer)
-   {
-      delete mGameRecorderServer;
-      mGameRecorderServer = NULL;
-   }
+   if(mHostOnServer)
+   {
+      if(mHoster.isValid())
+      {
+         if(mLevelSource->getLevelCount() == 0)
+         {
+            if(getGameType()->isGameOver())
+            {
+               mShutdownTimer.reset(1); 
+               mShuttingDown = true;
+               mShutdownReason = "Host failed to send level list";
+            }
+            return; // we haven't cleared anything so its like level never changed, yet.
+         }
+         mCurrentLevelIndex = getAbsoluteLevelIndex(nextLevel);
+         nextLevel = mCurrentLevelIndex;
+         S32 hostLevelIndex = mLevelSource->getLevelInfo(mCurrentLevelIndex).mHosterLevelIndex;
+         if(mLevelSource->getLevelFileName(mLevelSource->getLevelInfo(mCurrentLevelIndex).mHosterLevelIndex).length() == 0 && hostLevelIndex >= 0)
+         {
+            mHoster->s2cRequestLevel(hostLevelIndex);
+            return;
+         }
+      }
+      else if(getPlayerCount() == 0)
+      {
+         makeEmptyLevelIfNoGameType();
+         return;
+      }
+      else
+      {
+         mShutdownTimer.reset(1); 
+         mShuttingDown = true;
+         mShutdownReason = "Host left game";
+         return;
+      }
+   }
+
+   delete mGameRecorderServer;
+   mGameRecorderServer = NULL;
 
    // If mLevel is NULL, it's our first time here, and there won't be anything to clean up
    if(mLevel)
       cleanUp();
 
-<<<<<<< HEAD
-   // If mLevel is NULL, it's our first time here, and there won't be anything to clean up
-   if(mLevel)
-      cleanUp();
-
-=======
->>>>>>> bd7efa40
    mLevelSwitchTimer.clear();
    mScopeAlwaysList.clear();
 
@@ -523,7 +567,12 @@
       {
          logprintf(LogConsumer::ServerFilter, "FAILED!");
 
-         if(mLevelSource->getLevelCount() > 1)
+         if(mHostOnServer)
+         {
+            makeEmptyLevelIfNoGameType();
+            loaded = true;
+         }
+         else if(mLevelSource->getLevelCount() > 1)
             removeLevel(mCurrentLevelIndex);
          else
          {
@@ -536,12 +585,7 @@
                               "Sorry dude -- hosting mode shutting down.";
 
             // To avoid crashing...
-            if(!getGameType())
-            {
-               GameType *gameType = new GameType(getLevel());
-               gameType->addToGame(this, getLevel());
-            }
-            mLevel->makeSureTeamCountIsNotZero();
+            makeEmptyLevelIfNoGameType();
 
             return;
          }
@@ -970,15 +1014,9 @@
 bool ServerGame::loadLevel()
 {
    mLevel = boost::shared_ptr<Level>(mLevelSource->getLevel(mCurrentLevelIndex));
-<<<<<<< HEAD
 
    TNLAssert(!mLevel->getAddedToGame(), "Can't reuse Levels!");
 
-=======
-
-   TNLAssert(!mLevel->getAddedToGame(), "Can't reuse Levels!");
-
->>>>>>> bd7efa40
    // NULL level means file was not loaded.  Danger Will Robinson!
    if(!mLevel)
    {
@@ -1146,7 +1184,6 @@
    if(mDedicated)
       SoundSystem::playSoundEffect(SFXPlayerLeft, 1);
 
-<<<<<<< HEAD
    if(mHostOnServer)
    {
       if(getPlayerCount() == 0)
@@ -1172,11 +1209,6 @@
    }
    else if(getPlayerCount() == 0 && !mShuttingDown && isDedicated())  // only dedicated server can have zero players
       cycleLevel(mSettings->getSetting<YesNo>(IniKey::RandomLevels) ? +RANDOM_LEVEL : +NEXT_LEVEL);    // Advance to beginning of next level
-=======
-   // Advance to beginning of next level if there are no remaining players
-   if(getPlayerCount() == 0 && !mShuttingDown && isDedicated())  // Only dedicated server can have zero players
-      cycleLevel(getSettings()->getSetting<YesNo>(IniKey::RandomLevels) ? +RANDOM_LEVEL : +NEXT_LEVEL);
->>>>>>> bd7efa40
    else
       mRobotManager.balanceTeams();
 }
@@ -1296,8 +1328,33 @@
 // Only called from outside ServerGame
 bool ServerGame::isReadyToShutdown(U32 timeDelta, string &reason)
 {
+   if(mHostOnServer && mShuttingDown)
+   {
+      if(mShutdownTimer.update(timeDelta) || onlyClientIs(mShutdownOriginator))
+      {
+         // Disconnect all clients, and  then this server will
+         // move from main server list into "Host from server" list
+
+         for(S32 i = 0; i < getClientCount(); i++)
+         {
+            ClientInfo *clientInfo = getClientInfo(i);
+   
+            if(!clientInfo->isRobot())
+            {
+               GameConnection *connection = clientInfo->getConnection();
+               if(connection != NULL)
+                  connection->disconnect(NetConnection::ReasonShutdown, mShutdownReason.c_str());
+            }
+         }
+         mShuttingDown = false;
+      }
+      return false;
+   }
+
    reason = mShutdownReason;
    return mShuttingDown && (mShutdownTimer.update(timeDelta) || onlyClientIs(mShutdownOriginator));
+
+
 }
 
 
@@ -1458,7 +1515,6 @@
       getGameType()->updateRatings();
       cycleLevel(mNextLevel);
       mNextLevel = getSettings()->getSetting<YesNo>(IniKey::RandomLevels) ? +RANDOM_LEVEL : +NEXT_LEVEL;
-<<<<<<< HEAD
    }
 
    // The host could leave the game in a middle of next level upload, then we have to shut down
@@ -1468,8 +1524,6 @@
       mShuttingDown = true;
       mShutdownReason = "Host left game";
       return;
-=======
->>>>>>> bd7efa40
    }
 
 
@@ -1697,7 +1751,7 @@
 {
    MasterServerConnection *masterConn = getConnectionToMaster();
 
-   static StringTableEntry prevCurrentLevelName;      // Using static, so it holds the value when it comes back here
+   static string prevCurrentLevelName;      // Using static, so it holds the value when it comes back here
    static GameTypeId prevCurrentLevelType;
    static S32 prevRobotCount;
    static S32 prevPlayerCount;
@@ -1705,18 +1759,20 @@
    if(masterConn && masterConn->isEstablished())
    {
       // Only update if something is different
-      if(prevCurrentLevelName != getCurrentLevelName() || prevCurrentLevelType != getCurrentLevelType() || 
-         prevRobotCount       != getRobotCount()       || prevPlayerCount      != getPlayerCount())
-      {
-         prevCurrentLevelName = getCurrentLevelName();
-         prevCurrentLevelType = getCurrentLevelType();
+      if(prevCurrentLevelName != getGameType()->getLevelName() ||
+         prevCurrentLevelType != getGameType()->getGameTypeId() ||
+         prevRobotCount       != getRobotCount() ||
+         prevPlayerCount      != getPlayerCount())
+      {
+         prevCurrentLevelName = getGameType()->getLevelName();
+         prevCurrentLevelType = getGameType()->getGameTypeId();
          prevRobotCount       = getRobotCount();
          prevPlayerCount      = getPlayerCount();
 
-         masterConn->updateServerStatus(getCurrentLevelName(), 
-                                        getCurrentLevelTypeName(), 
-                                        getRobotCount(), 
-                                        getPlayerCount(), 
+         masterConn->updateServerStatus(StringTableEntry(prevCurrentLevelName.c_str()), 
+                                        GameType::getGameTypeName(prevCurrentLevelType), 
+                                        prevRobotCount, 
+                                        prevPlayerCount, 
                                         mSettings->getMaxPlayers(), 
                                         mInfoFlags);
 
@@ -1744,6 +1800,13 @@
 {
    if(missingLevelDir(mLevelSource.get(), mSettings.get()))   // No leveldir, no hosting!
       return false;
+
+   if(mHostOnServer)
+   {
+      GameManager::setHostingModePhase(GameManager::NotHosting);
+      cycleLevel(FIRST_LEVEL);   // Start with the first level
+      return true;
+   }
 
    S32 levelCount = mLevelSource->getLevelCount();
 
@@ -1752,11 +1815,7 @@
                 mLevelSource->getLevelFileName(i).c_str());
 
    if(levelCount == 0)        // No levels loaded... we'll crash if we try to start a game       
-<<<<<<< HEAD
       return false;
-=======
-      return false;      
->>>>>>> bd7efa40
 
    GameManager::setHostingModePhase(GameManager::NotHosting);
    cycleLevel(FIRST_LEVEL);   // Start with the first level
@@ -1777,6 +1836,17 @@
    return NULL;
 }
 
+void ServerGame::levelAddedNotifyClients(const LevelInfo &levelInfo)
+{
+   // Let levelChangers know about the new level if it was just added
+   for(S32 i = 0; i < getClientCount(); i++)
+   {
+      ClientInfo *clientInfo = getClientInfo(i);
+
+      if(clientInfo->isLevelChanger())
+         clientInfo->getConnection()->s2cAddLevel(levelInfo.mLevelName, levelInfo.mLevelType);
+   }
+}
 
 // levelInfo should arrive fully populated
 S32 ServerGame::addLevel(const LevelInfo &levelInfo)
@@ -1788,15 +1858,15 @@
 
    // Let levelChangers know about the new level if it was just added
    if(ret.second)
-      for(S32 i = 0; i < getClientCount(); i++)
-      {
-         ClientInfo *clientInfo = getClientInfo(i);
-
-         if(clientInfo->isLevelChanger())
-            clientInfo->getConnection()->s2cAddLevel(levelInfo.mLevelName, levelInfo.mLevelType);
-      }
+      levelAddedNotifyClients(levelInfo);
 
    return ret.first;
+}
+
+void ServerGame::addNewLevel(const LevelInfo &levelInfo)
+{
+   mLevelSource->addNewLevel(levelInfo);
+   levelAddedNotifyClients(levelInfo);
 }
 
 void ServerGame::removeLevel(S32 index)
