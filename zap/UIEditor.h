--- conflicted
+++ resolved
@@ -1,848 +1,426 @@
-<<<<<<< HEAD
-//-----------------------------------------------------------------------------------
-//
-// Bitfighter - A multiplayer vector graphics space game
-// Based on Zap demo released for Torque Network Library by GarageGames.com
-//
-// Derivative work copyright (C) 2008-2009 Chris Eykamp
-// Original work copyright (C) 2004 GarageGames.com, Inc.
-// Other code copyright as noted
-//
-// This program is free software; you can redistribute it and/or modify
-// it under the terms of the GNU General Public License as published by
-// the Free Software Foundation; either version 2 of the License, or
-// (at your option) any later version.
-//
-// This program is distributed in the hope that it will be useful (and fun!),
-// but WITHOUT ANY WARRANTY; without even the implied warranty of
-// MERCHANTABILITY or FITNESS FOR A PARTICULAR PURPOSE.  See the
-// GNU General Public License for more details.
-//
-// You should have received a copy of the GNU General Public License
-// along with this program; if not, write to the Free Software
-// Foundation, Inc., 59 Temple Place, Suite 330, Boston, MA  02111-1307  USA
-//
-//------------------------------------------------------------------------------------
-
-#ifndef _UIEDITOR_H_
-#define _UIEDITOR_H_
-
-#include "UIMenus.h"
-#include "EditorObject.h"
-
-#include "UIEditorMenus.h"       // For PluginMenuUI
-
-#include "gameLoader.h"
-#include "gameObject.h"          // For EditorObject definition
-#include "gridDB.h"              // For DatabaseObject definition
-#include "Timer.h"
-#include "Point.h"
-#include "BotNavMeshZone.h"      // For Border def
-#include "tnlNetStringTable.h"
-#include "barrier.h"             // For wall related defs (WallSegmentManager, etc.)
-#include "Colors.h"
-
-#include <string>
-
-#include <boost/shared_ptr.hpp>
-#include <boost/scoped_ptr.hpp>
-
-using namespace std;
-
-namespace Zap
-{
-
-class TeamEditor;
-class LuaLevelGenerator;
-
-enum VertexRenderStyles
-{
-   SnappingVertex,                  // Vertex that indicates snapping point
-   HighlightedVertex,               // Highlighted vertex
-   SelectedVertex,                  // Vertex itself is selected
-   SelectedItemVertex,              // Non-highlighted vertex of a selected item
-   UnselectedItemVertex,            // Non-highlighted vertex of a non-selected item
-};
-
-
-////////////////////////////////////////
-////////////////////////////////////////
-
-//class SelectionItem
-//{
-//private:
-//   bool mSelected;
-//   Vector<bool> mVertSelected;
-//
-//public:
-//   SelectionItem() { /* Do nothing */ }      // Generic constructor
-//   SelectionItem(EditorObject *item);        // Primary constructor
-//
-//   void restore(EditorObject *item);
-//};
-//
-//
-//////////////////////////////////////////
-//////////////////////////////////////////
-//
-//class EditorObject;
-//
-//class Selection
-//{
-//public:
-//   Selection() { /* Do nothing */ }            // Generic constructor
-//   Selection(Vector<EditorObject *> &items);   // Primary constructor
-//
-//private:
-//   Vector<SelectionItem> mSelection;
-//
-//public:
-//   void restore(Vector<EditorObject *> &items);
-//};
-//
-//
-////////////////////////////////////////
-////////////////////////////////////////
-
-static const Color *HIGHLIGHT_COLOR = &Colors::white;
-static const Color *SELECT_COLOR = &Colors::yellow;
-
-
-static const S32 NO_NUMBER = -1;    
-
-////////////////////////////////////////
-////////////////////////////////////////
-
-class EditorAttributeMenuUI;
-class PluginMenuUI;
-
-class EditorUserInterface : public UserInterface
-{
-   typedef UserInterface Parent;
-
-public:
-   EditorUserInterface(ClientGame *game);  // Constructor
-
-   enum SpecialAttribute   // Some items have special attributes.  These are the ones
-   {                       // we can edit in the editor
-      Text = 0,
-      RepopDelay,
-      GoFastSpeed,
-      GoFastSnap,
-      NoAttribute                 // Must be last
-   };
-
-private:
-   string mSaveMsg;
-   Color mSaveMsgColor;
-
-   string mWarnMsg1;
-   string mWarnMsg2;
-   Color mWarnMsgColor;
-
-   S32 mCurrentTeam;
-
-   enum SnapContext {
-      FULL_SNAPPING,
-      NO_GRID_SNAPPING,
-      NO_SNAPPING
-   };
-
-   SnapContext mSnapContext;
-
-   ShowMode mShowMode;
-
-   enum {
-      saveMsgDisplayTime = 4000,
-      warnMsgDisplayTime = 4000,
-   };
-
-   Timer mSaveMsgTimer;
-   Timer mWarnMsgTimer;
-
-   const Vector<EditorObject *> *getObjectList();     // Convenience method
-
-
-   Vector<boost::shared_ptr<EditorObjectDatabase> > mUndoItems;  // Undo/redo history 
-   Point mMoveOrigin;                           // Point representing where items were moved "from" for figuring out how far they moved
-   Vector<Point> mOriginalVertLocations;
-
-   Vector<boost::shared_ptr<EditorObject> > mDockItems;    // Items sitting in the dock
-
-   U32 mFirstUndoIndex;
-   U32 mLastUndoIndex;
-   U32 mLastRedoIndex;
-   bool mRedoingAnUndo;
-
-   static const U32 UNDO_STATES = 128;
-   void deleteUndoState();             // Removes most recent undo state from stack
-   bool undoAvailable();               // Is an undo state available?
-   void undo(bool addToRedoStack);     // Restore mItems to latest undo state
-   void redo();                        // Redo latest undo
-
-   void autoSave();                    // Hope for the best, prepare for the worst
-
-   Vector<boost::shared_ptr<EditorObject> > mClipboard;    // Items on clipboard
-
-   bool mLastUndoStateWasBarrierWidthChange;
-
-   EditorObject *mItemToLightUp;
- 
-   string mEditFileName;            // Manipulate with get/setLevelFileName
-
-   EditorObject *mNewItem;
-   F32 mCurrentScale;
-   Point mCurrentOffset;            // Coords of UR corner of screen
-
-   Point mMousePos;                 // Where the mouse is at the moment
-   Point mMouseDownPos;             // Where the mouse was pressed for a drag operation
-
-   bool showMinorGridLines();
-   void renderGrid();               // Draw background snap grid
-   void renderDock(F32 width);
-   void renderTextEntryOverlay();
-   void renderReferenceShip();
-   void renderDragSelectBox();      // Render box when selecting a group of items
-   void renderDockItems();          // Render all items on the dock
-   void renderHelpMessage();        // Render help messages at bottom of screen
-   void renderSaveMessage();
-   void renderWarnings();
-
-   bool mCreatingPoly;
-   bool mCreatingPolyline;
-   bool mDragSelecting;
-   bool mAddingVertex;
-   bool mPreviewMode;
-   LineEditor mEntryBox;
-
-   boost::shared_ptr<LuaLevelGenerator> mPluginRunner;
-
-   EditorObject *mDraggingDockItem;
-   Vector<string> mLevelErrorMsgs, mLevelWarnings;
-
-   bool mUp, mDown, mLeft, mRight, mIn, mOut;
-
-   void clearSelection();        // Mark all objects and vertices as unselected
-
-   void centerView();            // Center display on all objects
-   void splitBarrier();          // Split wall on selected vertex/vertices
-   void doSplit(EditorObject *object, S32 vertex);
-   void joinBarrier();           // Join barrier bits together into one (if ends are coincident)
-
-   //S32 countSelectedVerts();
-   bool anyItemsSelected();           // Are any items selected?
-   bool anythingSelected();           // Are any items/vertices selected?
-
-   // Sets mItemHit and mEdgeHit -- findHitItemAndEdge calls one or more of the associated helper functions below
-   void findHitItemAndEdge();                         
-   bool checkForVertexHit(EditorObject *object);     
-   bool checkForEdgeHit(const Point &point, EditorObject *object);        
-   bool checkForWallHit(const Point &point, DatabaseObject *wallSegment);
-   bool checkForPolygonHit(const Point &point, EditorObject *object);    
-
-   void findHitItemOnDock();     // Sets mDockItemHit
-
-   void findSnapVertex();
-   EditorObject *mSnapObject;
-   S32 mSnapVertexIndex;
-
-   S32 mEdgeHit;
-   S32 mVertexHit;
-   EditorObject *mItemHit;
-   EditorObject *mDockItemHit;
-
-   void computeSelectionMinMax(Point &min, Point &max);
-   bool mouseOnDock();                // Return whether mouse is currently over the dock
-   bool mNeedToSave;                  // Have we modified the level such that we need to save?
-
-   void insertNewItem(U8 itemTypeNumber);                      // Insert a new object into the game
-
-   bool mWasTesting;
-   GameType *mEditorGameType;    // Used to store our GameType while we're testing
-
-   void onFinishedDragging();    // Called when we're done dragging an object
-
-   void resnapAllEngineeredItems();
-
-   boost::scoped_ptr<PluginMenuUI> mPluginMenu;  // crashy version    
-   //PluginMenuUI *mPluginMenu;    // leaky version
-
-   //PluginMenuUI mPluginMenu;
-
-protected:
-   void onActivate();
-   void onReactivate();
-   void onDeactivate();
-
-public:
-   virtual ~EditorUserInterface();       // Destructor
-
-   void clearDatabase(GridDatabase *database);
-
-   void setLevelFileName(string name);
-   void setLevelGenScriptName(string name);
-
-   string getLevelFileName();
-   void loadLevel();
-   U32 mAllUndoneUndoLevel;   // What undo level reflects everything back just the
-
-   void saveUndoState();
-
-   Vector<string> mGameTypeArgs;
-
-   F32 getCurrentScale() { return mCurrentScale; }
-   Point getCurrentOffset() { return mCurrentOffset; }
-
-   void doneEditingAttributes(EditorAttributeMenuUI *editor, EditorObject *object);   // Gets run when user exits attribute editor
-
-   void clearUndoHistory();        // Wipe undo/redo history
-
-   Vector<TeamInfo> mOldTeams;     // Team list from before we run team editor, so we can see what changed
-
-   EditorObject *getSnapItem() { return mSnapObject; }
-   void rebuildEverything();                  // Does lots of things in undo, redo, and add items from script
-
-   void onBeforeRunScriptFromConsole();
-   void onAfterRunScriptFromConsole();
-
-   void render();
-   void renderPolyline(const Vector<Point> *verts);
-
-   void setLevelToCanvasCoordConversion();
-
-
-   const Color *getTeamColor(S32 teamId);
-
-   bool getNeedToSave() const { return mNeedToSave; }
-   void setNeedToSave(bool needToSave) { mNeedToSave = needToSave; }
-
-   bool mDraggingObjects;     // Should be private
-
-   // Handle input
-   void onKeyDown(InputCode inputCode, char ascii);             // Handle all keyboard inputs, mouse clicks, and button presses
-   void textEntryKeyHandler(InputCode inputCode, char ascii);   // Handle keyboard activity when we're editing an item's attributes
-   void specialAttributeKeyHandler(InputCode inputCode, char ascii);
-   void startAttributeEditor();
-
-   void zoom(F32 zoomAmount);
-
-   void onKeyUp(InputCode inputCode);
-   void onMouseMoved(S32 x, S32 y);
-   void onMouseMoved();
-   void onMouseDragged();
-   void startDraggingDockItem();
-   EditorObject *copyDockItem(EditorObject *source);
-   bool mouseIgnore;
-
-   void populateDock();                         // Load up dock with game-specific items to drag and drop
-   void addToDock(EditorObject* object);
-   void addDockObject(EditorObject *object, F32 xPos, F32 yPos);
-
-   string mScriptLine;                          // Script and args, if any
-
-   void idle(U32 timeDelta);
-   void deleteSelection(bool objectsOnly);      // Delete selected items (true = items only, false = items & vertices)
-   void copySelection();                        // Copy selection to clipboard
-   void pasteSelection();                       // Paste selection from clipboard
-   void setCurrentTeam(S32 currentTeam);        // Set current team for selected items, also sets team for all dock items
-   void flipSelectionVertical();                // Flip selection along vertical axis
-   void flipSelectionHorizontal();              // Flip selection along horizontal axis
-   void scaleSelection(F32 scale);              // Scale selection by scale
-   void rotateSelection(F32 angle);             // Rotate selecton by angle
-
-   void validateLevel();               // Check level for things that will make the game crash!
-   void validateTeams();               // Check that each item has a valid team (and fix any errors found)
-   void validateTeams(const Vector<DatabaseObject *> &dbObjects);
-
-   void teamsHaveChanged();            // Another team validation routine, used when all items have valid teams, but the teams themselves change
-   void makeSureThereIsAtLeastOneTeam();
-
-   void changeBarrierWidth(S32 amt);   // Increase selected wall thickness by amt
-
-   bool saveLevel(bool showFailMessages, bool showSuccessMessages, bool autosave = false);
-   void testLevel();
-   void testLevelStart();
-   void setSaveMessage(string msg, bool savedOK);
-   void setWarnMessage(string msg1, string msg2);
-
-   Point convertCanvasToLevelCoord(Point p) { return (p - mCurrentOffset) * (1 / mCurrentScale); }
-   Point convertLevelToCanvasCoord(Point p, bool convert = true) { return convert ? p * mCurrentScale + mCurrentOffset : p; }
-
-   void onPreDisplayModeChange();   // Called when we shift between windowed and fullscreen mode, before change is made
-   void onDisplayModeChange();      // Called when we shift between windowed and fullscreen mode, after change is made
-
-   // Snapping related functions:
-   Point snapPoint(Point const &p, bool snapWhileOnDock = false);
-   Point snapPointToLevelGrid(Point const &p);
-
-   bool getSnapToWallCorners();     // Returns true if wall corners are active snap targets
-
-   static void renderSnapTarget(const Point &target);
-
-
-   S32 getItemSelectedCount();      // How many are objects are selcted?
-
-
-   static S32 checkEdgesForSnap(const Point &clickPoint, const Vector<Point> &points, bool abcFormat, F32 &minDist, Point &snapPoint);
-   static S32 checkEdgesForSnap(const Point &clickPoint,  const Vector<WallEdge *> &edges, bool abcFormat, F32 &minDist, Point &snapPoint);
-
-   S32 checkCornersForSnap(const Point &clickPoint,  const Vector<WallEdge *> &edges, F32 &minDist, Point &snapPoint);
-
-   void deleteItem(S32 itemIndex);
-
-   void runScript(const FolderManager *folderManager, const string &scriptName, const Vector<string> &args);
-   void runPlugin(const FolderManager *folderManager, const string &scriptName, const Vector<string> &args);        
-   void onPluginMenuClosed(const Vector<string> &args);
-   void runLevelGenScript();              // Run associated levelgen script
-   void copyScriptItemsToEditor();        // Insert these items into the editor as first class items that can be manipulated or saved
-   void clearLevelGenItems();             // Clear any previously created levelgen items
-};
-
-
-////////////////////////////////////////
-////////////////////////////////////////
-
-class EditorMenuUserInterface : public MenuUserInterface
-{
-   typedef MenuUserInterface Parent;
-
-private:
-   void setupMenus();
-   void processSelection(U32 index);
-   void processShiftSelection(U32 index);
-   void onEscape();
-
-protected:
-   void onActivate();
-
-public:
-   EditorMenuUserInterface(ClientGame *game);    // Constructor
-};
-
-
-};
-
-#endif
-=======
-//-----------------------------------------------------------------------------------
-//
-// Bitfighter - A multiplayer vector graphics space game
-// Based on Zap demo released for Torque Network Library by GarageGames.com
-//
-// Derivative work copyright (C) 2008-2009 Chris Eykamp
-// Original work copyright (C) 2004 GarageGames.com, Inc.
-// Other code copyright as noted
-//
-// This program is free software; you can redistribute it and/or modify
-// it under the terms of the GNU General Public License as published by
-// the Free Software Foundation; either version 2 of the License, or
-// (at your option) any later version.
-//
-// This program is distributed in the hope that it will be useful (and fun!),
-// but WITHOUT ANY WARRANTY; without even the implied warranty of
-// MERCHANTABILITY or FITNESS FOR A PARTICULAR PURPOSE.  See the
-// GNU General Public License for more details.
-//
-// You should have received a copy of the GNU General Public License
-// along with this program; if not, write to the Free Software
-// Foundation, Inc., 59 Temple Place, Suite 330, Boston, MA  02111-1307  USA
-//
-//------------------------------------------------------------------------------------
-
-#ifndef _UIEDITOR_H_
-#define _UIEDITOR_H_
-
-#include "UIMenus.h"
-#include "EditorObject.h"
-
-#include "UIEditorMenus.h"       // For PluginMenuUI
-
-#include "gameLoader.h"
-#include "gameObject.h"          // For EditorObject definition
-#include "gridDB.h"              // For DatabaseObject definition
-#include "Timer.h"
-#include "Point.h"
-#include "BotNavMeshZone.h"      // For Border def
-#include "tnlNetStringTable.h"
-#include "barrier.h"             // For wall related defs (WallSegmentManager, etc.)
-#include "Colors.h"
-
-#include <string>
-
-#include <boost/shared_ptr.hpp>
-#include <boost/scoped_ptr.hpp>
-
-using namespace std;
-
-namespace Zap
-{
-
-class TeamEditor;
-class LuaLevelGenerator;
-
-enum VertexRenderStyles
-{
-   SnappingVertex,                  // Vertex that indicates snapping point
-   HighlightedVertex,               // Highlighted vertex
-   SelectedVertex,                  // Vertex itself is selected
-   SelectedItemVertex,              // Non-highlighted vertex of a selected item
-   UnselectedItemVertex,            // Non-highlighted vertex of a non-selected item
-};
-
-
-////////////////////////////////////////
-////////////////////////////////////////
-
-//class SelectionItem
-//{
-//private:
-//   bool mSelected;
-//   Vector<bool> mVertSelected;
-//
-//public:
-//   SelectionItem() { /* Do nothing */ }      // Generic constructor
-//   SelectionItem(EditorObject *item);        // Primary constructor
-//
-//   void restore(EditorObject *item);
-//};
-//
-//
-//////////////////////////////////////////
-//////////////////////////////////////////
-//
-//class EditorObject;
-//
-//class Selection
-//{
-//public:
-//   Selection() { /* Do nothing */ }            // Generic constructor
-//   Selection(Vector<EditorObject *> &items);   // Primary constructor
-//
-//private:
-//   Vector<SelectionItem> mSelection;
-//
-//public:
-//   void restore(Vector<EditorObject *> &items);
-//};
-//
-//
-////////////////////////////////////////
-////////////////////////////////////////
-
-static const Color *HIGHLIGHT_COLOR = &Colors::white;
-static const Color *SELECT_COLOR = &Colors::yellow;
-
-
-static const S32 NO_NUMBER = -1;    
-
-////////////////////////////////////////
-////////////////////////////////////////
-
-class EditorAttributeMenuUI;
-class PluginMenuUI;
-
-class EditorUserInterface : public UserInterface
-{
-   typedef UserInterface Parent;
-
-public:
-   EditorUserInterface(ClientGame *game);  // Constructor
-
-   enum SpecialAttribute   // Some items have special attributes.  These are the ones
-   {                       // we can edit in the editor
-      Text = 0,
-      RepopDelay,
-      GoFastSpeed,
-      GoFastSnap,
-      NoAttribute                 // Must be last
-   };
-
-private:
-   string mSaveMsg;
-   Color mSaveMsgColor;
-
-   string mWarnMsg1;
-   string mWarnMsg2;
-   Color mWarnMsgColor;
-
-   S32 mCurrentTeam;
-
-   bool mSnapDisabled;
-
-   ShowMode mShowMode;
-
-   enum {
-      saveMsgDisplayTime = 4000,
-      warnMsgDisplayTime = 4000,
-   };
-
-   Timer mSaveMsgTimer;
-   Timer mWarnMsgTimer;
-
-   const Vector<EditorObject *> *getObjectList();     // Convenience method
-
-
-   Vector<boost::shared_ptr<EditorObjectDatabase> > mUndoItems;  // Undo/redo history 
-   Point mMoveOrigin;                           // Point representing where items were moved "from" for figuring out how far they moved
-   Vector<Point> mOriginalVertLocations;
-
-   Vector<boost::shared_ptr<EditorObject> > mDockItems;    // Items sitting in the dock
-
-   U32 mFirstUndoIndex;
-   U32 mLastUndoIndex;
-   U32 mLastRedoIndex;
-   bool mRedoingAnUndo;
-
-   static const U32 UNDO_STATES = 128;
-   void deleteUndoState();             // Removes most recent undo state from stack
-   bool undoAvailable();               // Is an undo state available?
-   void undo(bool addToRedoStack);     // Restore mItems to latest undo state
-   void redo();                        // Redo latest undo
-
-   void autoSave();                    // Hope for the best, prepare for the worst
-
-   Vector<boost::shared_ptr<EditorObject> > mClipboard;    // Items on clipboard
-
-   bool mLastUndoStateWasBarrierWidthChange;
-
-   EditorObject *mItemToLightUp;
- 
-   string mEditFileName;            // Manipulate with get/setLevelFileName
-
-   EditorObject *mNewItem;
-   F32 mCurrentScale;
-   Point mCurrentOffset;            // Coords of UR corner of screen
-
-   Point mMousePos;                 // Where the mouse is at the moment
-   Point mMouseDownPos;             // Where the mouse was pressed for a drag operation
-
-   bool mScrollWithMouse;           // Make use of scrolling using middle mouse position
-   Point mScrollWithMouseLocation;
-
-   bool showMinorGridLines();
-   void renderGrid();               // Draw background snap grid
-   void renderDock(F32 width);
-   void renderTextEntryOverlay();
-   void renderReferenceShip();
-   void renderDragSelectBox();      // Render box when selecting a group of items
-   void renderDockItems();          // Render all items on the dock
-   void renderHelpMessage();        // Render help messages at bottom of screen
-   void renderSaveMessage();
-   void renderWarnings();
-
-   bool mCreatingPoly;
-   bool mCreatingPolyline;
-   bool mDragSelecting;
-   bool mAddingVertex;
-   bool mPreviewMode;
-   LineEditor mEntryBox;
-
-   boost::shared_ptr<LuaLevelGenerator> mPluginRunner;
-
-   EditorObject *mDraggingDockItem;
-   Vector<string> mLevelErrorMsgs, mLevelWarnings;
-
-   bool mUp, mDown, mLeft, mRight, mIn, mOut;
-
-   void clearSelection();        // Mark all objects and vertices as unselected
-
-   void centerView();            // Center display on all objects
-   void splitBarrier();          // Split wall on selected vertex/vertices
-   void doSplit(EditorObject *object, S32 vertex);
-   void joinBarrier();           // Join barrier bits together into one (if ends are coincident)
-
-   //S32 countSelectedVerts();
-   bool anyItemsSelected();           // Are any items selected?
-   bool anythingSelected();           // Are any items/vertices selected?
-
-   // Sets mItemHit and mEdgeHit -- findHitItemAndEdge calls one or more of the associated helper functions below
-   void findHitItemAndEdge();                         
-   bool checkForVertexHit(EditorObject *object);     
-   bool checkForEdgeHit(const Point &point, EditorObject *object);        
-   bool checkForWallHit(const Point &point, DatabaseObject *wallSegment);
-   bool checkForPolygonHit(const Point &point, EditorObject *object);    
-
-   void findHitItemOnDock();     // Sets mDockItemHit
-
-   void findSnapVertex();
-   EditorObject *mSnapObject;
-   S32 mSnapVertexIndex;
-
-   S32 mEdgeHit;
-   S32 mVertexHit;
-   EditorObject *mItemHit;
-   EditorObject *mDockItemHit;
-
-   void computeSelectionMinMax(Point &min, Point &max);
-   bool mouseOnDock();                // Return whether mouse is currently over the dock
-   bool mNeedToSave;                  // Have we modified the level such that we need to save?
-
-   void insertNewItem(U8 itemTypeNumber);                      // Insert a new object into the game
-
-   bool mWasTesting;
-   GameType *mEditorGameType;    // Used to store our GameType while we're testing
-
-   void onFinishedDragging();    // Called when we're done dragging an object
-
-   void resnapAllEngineeredItems();
-
-   boost::scoped_ptr<PluginMenuUI> mPluginMenu;  // crashy version    
-   //PluginMenuUI *mPluginMenu;    // leaky version
-
-   //PluginMenuUI mPluginMenu;
-
-protected:
-   void onActivate();
-   void onReactivate();
-   void onDeactivate();
-
-public:
-   virtual ~EditorUserInterface();       // Destructor
-
-   void clearDatabase(GridDatabase *database);
-
-   void setLevelFileName(string name);
-   void setLevelGenScriptName(string name);
-
-   string getLevelFileName();
-   void loadLevel();
-   U32 mAllUndoneUndoLevel;   // What undo level reflects everything back just the
-
-   void saveUndoState();
-
-   Vector<string> mGameTypeArgs;
-
-   F32 getCurrentScale() { return mCurrentScale; }
-   Point getCurrentOffset() { return mCurrentOffset; }
-
-   void doneEditingAttributes(EditorAttributeMenuUI *editor, EditorObject *object);   // Gets run when user exits attribute editor
-
-   void clearUndoHistory();        // Wipe undo/redo history
-
-   Vector<TeamInfo> mOldTeams;     // Team list from before we run team editor, so we can see what changed
-
-   EditorObject *getSnapItem() { return mSnapObject; }
-   void rebuildEverything();                  // Does lots of things in undo, redo, and add items from script
-
-   void onBeforeRunScriptFromConsole();
-   void onAfterRunScriptFromConsole();
-
-   void render();
-   void renderPolyline(const Vector<Point> *verts);
-
-   void setLevelToCanvasCoordConversion();
-
-
-   const Color *getTeamColor(S32 teamId);
-
-   bool getNeedToSave() const { return mNeedToSave; }
-   void setNeedToSave(bool needToSave) { mNeedToSave = needToSave; }
-
-   bool mDraggingObjects;     // Should be private
-
-   // Handle input
-   void onKeyDown(InputCode inputCode, char ascii);             // Handle all keyboard inputs, mouse clicks, and button presses
-   void textEntryKeyHandler(InputCode inputCode, char ascii);   // Handle keyboard activity when we're editing an item's attributes
-   void specialAttributeKeyHandler(InputCode inputCode, char ascii);
-   void startAttributeEditor();
-
-   void zoom(F32 zoomAmount);
-
-   void onKeyUp(InputCode inputCode);
-   void onMouseMoved(S32 x, S32 y);
-   void onMouseMoved();
-   void onMouseDragged();
-   void startDraggingDockItem();
-   EditorObject *copyDockItem(EditorObject *source);
-   bool mouseIgnore;
-
-   void populateDock();                         // Load up dock with game-specific items to drag and drop
-   void addToDock(EditorObject* object);
-   void addDockObject(EditorObject *object, F32 xPos, F32 yPos);
-
-   string mScriptLine;                          // Script and args, if any
-
-   void idle(U32 timeDelta);
-   void deleteSelection(bool objectsOnly);      // Delete selected items (true = items only, false = items & vertices)
-   void copySelection();                        // Copy selection to clipboard
-   void pasteSelection();                       // Paste selection from clipboard
-   void setCurrentTeam(S32 currentTeam);        // Set current team for selected items, also sets team for all dock items
-   void flipSelectionVertical();                // Flip selection along vertical axis
-   void flipSelectionHorizontal();              // Flip selection along horizontal axis
-   void scaleSelection(F32 scale);              // Scale selection by scale
-   void rotateSelection(F32 angle);             // Rotate selecton by angle
-
-   void validateLevel();               // Check level for things that will make the game crash!
-   void validateTeams();               // Check that each item has a valid team (and fix any errors found)
-   void validateTeams(const Vector<DatabaseObject *> &dbObjects);
-
-   void teamsHaveChanged();            // Another team validation routine, used when all items have valid teams, but the teams themselves change
-   void makeSureThereIsAtLeastOneTeam();
-
-   void changeBarrierWidth(S32 amt);   // Increase selected wall thickness by amt
-
-   bool saveLevel(bool showFailMessages, bool showSuccessMessages, bool autosave = false);
-   void testLevel();
-   void testLevelStart();
-   void setSaveMessage(string msg, bool savedOK);
-   void setWarnMessage(string msg1, string msg2);
-
-   Point convertCanvasToLevelCoord(Point p) { return (p - mCurrentOffset) * (1 / mCurrentScale); }
-   Point convertLevelToCanvasCoord(Point p, bool convert = true) { return convert ? p * mCurrentScale + mCurrentOffset : p; }
-
-   void onPreDisplayModeChange();   // Called when we shift between windowed and fullscreen mode, before change is made
-   void onDisplayModeChange();      // Called when we shift between windowed and fullscreen mode, after change is made
-
-   // Snapping related functions:
-   Point snapPoint(Point const &p, bool snapWhileOnDock = false);
-   Point snapPointToLevelGrid(Point const &p);
-
-   bool getSnapToWallCorners();     // Returns true if wall corners are active snap targets
-
-   static void renderSnapTarget(const Point &target);
-
-
-   S32 getItemSelectedCount();      // How many are objects are selcted?
-
-
-   static S32 checkEdgesForSnap(const Point &clickPoint, const Vector<Point> &points, bool abcFormat, F32 &minDist, Point &snapPoint);
-   static S32 checkEdgesForSnap(const Point &clickPoint,  const Vector<WallEdge *> &edges, bool abcFormat, F32 &minDist, Point &snapPoint);
-
-   S32 checkCornersForSnap(const Point &clickPoint,  const Vector<WallEdge *> &edges, F32 &minDist, Point &snapPoint);
-
-   void deleteItem(S32 itemIndex);
-
-   void runScript(const FolderManager *folderManager, const string &scriptName, const Vector<string> &args);
-   void runPlugin(const FolderManager *folderManager, const string &scriptName, const Vector<string> &args);        
-   void onPluginMenuClosed(const Vector<string> &args);
-   void runLevelGenScript();              // Run associated levelgen script
-   void copyScriptItemsToEditor();        // Insert these items into the editor as first class items that can be manipulated or saved
-   void clearLevelGenItems();             // Clear any previously created levelgen items
-};
-
-
-////////////////////////////////////////
-////////////////////////////////////////
-
-class EditorMenuUserInterface : public MenuUserInterface
-{
-   typedef MenuUserInterface Parent;
-
-private:
-   void setupMenus();
-   void processSelection(U32 index);
-   void processShiftSelection(U32 index);
-   void onEscape();
-
-protected:
-   void onActivate();
-
-public:
-   EditorMenuUserInterface(ClientGame *game);    // Constructor
-};
-
-
-};
-
-#endif
->>>>>>> 3cae74fc
+//-----------------------------------------------------------------------------------
+//
+// Bitfighter - A multiplayer vector graphics space game
+// Based on Zap demo released for Torque Network Library by GarageGames.com
+//
+// Derivative work copyright (C) 2008-2009 Chris Eykamp
+// Original work copyright (C) 2004 GarageGames.com, Inc.
+// Other code copyright as noted
+//
+// This program is free software; you can redistribute it and/or modify
+// it under the terms of the GNU General Public License as published by
+// the Free Software Foundation; either version 2 of the License, or
+// (at your option) any later version.
+//
+// This program is distributed in the hope that it will be useful (and fun!),
+// but WITHOUT ANY WARRANTY; without even the implied warranty of
+// MERCHANTABILITY or FITNESS FOR A PARTICULAR PURPOSE.  See the
+// GNU General Public License for more details.
+//
+// You should have received a copy of the GNU General Public License
+// along with this program; if not, write to the Free Software
+// Foundation, Inc., 59 Temple Place, Suite 330, Boston, MA  02111-1307  USA
+//
+//------------------------------------------------------------------------------------
+
+#ifndef _UIEDITOR_H_
+#define _UIEDITOR_H_
+
+#include "UIMenus.h"
+#include "EditorObject.h"
+
+#include "UIEditorMenus.h"       // For PluginMenuUI
+
+#include "gameLoader.h"
+#include "gameObject.h"          // For EditorObject definition
+#include "gridDB.h"              // For DatabaseObject definition
+#include "Timer.h"
+#include "Point.h"
+#include "BotNavMeshZone.h"      // For Border def
+#include "tnlNetStringTable.h"
+#include "barrier.h"             // For wall related defs (WallSegmentManager, etc.)
+#include "Colors.h"
+
+#include <string>
+
+#include <boost/shared_ptr.hpp>
+#include <boost/scoped_ptr.hpp>
+
+using namespace std;
+
+namespace Zap
+{
+
+class TeamEditor;
+class LuaLevelGenerator;
+
+enum VertexRenderStyles
+{
+   SnappingVertex,                  // Vertex that indicates snapping point
+   HighlightedVertex,               // Highlighted vertex
+   SelectedVertex,                  // Vertex itself is selected
+   SelectedItemVertex,              // Non-highlighted vertex of a selected item
+   UnselectedItemVertex,            // Non-highlighted vertex of a non-selected item
+};
+
+
+////////////////////////////////////////
+////////////////////////////////////////
+
+//class SelectionItem
+//{
+//private:
+//   bool mSelected;
+//   Vector<bool> mVertSelected;
+//
+//public:
+//   SelectionItem() { /* Do nothing */ }      // Generic constructor
+//   SelectionItem(EditorObject *item);        // Primary constructor
+//
+//   void restore(EditorObject *item);
+//};
+//
+//
+//////////////////////////////////////////
+//////////////////////////////////////////
+//
+//class EditorObject;
+//
+//class Selection
+//{
+//public:
+//   Selection() { /* Do nothing */ }            // Generic constructor
+//   Selection(Vector<EditorObject *> &items);   // Primary constructor
+//
+//private:
+//   Vector<SelectionItem> mSelection;
+//
+//public:
+//   void restore(Vector<EditorObject *> &items);
+//};
+//
+//
+////////////////////////////////////////
+////////////////////////////////////////
+
+static const Color *HIGHLIGHT_COLOR = &Colors::white;
+static const Color *SELECT_COLOR = &Colors::yellow;
+
+
+static const S32 NO_NUMBER = -1;    
+
+////////////////////////////////////////
+////////////////////////////////////////
+
+class EditorAttributeMenuUI;
+class PluginMenuUI;
+
+class EditorUserInterface : public UserInterface
+{
+   typedef UserInterface Parent;
+
+public:
+   EditorUserInterface(ClientGame *game);  // Constructor
+
+   enum SpecialAttribute   // Some items have special attributes.  These are the ones
+   {                       // we can edit in the editor
+      Text = 0,
+      RepopDelay,
+      GoFastSpeed,
+      GoFastSnap,
+      NoAttribute                 // Must be last
+   };
+
+private:
+   string mSaveMsg;
+   Color mSaveMsgColor;
+
+   string mWarnMsg1;
+   string mWarnMsg2;
+   Color mWarnMsgColor;
+
+   S32 mCurrentTeam;
+
+   enum SnapContext {
+      FULL_SNAPPING,
+      NO_GRID_SNAPPING,
+      NO_SNAPPING
+   };
+
+   SnapContext mSnapContext;
+
+   ShowMode mShowMode;
+
+   enum {
+      saveMsgDisplayTime = 4000,
+      warnMsgDisplayTime = 4000,
+   };
+
+   Timer mSaveMsgTimer;
+   Timer mWarnMsgTimer;
+
+   const Vector<EditorObject *> *getObjectList();     // Convenience method
+
+
+   Vector<boost::shared_ptr<EditorObjectDatabase> > mUndoItems;  // Undo/redo history 
+   Point mMoveOrigin;                           // Point representing where items were moved "from" for figuring out how far they moved
+   Vector<Point> mOriginalVertLocations;
+
+   Vector<boost::shared_ptr<EditorObject> > mDockItems;    // Items sitting in the dock
+
+   U32 mFirstUndoIndex;
+   U32 mLastUndoIndex;
+   U32 mLastRedoIndex;
+   bool mRedoingAnUndo;
+
+   static const U32 UNDO_STATES = 128;
+   void deleteUndoState();             // Removes most recent undo state from stack
+   bool undoAvailable();               // Is an undo state available?
+   void undo(bool addToRedoStack);     // Restore mItems to latest undo state
+   void redo();                        // Redo latest undo
+
+   void autoSave();                    // Hope for the best, prepare for the worst
+
+   Vector<boost::shared_ptr<EditorObject> > mClipboard;    // Items on clipboard
+
+   bool mLastUndoStateWasBarrierWidthChange;
+
+   EditorObject *mItemToLightUp;
+ 
+   string mEditFileName;            // Manipulate with get/setLevelFileName
+
+   EditorObject *mNewItem;
+   F32 mCurrentScale;
+   Point mCurrentOffset;            // Coords of UR corner of screen
+
+   Point mMousePos;                 // Where the mouse is at the moment
+   Point mMouseDownPos;             // Where the mouse was pressed for a drag operation
+
+   bool mScrollWithMouse;           // Make use of scrolling using middle mouse position
+   Point mScrollWithMouseLocation;
+   bool showMinorGridLines();
+   void renderGrid();               // Draw background snap grid
+   void renderDock(F32 width);
+   void renderTextEntryOverlay();
+   void renderReferenceShip();
+   void renderDragSelectBox();      // Render box when selecting a group of items
+   void renderDockItems();          // Render all items on the dock
+   void renderHelpMessage();        // Render help messages at bottom of screen
+   void renderSaveMessage();
+   void renderWarnings();
+
+   bool mCreatingPoly;
+   bool mCreatingPolyline;
+   bool mDragSelecting;
+   bool mAddingVertex;
+   bool mPreviewMode;
+   LineEditor mEntryBox;
+
+   boost::shared_ptr<LuaLevelGenerator> mPluginRunner;
+
+   EditorObject *mDraggingDockItem;
+   Vector<string> mLevelErrorMsgs, mLevelWarnings;
+
+   bool mUp, mDown, mLeft, mRight, mIn, mOut;
+
+   void clearSelection();        // Mark all objects and vertices as unselected
+
+   void centerView();            // Center display on all objects
+   void splitBarrier();          // Split wall on selected vertex/vertices
+   void doSplit(EditorObject *object, S32 vertex);
+   void joinBarrier();           // Join barrier bits together into one (if ends are coincident)
+
+   //S32 countSelectedVerts();
+   bool anyItemsSelected();           // Are any items selected?
+   bool anythingSelected();           // Are any items/vertices selected?
+
+   // Sets mItemHit and mEdgeHit -- findHitItemAndEdge calls one or more of the associated helper functions below
+   void findHitItemAndEdge();                         
+   bool checkForVertexHit(EditorObject *object);     
+   bool checkForEdgeHit(const Point &point, EditorObject *object);        
+   bool checkForWallHit(const Point &point, DatabaseObject *wallSegment);
+   bool checkForPolygonHit(const Point &point, EditorObject *object);    
+
+   void findHitItemOnDock();     // Sets mDockItemHit
+
+   void findSnapVertex();
+   EditorObject *mSnapObject;
+   S32 mSnapVertexIndex;
+
+   S32 mEdgeHit;
+   S32 mVertexHit;
+   EditorObject *mItemHit;
+   EditorObject *mDockItemHit;
+
+   void computeSelectionMinMax(Point &min, Point &max);
+   bool mouseOnDock();                // Return whether mouse is currently over the dock
+   bool mNeedToSave;                  // Have we modified the level such that we need to save?
+
+   void insertNewItem(U8 itemTypeNumber);                      // Insert a new object into the game
+
+   bool mWasTesting;
+   GameType *mEditorGameType;    // Used to store our GameType while we're testing
+
+   void onFinishedDragging();    // Called when we're done dragging an object
+
+   void resnapAllEngineeredItems();
+
+   boost::scoped_ptr<PluginMenuUI> mPluginMenu;  // crashy version    
+   //PluginMenuUI *mPluginMenu;    // leaky version
+
+   //PluginMenuUI mPluginMenu;
+
+protected:
+   void onActivate();
+   void onReactivate();
+   void onDeactivate();
+
+public:
+   virtual ~EditorUserInterface();       // Destructor
+
+   void clearDatabase(GridDatabase *database);
+
+   void setLevelFileName(string name);
+   void setLevelGenScriptName(string name);
+
+   string getLevelFileName();
+   void loadLevel();
+   U32 mAllUndoneUndoLevel;   // What undo level reflects everything back just the
+
+   void saveUndoState();
+
+   Vector<string> mGameTypeArgs;
+
+   F32 getCurrentScale() { return mCurrentScale; }
+   Point getCurrentOffset() { return mCurrentOffset; }
+
+   void doneEditingAttributes(EditorAttributeMenuUI *editor, EditorObject *object);   // Gets run when user exits attribute editor
+
+   void clearUndoHistory();        // Wipe undo/redo history
+
+   Vector<TeamInfo> mOldTeams;     // Team list from before we run team editor, so we can see what changed
+
+   EditorObject *getSnapItem() { return mSnapObject; }
+   void rebuildEverything();                  // Does lots of things in undo, redo, and add items from script
+
+   void onBeforeRunScriptFromConsole();
+   void onAfterRunScriptFromConsole();
+
+   void render();
+   void renderPolyline(const Vector<Point> *verts);
+
+   void setLevelToCanvasCoordConversion();
+
+
+   const Color *getTeamColor(S32 teamId);
+
+   bool getNeedToSave() const { return mNeedToSave; }
+   void setNeedToSave(bool needToSave) { mNeedToSave = needToSave; }
+
+   bool mDraggingObjects;     // Should be private
+
+   // Handle input
+   void onKeyDown(InputCode inputCode, char ascii);             // Handle all keyboard inputs, mouse clicks, and button presses
+   void textEntryKeyHandler(InputCode inputCode, char ascii);   // Handle keyboard activity when we're editing an item's attributes
+   void specialAttributeKeyHandler(InputCode inputCode, char ascii);
+   void startAttributeEditor();
+
+   void zoom(F32 zoomAmount);
+
+   void onKeyUp(InputCode inputCode);
+   void onMouseMoved(S32 x, S32 y);
+   void onMouseMoved();
+   void onMouseDragged();
+   void startDraggingDockItem();
+   EditorObject *copyDockItem(EditorObject *source);
+   bool mouseIgnore;
+
+   void populateDock();                         // Load up dock with game-specific items to drag and drop
+   void addToDock(EditorObject* object);
+   void addDockObject(EditorObject *object, F32 xPos, F32 yPos);
+
+   string mScriptLine;                          // Script and args, if any
+
+   void idle(U32 timeDelta);
+   void deleteSelection(bool objectsOnly);      // Delete selected items (true = items only, false = items & vertices)
+   void copySelection();                        // Copy selection to clipboard
+   void pasteSelection();                       // Paste selection from clipboard
+   void setCurrentTeam(S32 currentTeam);        // Set current team for selected items, also sets team for all dock items
+   void flipSelectionVertical();                // Flip selection along vertical axis
+   void flipSelectionHorizontal();              // Flip selection along horizontal axis
+   void scaleSelection(F32 scale);              // Scale selection by scale
+   void rotateSelection(F32 angle);             // Rotate selecton by angle
+
+   void validateLevel();               // Check level for things that will make the game crash!
+   void validateTeams();               // Check that each item has a valid team (and fix any errors found)
+   void validateTeams(const Vector<DatabaseObject *> &dbObjects);
+
+   void teamsHaveChanged();            // Another team validation routine, used when all items have valid teams, but the teams themselves change
+   void makeSureThereIsAtLeastOneTeam();
+
+   void changeBarrierWidth(S32 amt);   // Increase selected wall thickness by amt
+
+   bool saveLevel(bool showFailMessages, bool showSuccessMessages, bool autosave = false);
+   void testLevel();
+   void testLevelStart();
+   void setSaveMessage(string msg, bool savedOK);
+   void setWarnMessage(string msg1, string msg2);
+
+   Point convertCanvasToLevelCoord(Point p) { return (p - mCurrentOffset) * (1 / mCurrentScale); }
+   Point convertLevelToCanvasCoord(Point p, bool convert = true) { return convert ? p * mCurrentScale + mCurrentOffset : p; }
+
+   void onPreDisplayModeChange();   // Called when we shift between windowed and fullscreen mode, before change is made
+   void onDisplayModeChange();      // Called when we shift between windowed and fullscreen mode, after change is made
+
+   // Snapping related functions:
+   Point snapPoint(Point const &p, bool snapWhileOnDock = false);
+   Point snapPointToLevelGrid(Point const &p);
+
+   bool getSnapToWallCorners();     // Returns true if wall corners are active snap targets
+
+   static void renderSnapTarget(const Point &target);
+
+
+   S32 getItemSelectedCount();      // How many are objects are selcted?
+
+
+   static S32 checkEdgesForSnap(const Point &clickPoint, const Vector<Point> &points, bool abcFormat, F32 &minDist, Point &snapPoint);
+   static S32 checkEdgesForSnap(const Point &clickPoint,  const Vector<WallEdge *> &edges, bool abcFormat, F32 &minDist, Point &snapPoint);
+
+   S32 checkCornersForSnap(const Point &clickPoint,  const Vector<WallEdge *> &edges, F32 &minDist, Point &snapPoint);
+
+   void deleteItem(S32 itemIndex);
+
+   void runScript(const FolderManager *folderManager, const string &scriptName, const Vector<string> &args);
+   void runPlugin(const FolderManager *folderManager, const string &scriptName, const Vector<string> &args);        
+   void onPluginMenuClosed(const Vector<string> &args);
+   void runLevelGenScript();              // Run associated levelgen script
+   void copyScriptItemsToEditor();        // Insert these items into the editor as first class items that can be manipulated or saved
+   void clearLevelGenItems();             // Clear any previously created levelgen items
+};
+
+
+////////////////////////////////////////
+////////////////////////////////////////
+
+class EditorMenuUserInterface : public MenuUserInterface
+{
+   typedef MenuUserInterface Parent;
+
+private:
+   void setupMenus();
+   void processSelection(U32 index);
+   void processShiftSelection(U32 index);
+   void onEscape();
+
+protected:
+   void onActivate();
+
+public:
+   EditorMenuUserInterface(ClientGame *game);    // Constructor
+};
+
+
+};
+
+#endif