--- conflicted
+++ resolved
@@ -203,11 +203,7 @@
          menuItem = gameType->getMenuItem(keys->get(i));
          TNLAssert(menuItem, "Failed to make a new menu item!");
 
-<<<<<<< HEAD
-         mMenuItemMap.insert(pair<string, boost::shared_ptr<MenuItem> >(keys->get(i), menuItem));
-=======
-         mMenuItemMap.insert(pair<string, shared_ptr<MenuItem> >(keys[i], menuItem));
->>>>>>> 8d84f2b5
+         mMenuItemMap.insert(pair<string, shared_ptr<MenuItem> >(keys->get(i), menuItem));
       }
 
       addWrappedMenuItem(menuItem);
