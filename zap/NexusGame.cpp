//-----------------------------------------------------------------------------------
//
// Bitfighter - A multiplayer vector graphics space game
// Based on Zap demo released for Torque Network Library by GarageGames.com
//
// Derivative work copyright (C) 2008-2009 Chris Eykamp
// Original work copyright (C) 2004 GarageGames.com, Inc.
// Other code copyright as noted
//
// This program is free software; you can redistribute it and/or modify
// it under the terms of the GNU General Public License as published by
// the Free Software Foundation; either version 2 of the License, or
// (at your option) any later version.
//
// This program is distributed in the hope that it will be useful (and fun!),
// but WITHOUT ANY WARRANTY; without even the implied warranty of
// MERCHANTABILITY or FITNESS FOR A PARTICULAR PURPOSE.  See the
// GNU General Public License for more details.
//
// You should have received a copy of the GNU General Public License
// along with this program; if not, write to the Free Software
// Foundation, Inc., 59 Temple Place, Suite 330, Boston, MA  02111-1307  USA
//
//------------------------------------------------------------------------------------

#include "NexusGame.h"
#include "EventManager.h"      

#include "stringUtils.h"      // For ftos et al
#include "masterConnection.h" // For master connection details

#include "ClientInfo.h"

#ifndef ZAP_DEDICATED
#   include "gameObjectRender.h"
#   include "ScreenInfo.h"
#   include "ClientGame.h"
#   include "UIGame.h"
#   include "UIMenuItems.h"
#   include "OpenglUtils.h"
#endif


#include <math.h>

namespace Zap
{

TNL_IMPLEMENT_NETOBJECT(NexusGameType);


TNL_IMPLEMENT_NETOBJECT_RPC(NexusGameType, s2cSetNexusTimer, (S32 nextChangeTime, bool isOpen), (nextChangeTime, isOpen), 
                            NetClassGroupGameMask, RPCGuaranteedOrdered, RPCToGhost, 0)
{
   mNexusChangeAtTime = nextChangeTime;
   mNexusIsOpen = isOpen;
}


TNL_IMPLEMENT_NETOBJECT_RPC(NexusGameType, s2cSendNexusTimes, (S32 nexusClosedTime, S32 nexusOpenTime), (nexusClosedTime, nexusOpenTime),                                            NetClassGroupGameMask, RPCGuaranteed, RPCToGhost, 0)
{
   mNexusClosedTime = nexusClosedTime;
   mNexusOpenTime = nexusOpenTime;
}


GAMETYPE_RPC_S2C(NexusGameType, s2cAddYardSaleWaypoint, (F32 x, F32 y), (x, y))
{
   YardSaleWaypoint w;
   w.timeLeft.reset(YardSaleWaypointTime);
   w.pos.set(x,y);
   mYardSaleWaypoints.push_back(w);
}


TNL_IMPLEMENT_NETOBJECT_RPC(NexusGameType, s2cNexusMessage,
   (U32 msgIndex, StringTableEntry clientName, U32 flagCount, U32 score), (msgIndex, clientName, flagCount, score),
   NetClassGroupGameMask, RPCGuaranteedOrdered, RPCToGhost, 0)
{
#ifndef ZAP_DEDICATED

   ClientGame *clientGame = static_cast<ClientGame *>(getGame());

   if(msgIndex == NexusMsgScore)
   {
      clientGame->displayMessage(Color(0.6f, 1.0f, 0.8f), "%s returned %d flag%s to the Nexus for %d points!", 
                                 clientName.getString(), flagCount, flagCount > 1 ? "s" : "", score);
      SoundSystem::playSoundEffect(SFXFlagCapture);

      Ship *ship = clientGame->findShip(clientName);
      if(ship && score >= 100)
         clientGame->emitTextEffect(itos(score) + " POINTS!", Colors::red80, ship->getRenderPos());
   }
   else if(msgIndex == NexusMsgYardSale)
   {
      clientGame->displayMessage(Color(0.6f, 1.0f, 0.8f), "%s is having a YARD SALE!", clientName.getString());
      SoundSystem::playSoundEffect(SFXFlagSnatch);

      Ship *ship = clientGame->findShip(clientName);
      if(ship)
         clientGame->emitTextEffect("YARD SALE!", Colors::red80, ship->getRenderPos());
   }
   else if(msgIndex == NexusMsgGameOverWin)
   {
      clientGame->displayMessage(Color(0.6f, 1.0f, 0.8f), "Player %s wins the game!", clientName.getString());
      SoundSystem::playSoundEffect(SFXFlagCapture);
   }
   else if(msgIndex == NexusMsgGameOverTie)
   {
      clientGame->displayMessage(Color(0.6f, 1.0f, 0.8f), "The game ended in a tie.");
      SoundSystem::playSoundEffect(SFXFlagDrop);
   }
#endif
}


// Constructor
NexusGameType::NexusGameType() : GameType(100)
{
   mNexusClosedTime = 60;
   mNexusOpenTime = 15;
   mNexusIsOpen = false;
   mNexusChangeAtTime = -1;
}


bool NexusGameType::processArguments(S32 argc, const char **argv, Game *game)
{
   if(argc > 0)
   {
      setGameTime(F32(atof(argv[0]) * 60.0));                 // Game time, stored in minutes in level file

      if(argc > 1)
      {
         mNexusClosedTime = S32(atof(argv[1]) * 60.f + 0.5);  // Time until nexus opens, specified in minutes (0.5 converts truncation into rounding)

         if(argc > 2)
         {
            mNexusOpenTime = S32(atof(argv[2]));              // Time nexus remains open, specified in seconds

            if(argc > 3)
               setWinningScore(atoi(argv[3]));                // Winning score
         }
      }
   }

   if(mGameTimer.isUnlimited())
      mNexusChangeAtTime = S32_MAX / 1000 - mNexusClosedTime;
   else
      mNexusChangeAtTime = mGameTimer.getTotalGameTime() / 1000 - mNexusClosedTime + 1;      // + 1 fixes quirk when setting times initially
   return true;
}


string NexusGameType::toString() const
{
   return string(getClassName()) + " " + mGameTimer.toString_minutes() + " " + ftos(F32(mNexusClosedTime) / 60, 3) + " " + 
                                         ftos(F32(mNexusOpenTime), 3)  + " " + itos(getWinningScore());
}


// Returns time left in current Nexus cycle -- if we're open, this will be the time until Nexus closes; if we're closed,
// it will return the time until Nexus opens
// Client only
S32 NexusGameType::getNexusTimeLeft()
{
   return mGameTimer.getCurrent() / 1000 - mNexusChangeAtTime;
}


// Here we need to update the game clock as well as change the time we expect the Nexus will next change state
// This version runs only on the client 
void NexusGameType::setTimeRemaining(U32 timeLeft, bool isUnlimited, S32 renderingOffset)
{
   U32 oldDisplayTime = mGameTimer.getCurrent() / 1000;           // Time displayed before remaining time changed

   Parent::setTimeRemaining(timeLeft, isUnlimited, renderingOffset);

   U32 newDisplayTime = mGameTimer.getCurrent() / 1000;           // Time displayed after remaining time changed

   if(mNexusChangeAtTime == -1)     // Initial visit to this function, will happen on client when they first join a level
      mNexusChangeAtTime = newDisplayTime - mNexusClosedTime;
   else
      mNexusChangeAtTime = newDisplayTime - (oldDisplayTime - mNexusChangeAtTime);
}


// Game time has changed -- need to do an update
// This version runs only on the server
void NexusGameType::setTimeRemaining(U32 timeLeft, bool isUnlimited)
{
   U32 oldDisplayTime = mGameTimer.getCurrent() / 1000;           // Time displayed before remaining time changed

   Parent::setTimeRemaining(timeLeft, isUnlimited);

   U32 newDisplayTime = mGameTimer.getCurrent() / 1000;           // Time displayed after remaining time changed

   if(mNexusChangeAtTime == -1)     // Initial visit to this function, will happen on client when they first join a level
      mNexusChangeAtTime = newDisplayTime - mNexusClosedTime;
   else
      mNexusChangeAtTime = newDisplayTime - (oldDisplayTime - mNexusChangeAtTime);
}


bool NexusGameType::nexusShouldChange()
{
   if(mNexusChangeAtTime == -1)     
      return false;

   return mNexusChangeAtTime * 1000 > (S32)mGameTimer.getCurrent();
}


bool NexusGameType::isSpawnWithLoadoutGame()
{
   return true;
}


void NexusGameType::addNexus(NexusZone *nexus)
{
   mNexus.push_back(nexus);
}

// Count flags on a ship.  This function assumes that all carried flags are NexusFlags, each of which can represent multiple flags
// (see getFlagCount()).  This code will support a ship having several flags, but in practice, each ship will have exactly one.
static S32 getMountedFlagCount(Ship *ship)
{
   S32 flagCount = 0;
   S32 itemCount = ship->getMountedItemCount();

   for(S32 i = 0; i < itemCount; i++)
   {
      MountableItem *mountedItem = ship->getMountedItem(i);

      if(mountedItem->getObjectTypeNumber() == FlagTypeNumber)      // All flags are NexusFlags here!
      {
         NexusFlagItem *flag = static_cast<NexusFlagItem *>(mountedItem);
         flagCount += flag->getFlagCount();
      }
   }

   return flagCount;
}


// Currently only used when determining if there is something to drop
bool NexusGameType::isCarryingItems(Ship *ship)
{
   S32 itemCount = ship->getMountedItemCount();

   for(S32 i = 0; i < itemCount; i++)
   {
      MountableItem *mountedItem = ship->getMountedItem(i);
      if(!mountedItem)        // Could be null when a player drop their flags and gets destroyed at the same time
         continue;

      if(mountedItem->getObjectTypeNumber() == FlagTypeNumber)      
      {
         FlagItem *flag = static_cast<FlagItem *>(mountedItem);
         if(flag->getFlagCount() > 0)
            return true;
      }
      else     // Must be carrying something other than a flag.  Maybe we could drop that!
         return true;
   }

   return false;
}


// Cycle through mounted items and find the first one that's a FlagItem.
// In practice, this will always be a NexusFlagItem... I think...
// Returns NULL if it can't find a flag.
static FlagItem *findFirstFlag(Ship *ship)
{
   return static_cast<FlagItem *>(ship->getMountedItem(ship->getFlagIndex()));
}


// The flag will come from ship->mount.  *item is used as it is posssible to carry and drop multiple items.
// This method doesn't actually do any dropping; it only sends out an appropriate flag-drop message.
void NexusGameType::itemDropped(Ship *ship, MoveItem *item)
{
   TNLAssert(getGame()->isServer(), "Server only method!");

   if(item->getObjectTypeNumber() == FlagTypeNumber)
   {
      FlagItem *flag = static_cast<FlagItem *>(item);

      U32 flagCount = flag->getFlagCount();

      if(flagCount == 0)  // Needed if you drop your flags, then pick up a different item type (like resource item), and drop it
         return;

      if(!ship->getClientInfo())
         return;

      Vector<StringTableEntry> e;
      e.push_back(ship->getClientInfo()->getName());

      static StringTableEntry dropOneString(  "%e0 dropped a flag!");
      static StringTableEntry dropManyString( "%e0 dropped %e1 flags!");

      StringTableEntry *ste;

      if(flagCount == 1)
         ste = &dropOneString;
      else
      {
         ste = &dropManyString;
         e.push_back(itos(flagCount).c_str());
      }
      
      broadcastMessage(GameConnection::ColorNuclearGreen, SFXFlagDrop, *ste, e);
   }
}


#ifndef ZAP_DEDICATED
// Any unique items defined here must be handled in both getMenuItem() and saveMenuItem() below!
Vector<string> NexusGameType::getGameParameterMenuKeys()
{
   Vector<string> items = Parent::getGameParameterMenuKeys();
   
   // Remove Win Score, replace it with some Nexus specific items
   for(S32 i = 0; i < items.size(); i++)
      if(items[i] == "Win Score")
      {
         items.erase(i);      // Delete "Win Score"

         // Create slots for 3 new items, and fill them with our Nexus specific items
         items.insert(i,     "Nexus Time to Open");
         items.insert(i + 1, "Nexus Time Remain Open");
         items.insert(i + 2, "Nexus Win Score");

         break;
      }

   return items;
}


// Definitions for those items
boost::shared_ptr<MenuItem> NexusGameType::getMenuItem(const string &key)
{
   if(key == "Nexus Time to Open")
      return boost::shared_ptr<MenuItem>(new TimeCounterMenuItem("Time for Nexus to Open:", mNexusClosedTime, 99*60, "Never", 
                                                                 "Time it takes for the Nexus to open"));
   else if(key == "Nexus Time Remain Open")
      return boost::shared_ptr<MenuItem>(new TimeCounterMenuItemSeconds("Time Nexus Remains Open:", mNexusOpenTime, 99*60, "Always", 
                                                                        "Time that the Nexus will remain open"));
   else if(key == "Nexus Win Score")
      return boost::shared_ptr<MenuItem>(new CounterMenuItem("Score to Win:", getWinningScore(), 100, 100, 20000, "points", "", 
                                                             "Game ends when one player or team gets this score"));
   else return Parent::getMenuItem(key);
}


bool NexusGameType::saveMenuItem(const MenuItem *menuItem, const string &key)
{
   if(key == "Nexus Time to Open")
      mNexusClosedTime = menuItem->getIntValue();
   else if(key == "Nexus Time Remain Open")
      mNexusOpenTime = menuItem->getIntValue();
   else if(key == "Nexus Win Score")
      setWinningScore(menuItem->getIntValue());
   else 
      return Parent::saveMenuItem(menuItem, key);

   return true;
}
#endif


TNL_IMPLEMENT_NETOBJECT(NexusZone);


TNL_IMPLEMENT_NETOBJECT_RPC(NexusZone, s2cFlagsReturned, (), (), NetClassGroupGameMask, RPCGuaranteedOrdered, RPCToGhost, 0)
{
   getGame()->getGameType()->mZoneGlowTimer.reset();
}


// The nexus is open.  A ship has entered it.  Now what?
// Runs on server only
void NexusGameType::shipTouchNexus(Ship *ship, NexusZone *theNexus)
{
   FlagItem *flag = findFirstFlag(ship);

   if(!flag)      // findFirstFlag can return NULL
      return;

   updateScore(ship, ReturnFlagsToNexus, flag->getFlagCount());

   S32 flagsReturned = flag->getFlagCount();
   ClientInfo *scorer = ship->getClientInfo();

   if(flagsReturned > 0 && scorer)
   {
      if(!isGameOver())  // Avoid flooding messages on game over.
         s2cNexusMessage(NexusMsgScore, scorer->getName().getString(), flag->getFlagCount(), 
                      getEventScore(TeamScore, ReturnFlagsToNexus, flag->getFlagCount()) );
      theNexus->s2cFlagsReturned();    // Alert the Nexus that someone has returned flags to it

      // See if this event qualifies for an achievement
      if(flagsReturned >= 25 &&                                   // Return 25+ flags
         scorer && scorer->isAuthenticated() &&                   // Player must be authenticated
         getGame()->getPlayerCount() >= 4 &&                      // Game must have 4+ human players
         getGame()->getAuthenticatedPlayerCount() >= 2 &&         // Two of whom must be authenticated
         !hasFlagSpawns() && !hasPredeployedFlags() &&            // Level can have no flag spawns, nor any predeployed flags
         !scorer->hasBadge(BADGE_TWENTY_FIVE_FLAGS))              // Player doesn't already have the badge
      {
         achievementAchieved(BADGE_TWENTY_FIVE_FLAGS, scorer->getName());
      }
   }

   flag->changeFlagCount(0);
}


// Runs on the server
void NexusGameType::onGhostAvailable(GhostConnection *theConnection)
{
   Parent::onGhostAvailable(theConnection);

   NetObject::setRPCDestConnection(theConnection);

   s2cSendNexusTimes(mNexusClosedTime, mNexusOpenTime);     // Send info about Nexus hours of business
   s2cSetNexusTimer(mNexusChangeAtTime, mNexusIsOpen);      // Send info about current state of Nexus
   
   NetObject::setRPCDestConnection(NULL);
}


// Emit a flag in a random direction at a random speed
// Server only, static method.  Only called from dropFlags().
// If a flag is released from a ship, it will have underlying startVel, to which a random vector will be added
void NexusGameType::releaseFlag(Game *game, const Point &pos, const Point &startVel, S32 count)
{
   static const S32 MAX_SPEED = 100;

   F32 th = TNL::Random::readF() * FloatTau;
   F32 f = (TNL::Random::readF() * 2 - 1) * MAX_SPEED;

   Point vel(cos(th) * f, sin(th) * f);
   vel += startVel;

   NexusFlagItem *newFlag = new NexusFlagItem(pos, vel, count, true);
   newFlag->addToGame(game, game->getGameObjDatabase());
}


// Runs on client and server
void NexusGameType::idle(BfObject::IdleCallPath path, U32 deltaT)
{
   Parent::idle(path, deltaT);

   if(isGhost()) 
      idle_client(deltaT);
   else
      idle_server(deltaT);
}


static U32 getNextChangeTime(U32 changeTime, S32 duration)
{
   if(duration == 0)    // Handle special case of never opening/closing nexus
      return -1;

   return changeTime - duration;
}


void NexusGameType::idle_client(U32 deltaT)
{
#ifndef ZAP_DEDICATED
   if(!mNexusIsOpen && nexusShouldChange())         // Nexus has just opened
   {
      if(!isGameOver())
      {
         static_cast<ClientGame *>(getGame())->displayMessage(Color(0.6f, 1, 0.8f), "The Nexus is now OPEN!");
         SoundSystem::playSoundEffect(SFXFlagSnatch);
      }

      mNexusIsOpen = true;
      mNexusChangeAtTime = getNextChangeTime(mNexusChangeAtTime, mNexusOpenTime);
   }

   else if(mNexusIsOpen && nexusShouldChange())       // Nexus has just closed
   {
      if(!isGameOver())
      {
         static_cast<ClientGame *>(getGame())->displayMessage(Color(0.6f, 1, 0.8f), "The Nexus is now CLOSED!");
         SoundSystem::playSoundEffect(SFXFlagDrop);
      }

      mNexusIsOpen = false;
      mNexusChangeAtTime = getNextChangeTime(mNexusChangeAtTime, mNexusClosedTime);
   }


   for(S32 i = 0; i < mYardSaleWaypoints.size();)
   {
      if(mYardSaleWaypoints[i].timeLeft.update(deltaT))
         mYardSaleWaypoints.erase_fast(i);
      else
         i++;
   }
#endif
}


void NexusGameType::idle_server(U32 deltaT)
{
   if(nexusShouldChange())
   {
      if(mNexusIsOpen) 
         closeNexus(mNexusChangeAtTime);
      else
         openNexus(mNexusChangeAtTime);
   }
}


// Server only
void NexusGameType::openNexus(S32 timeNexusOpened)
{
   mNexusIsOpen = true;
   mNexusChangeAtTime = getNextChangeTime(timeNexusOpened, mNexusOpenTime);

   // Check if anyone is already in the Nexus, examining each client's ship in turn...
   for(S32 i = 0; i < getGame()->getClientCount(); i++)
   {
      Ship *client_ship = getGame()->getClientInfo(i)->getShip();

      if(!client_ship)
         continue;

      BfObject *zone = client_ship->isInZone(NexusTypeNumber);

      if(zone)
         shipTouchNexus(client_ship, static_cast<NexusZone *>(zone));
   }

   // Fire an event
   EventManager::get()->fireEvent(EventManager::NexusOpenedEvent);
}


// Server only
void NexusGameType::closeNexus(S32 timeNexusClosed)
{
   mNexusIsOpen = false;
   mNexusChangeAtTime = getNextChangeTime(timeNexusClosed, mNexusClosedTime);

   // Fire an event
   EventManager::get()->fireEvent(EventManager::NexusClosedEvent);
}


// Server only -- only called by scripts
void NexusGameType::setNexusState(bool open)
{
   if(open)
      openNexus(getRemainingGameTime());
   else
      closeNexus(getRemainingGameTime());

   s2cSetNexusTimer(mNexusChangeAtTime, open);      // Broacast new Nexus opening hours
}


// Server only -- only called by scripts
void NexusGameType::setNewOpenTime(S32 timeInSeconds)
{
   mNexusOpenTime = timeInSeconds;
   s2cSendNexusTimes(mNexusClosedTime, mNexusOpenTime);

   // Trigger update of new opening time if we are currently open
   if(mNexusIsOpen)
      setNexusState(true);
}


// Server only -- only called by scripts
void NexusGameType::setNewClosedTime(S32 timeInSeconds)
{
   mNexusClosedTime = timeInSeconds;
   s2cSendNexusTimes(mNexusClosedTime, mNexusOpenTime);

   // Trigger update of new closing time if we are currently closed
   if(!mNexusIsOpen)
      setNexusState(false);
}


// What does a particular scoring event score?
S32 NexusGameType::getEventScore(ScoringGroup scoreGroup, ScoringEvent scoreEvent, S32 flags)
{
   S32 score = 0;
   for(S32 count = 1; count <= flags; count++)
      score += (count * 10);

   if(scoreGroup == TeamScore)
   {
      switch(scoreEvent)
      {
         case KillEnemy:
            return 0;
         case KilledByAsteroid:  // Fall through OK
         case KilledByTurret:    // Fall through OK
         case KillSelf:
            return 0;
         case KillTeammate:
            return 0;
         case KillEnemyTurret:
            return 0;
         case KillOwnTurret:
            return 0;
         case ReturnFlagsToNexus:
            return score;
         default:
            return naScore;
      }
   }
   else  // scoreGroup == IndividualScore
   {
      switch(scoreEvent)
      {
         case KillEnemy:
            return 0;
         case KilledByAsteroid:  // Fall through OK
         case KilledByTurret:    // Fall through OK
         case KillSelf:
            return 0;
         case KillTeammate:
            return 0;
         case KillEnemyTurret:
            return 0;
         case KillOwnTurret:
            return 0;
         case ReturnFlagsToNexus:
            return score;
         default:
            return naScore;
      }
   }
}


GameTypeId NexusGameType::getGameTypeId() const { return NexusGame; }

const char *NexusGameType::getShortName()         const { return "N"; }
const char *NexusGameType::getInstructionString() const { return "Collect flags from opposing players and bring them to the Nexus!"; }

bool NexusGameType::isFlagGame()          const { return true;  } // Well, technically not, but we'll pervert flags as we load the level
bool NexusGameType::canBeTeamGame()       const { return true;  }
bool NexusGameType::canBeIndividualGame() const { return true;  }


U32 NexusGameType::getLowerRightCornerScoreboardOffsetFromBottom() const
{
   return 88;
}


//////////  Client only code:

extern Color gNexusOpenColor;
extern Color gNexusClosedColor;

#ifndef ZAP_DEDICATED
void NexusGameType::renderInterfaceOverlay(bool scoreboardVisible)
{
   Parent::renderInterfaceOverlay(scoreboardVisible);

   const S32 x = gScreenInfo.getGameCanvasWidth()  - UserInterface::horizMargin;
   const S32 y = gScreenInfo.getGameCanvasHeight() - UserInterface::vertMargin - 25;
   const S32 size = 20;

   glColor(mNexusIsOpen ? gNexusOpenColor : gNexusClosedColor);      // Display timer in appropriate color

   if(mNexusIsOpen && mNexusOpenTime == 0)
      UserInterface::drawStringfr(x, y - size, size, "Nexus never closes");
   else if(!mNexusIsOpen && mNexusClosedTime == 0)
      UserInterface::drawStringfr(x, y - size, size, "Nexus never opens");
   else if(!mNexusIsOpen && mNexusChangeAtTime <= 0)
      UserInterface::drawStringfr(x, y - size, size, "Nexus closed until end of game");
   else if(!isGameOver())
   {
      static const U32 w00     = UserInterface::getStringWidth(size, "00:00");
      static const U32 wCloses = UserInterface::getStringWidth(size, "Nexus closes: ");
      static const U32 wOpens  = UserInterface::getStringWidth(size, "Nexus opens: ");

      S32 w = w00 + (mNexusIsOpen ? wCloses : wOpens);

      S32 timeLeft = min(getNexusTimeLeft() * 1000, (S32)mGameTimer.getCurrent());

      UserInterface::drawTime(x - w, y - size, size, timeLeft, mNexusIsOpen ? "Nexus closes: " : "Nexus opens: ");
   }

   for(S32 i = 0; i < mYardSaleWaypoints.size(); i++)
      renderObjectiveArrow(mYardSaleWaypoints[i].pos, &Colors::white);

   for(S32 i = 0; i < mNexus.size(); i++)
      renderObjectiveArrow(mNexus[i].getPointer(), mNexusIsOpen ? &gNexusOpenColor : &gNexusClosedColor);
}
#endif


//////////  END Client only code

// Server only
void NexusGameType::controlObjectForClientKilled(ClientInfo *theClient, BfObject *clientObject, BfObject *killerObject)
{
   if(isGameOver())  // Avoid flooding messages when game is over
      return;

   Parent::controlObjectForClientKilled(theClient, clientObject, killerObject);

   if(!clientObject || !isShipType(clientObject->getObjectTypeNumber()))
      return;

   Ship *ship = static_cast<Ship *>(clientObject);

   // Check for yard sale  (i.e. tons of flags released at same time)
   S32 flagCount = getMountedFlagCount(ship);

   static const S32 YARD_SALE_THRESHOLD = 8;

   if(flagCount >= YARD_SALE_THRESHOLD)
   {
      Point pos = ship->getActualPos();

      // Notify the clients
      s2cAddYardSaleWaypoint(pos.x, pos.y);
      s2cNexusMessage(NexusMsgYardSale, ship->getClientInfo()->getName().getString(), 0, 0);
   }
}


void NexusGameType::shipTouchFlag(Ship *ship, FlagItem *touchedFlag)
{
   // Don't mount to ship, instead increase current mounted NexusFlag
   //    flagCount, and remove collided flag from game

   FlagItem *shipFlag = findFirstFlag(ship);

   TNLAssert(shipFlag, "Expected to find a flag on this ship!");

   if(!shipFlag)      // findFirstFlag can return NULL... but probably won't
      return;

   U32 shipFlagCount = shipFlag->getFlagCount();

   if(touchedFlag)
      shipFlagCount += touchedFlag->getFlagCount();
   else
      shipFlagCount++;

   shipFlag->changeFlagCount(shipFlagCount);


   // Now that the touchedFlag has been absorbed into the ship, remove it from the game.  Be sure to use deleteObject, as having the database
   // delete the object directly leads to memory corruption errors.
   touchedFlag->removeFromDatabase(false);
   touchedFlag->setCollideable(false);
   touchedFlag->deleteObject();

   if(mNexusIsOpen)
   {
      // Check if ship is sitting on an open Nexus (can use static_cast because we already know the type, even though it could be NULL)
      NexusZone *nexus = static_cast<NexusZone *>(ship->isInZone(NexusTypeNumber));

      if(nexus)         
         shipTouchNexus(ship, nexus);
   }   
}


// Special spawn function for Nexus games (runs only on server)
bool NexusGameType::spawnShip(ClientInfo *clientInfo)
{
   if(!Parent::spawnShip(clientInfo))
      return false;

   Ship *ship = clientInfo->getShip();

   TNLAssert(ship, "Why NULL ship??");

   NexusFlagItem *newFlag = new NexusFlagItem(ship->getActualPos());
   newFlag->addToGame(getGame(), getGame()->getGameObjDatabase());
   newFlag->mountToShip(ship);    // mountToShip() can handle NULL
   newFlag->changeFlagCount(0);

   return true;
}

////////////////////////////////////////
////////////////////////////////////////

TNL_IMPLEMENT_NETOBJECT(NexusFlagItem);

// C++ constructor
NexusFlagItem::NexusFlagItem(Point pos, Point vel, S32 count, bool useDropDelay) : Parent(pos, vel, useDropDelay)
{
   mFlagCount = count;
}


// Destructor
NexusFlagItem::~NexusFlagItem()
{
   // Do nothing
}


//////////  Client only code:

void NexusFlagItem::renderItem(const Point &pos)
{
   renderItemAlpha(pos, 1.0f);
}


void NexusFlagItem::renderItemAlpha(const Point &pos, F32 alpha)
{
#ifndef ZAP_DEDICATED
   Point offset;

   if(mIsMounted)
      offset.set(15, -15);

   renderFlag(pos + offset, getColor(), NULL, alpha);

   if(mIsMounted && mFlagCount > 0)
   {
      if     (mFlagCount >= 40) glColor(Colors::paleRed, alpha);   // like, rad!
      else if(mFlagCount >= 20) glColor(Colors::yellow,  alpha);   // cool!
      else if(mFlagCount >= 10) glColor(Colors::green,   alpha);   // ok, I guess
      else                      glColor(Colors::white,   alpha);   // lame

      UserInterface::drawStringf(pos.x + 10, pos.y - 46, 12, "%d", mFlagCount);
   }
#endif
}

//////////  END Client only code



// Private helper function
void NexusFlagItem::dropFlags(U32 flags)
{
   if(!mMount.isValid())
      return;

   // This is server only, folks -- avoids problem with adding flag on client when it doesn't really exist on server
   if(isGhost())
      return;

   static const U32 MAX_DROP_FLAGS = 200;    // If we drop too many flags, things just get bogged down.  This limit is rarely hit.

   if(flags > MAX_DROP_FLAGS)
   {
      for(U32 i = MAX_DROP_FLAGS; i > 0; i--)
      {
         // By dividing and subtracting, it works by using integer divide, subtracting from "flags" left, 
         // and the last loop is (i == 1), dropping exact amount using only limited FlagItems
         U32 flagValue = flags / i;

         NexusGameType::releaseFlag(getGame(), mMount->getActualPos(), mMount->getActualVel(), flagValue);

         flags -= flagValue;
      }
   }
   else     // Normal situation
      for(U32 i = 0; i < flags; i++)
         NexusGameType::releaseFlag(getGame(), mMount->getActualPos(), mMount->getActualVel());

   changeFlagCount(0);
}


void NexusFlagItem::dismount(Dismount_Mode dismountMode)
{
   if(isGhost())      // Server only
      return;
<<<<<<< HEAD

   if(dismountMode == DISMOUNT_IGNORE_GAME_TYPE)
=======
   if(dismountMode == DISMOUNT_MOUNT_WAS_KILLED)
>>>>>>> 83f9fb33
   {
      // Should getting shot up count as a flag drop event for statistics purposes?
      if(mMount && mMount->getClientInfo())
         mMount->getClientInfo()->getStatistics()->mFlagDrop += mFlagCount + 1;

      dropFlags(mFlagCount + 1);    // Drop at least one flag plus as many as the ship carries

      // Now delete the flag itself
      removeFromDatabase(false);   
      deleteObject();
   }
   else
   {
      GameType *gameType = getGame()->getGameType();
      if(!gameType)        // Crashed here once, don't know why, so I added the check
         return;

      gameType->itemDropped(mMount, this);   // Sends messages; no flags actually dropped here; server only method
      dropFlags(mFlagCount);                 // Only dropping the flags we're carrying, not the "extra" one that comes when we die
   }
}


U32 NexusFlagItem::packUpdate(GhostConnection *connection, U32 updateMask, BitStream *stream)
{
   if(stream->writeFlag(updateMask & FlagCountMask))
      stream->write(mFlagCount);

   return Parent::packUpdate(connection, updateMask, stream);
}


void NexusFlagItem::unpackUpdate(GhostConnection *connection, BitStream *stream)
{
   if(stream->readFlag())
      stream->read(&mFlagCount);

   Parent::unpackUpdate(connection, stream);
}


bool NexusFlagItem::isItemThatMakesYouVisibleWhileCloaked()
{
   return false;
}


void NexusFlagItem::changeFlagCount(U32 change)
{
   mFlagCount = change;
   setMaskBits(FlagCountMask);
}


U32 NexusFlagItem::getFlagCount()
{
   return mFlagCount;
}


bool NexusFlagItem::isAtHome()
{
   return false;
}


void NexusFlagItem::sendHome()
{
   // Do nothing
}


////////////////////////////////////////
////////////////////////////////////////

// Combined Lua / C++ constructor)
NexusZone::NexusZone(lua_State *L)
{
   mObjectTypeNumber = NexusTypeNumber;
   mNetFlags.set(Ghostable);

   LUAW_CONSTRUCTOR_INITIALIZATIONS;
}


// Destructor
NexusZone::~NexusZone()
{
   LUAW_DESTRUCTOR_CLEANUP;
}


NexusZone *NexusZone::clone() const
{
   return new NexusZone(*this);
}


// The Nexus object itself
// If there are 2 or 4 params, this is an Zap! rectangular format object
// If there are more, this is a Bitfighter polygonal format object
// Note parallel code in EditorUserInterface::processLevelLoadLine
bool NexusZone::processArguments(S32 argc2, const char **argv2, Game *game)
{
   // Need to handle or ignore arguments that starts with letters,
   // so a possible future version can add parameters without compatibility problem.
   S32 argc = 0;
   const char *argv[64]; // 32 * 2 = 64
   for(S32 i = 0; i < argc2; i++)  // the idea here is to allow optional R3.5 for rotate at speed of 3.5
   {
      char c = argv2[i][0];
      //switch(c)
      //{
      //case 'A': Something = atof(&argv2[i][1]); break;  // using second char to handle number
      //}
      if((c < 'a' || c > 'z') && (c < 'A' || c > 'Z'))
      {
         if(argc < 65)
         {  argv[argc] = argv2[i];
            argc++;
         }
      }
   }

   if(argc < 2)
      return false;

   if(argc <= 4)     // Archaic Zap! format
      processArguments_ArchaicZapFormat(argc, argv, game->getGridSize());
   else              // Sleek, modern Bitfighter format
      Parent::processArguments(argc, argv, game);

   return true;
}


// Read and process NexusZone format used in Zap -- we need this for backwards compatibility
void NexusZone::processArguments_ArchaicZapFormat(S32 argc, const char **argv, F32 gridSize)
{
   Point pos;
   pos.read(argv);
   pos *= gridSize;

   Point ext(50, 50);

   if(argc == 4)
      ext.set(atoi(argv[2]), atoi(argv[3]));

   addVert(Point(pos.x - ext.x, pos.y - ext.y));   // UL corner
   addVert(Point(pos.x + ext.x, pos.y - ext.y));   // UR corner
   addVert(Point(pos.x + ext.x, pos.y + ext.y));   // LR corner
   addVert(Point(pos.x - ext.x, pos.y + ext.y));   // LL corner
   
   updateExtentInDatabase(); 
}


const char *NexusZone::getOnScreenName()     { return "Nexus"; }
const char *NexusZone::getOnDockName()       { return "Nexus"; }
const char *NexusZone::getPrettyNamePlural() { return "Nexii"; }
const char *NexusZone::getEditorHelpString() { return "Area to bring flags in Hunter game.  Cannot be used in other games."; }


bool NexusZone::hasTeam()      { return false; }
bool NexusZone::canBeHostile() { return false; }
bool NexusZone::canBeNeutral() { return false; }


string NexusZone::toString(F32 gridSize) const
{
   return string(appendId(getClassName())) + " " + geomToString(gridSize);
}


void NexusZone::onAddedToGame(Game *theGame)
{
   Parent::onAddedToGame(theGame);

   if(!isGhost())
      setScopeAlways();    // Always visible!

   GameType *gameType = getGame()->getGameType();

   if(gameType && gameType->getGameTypeId() == NexusGame)
      static_cast<NexusGameType *>(gameType)->addNexus(this);
}


void NexusZone::idle(BfObject::IdleCallPath path)
{
   // Do nothing
}


void NexusZone::render()
{
#ifndef ZAP_DEDICATED
   GameType *gameType = getGame()->getGameType();
   NexusGameType *nexusGameType = NULL;

   if(gameType && gameType->getGameTypeId() == NexusGame)
      nexusGameType = static_cast<NexusGameType *>(gameType);

   bool isOpen = nexusGameType && nexusGameType->mNexusIsOpen;
   F32 glowFraction = gameType ? gameType->mZoneGlowTimer.getFraction() : 0;

   renderNexus(getOutline(), getFill(), getCentroid(), getLabelAngle(), isOpen, glowFraction);
#endif
}


void NexusZone::renderDock()
{
#ifndef ZAP_DEDICATED
  renderNexus(getOutline(), getFill(), false, 0);
#endif
}


void NexusZone::renderEditor(F32 currentScale, bool snappingToWallCornersEnabled)
{
   render();
   PolygonObject::renderEditor(currentScale, snappingToWallCornersEnabled);
}


const Vector<Point> *NexusZone::getCollisionPoly() const
{
   return getOutline();
}


bool NexusZone::collide(BfObject *hitObject)
{
   if(isGhost())
      return false;

   // From here on out, runs on server only

   if( ! (isShipType(hitObject->getObjectTypeNumber())) )
      return false;

   Ship *theShip = static_cast<Ship *>(hitObject);

   if(theShip->hasExploded)                              // Ignore collisions with exploded ships
      return false;

   GameType *gameType = getGame()->getGameType();
   NexusGameType *nexusGameType = NULL;

   if(gameType && gameType->getGameTypeId() == NexusGame)
      nexusGameType = static_cast<NexusGameType *>(getGame()->getGameType());

   if(nexusGameType && nexusGameType->mNexusIsOpen)      // Is the nexus open?
      nexusGameType->shipTouchNexus(theShip, this);

   return false;
}


/////
// Lua interface
/**
  *  @luaclass NexusZone
  *  @brief Players return flags to a %NexusZone in a Nexus game.
  *  @descr %NexusZone represents a flag return area in a Nexus game.  It plays no role in any other game type.
  *         Nexus opening and closing times are actually game parameters, so these methods serve only as a convenient and
  *         intuitive way to access those parameters.  Therefore, modifying the opening/closing schedule or status of any
  *         %NexusZone will have the same effect on all NexusZones in the game.
  */
//               Fn name         Param profiles     Profile count                           
#define LUA_METHODS(CLASS, METHOD) \
   METHOD(CLASS, setOpen,       ARRAYDEF({{ BOOL,    END }}), 1 ) \
   METHOD(CLASS, isOpen,        ARRAYDEF({{          END }}), 1 ) \
   METHOD(CLASS, setOpenTime,   ARRAYDEF({{ INT_GE0, END }}), 1 ) \
   METHOD(CLASS, setClosedTime, ARRAYDEF({{ INT_GE0, END }}), 1 ) \

GENERATE_LUA_METHODS_TABLE(NexusZone, LUA_METHODS);
GENERATE_LUA_FUNARGS_TABLE(NexusZone, LUA_METHODS);

#undef LUA_METHODS


const char *NexusZone::luaClassName = "NexusZone";
REGISTER_LUA_SUBCLASS(NexusZone, Zone);


// All these methods are really just passthroughs to the underlying game object.  They will have no effect if the
// NexusZone has not been added to the game.  Perhaps this is bad design...

/**
 * @luafunc  bool NexusZone::isOpen()
 * @brief    Get the current state of the Nexus (open or closed).
 * @return   isOpen - Boolean specifying the current state of the Nexus -- true for open, false for closed.
 * @note     Since all Nexus items open and close together, this method will affect all Nexus items in a game.
*/
S32 NexusZone::isOpen(lua_State *L) 
{ 
   if(!mGame)
      return returnBool(L, false);

   GameType *gameType = mGame->getGameType();

   if(gameType->getGameTypeId() == NexusGame)
      return returnBool(L, static_cast<NexusGameType *>(gameType)->mNexusIsOpen);
   else
      return returnBool(L, false);     // If not a Nexus game, Nexus will never be open
}  


/**
 * @luafunc  NexusZone::setOpen(isOpen)
 * @brief    Tells the Nexus to open or close.
 * @param    isOpen - Pass true to open the Nexus, false to close it.
 * @note     Since all Nexus items open and close together, this method will affect all Nexus items in a game.
*/
S32 NexusZone::setOpen(lua_State *L) 
{ 
   checkArgList(L, functionArgs, "NexusZone", "setOpen");

   if(!mGame)
      return 0;

   GameType *gameType = mGame->getGameType();

   if(gameType->getGameTypeId() != NexusGame)       // Do nothing if this is not a Nexus game
      return 0;
  
   static_cast<NexusGameType *>(gameType)->setNexusState(getBool(L, 1));

   return 0;
}  


/**
 * @luafunc  NexusZone::setOpenTime(time)
 * @brief    Set the time (in seconds) that the Nexus should remain open. 
 * @descr    Pass 0 if the Nexus should never close, causing the Nexus to remain open permanently.  Passing a negative time will generate an error.
 * @param    time - Time in seconds that the Nexus should remain open.
 * @note     Since all Nexus items open and close together, this method will affect all Nexus items in a game.
 */
S32 NexusZone::setOpenTime(lua_State *L)
{
   checkArgList(L, functionArgs, "NexusZone", "setOpenTime");

   if(!mGame)
      return 0;

   GameType *gameType = mGame->getGameType();

   if(gameType->getGameTypeId() != NexusGame)       // Do nothing if this is not a Nexus game
      return 0;
  
   static_cast<NexusGameType *>(gameType)->setNewOpenTime(getInt(L, 1));

   return 0;
}


/**
 * @luafunc  NexusZone::setClosedTime(time)
 * @brief    Set the time (in seconds) that the Nexus will remain closed. 
 * @descr    Pass 0 if the Nexus should never open, causing the Nexus to remain closed permanently.   Passing a negative time will generate an error.
 * @param    time - Time in seconds that the Nexus should remain closed.
 * @note     Since all Nexus items open and close together, this method will affect all Nexus items in a game.
 * @note     Note that in a level file, closing times are specified in fractions of minutes.  This method works with seconds.
 */
S32 NexusZone::setClosedTime(lua_State *L)
{
   checkArgList(L, functionArgs, "NexusZone", "setCloseTime");

   if(!mGame)
      return 0;

   GameType *gameType = mGame->getGameType();

   if(gameType->getGameTypeId() != NexusGame)       // Do nothing if this is not a Nexus game
      return 0;
  
   static_cast<NexusGameType *>(gameType)->setNewClosedTime(getInt(L, 1));

   return 0;
}


};<|MERGE_RESOLUTION|>--- conflicted
+++ resolved
@@ -887,12 +887,8 @@
 {
    if(isGhost())      // Server only
       return;
-<<<<<<< HEAD
-
-   if(dismountMode == DISMOUNT_IGNORE_GAME_TYPE)
-=======
+  
    if(dismountMode == DISMOUNT_MOUNT_WAS_KILLED)
->>>>>>> 83f9fb33
    {
       // Should getting shot up count as a flag drop event for statistics purposes?
       if(mMount && mMount->getClientInfo())
