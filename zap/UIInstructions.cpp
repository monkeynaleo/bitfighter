--- conflicted
+++ resolved
@@ -636,13 +636,8 @@
             }
             break;
 
-<<<<<<< HEAD
-         case 5:     // Sensor
+         case 4:     // Sensor
             renderShip(ShipShape::Normal, Colors::blue, 1, thrusts, 1, (F32)Ship::CollisionRadius, Platform::getRealMilliseconds(), 
-=======
-         case 4:     // Sensor
-            renderShip(ShipShape::Normal, &Colors::blue, 1, thrusts, 1, (F32)Ship::CollisionRadius, Platform::getRealMilliseconds(), 
->>>>>>> 7709b66c
                        false, true, false, false);
             break;
 
