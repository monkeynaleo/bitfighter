--- conflicted
+++ resolved
@@ -249,13 +249,8 @@
 
             return true;
          }
-<<<<<<< HEAD
-         else if lua_istable(L, stackPos)    // We have a table: should either contain an array of points or numbers
+         else if(lua_istable(L, stackPos))    // We have a table: should either contain an array of points or numbers
             return true;     // for now...   // TODO: Check!
-=======
-         else if(lua_istable(L, stackPos))    // We have a table: should either contain an array of points or numbers
-            return true;     // for now...  // TODO: Check!
->>>>>>> 60661967
 
          return false;
 
