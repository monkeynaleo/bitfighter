# Search for our dependencies
# SDL on Linux, SDL2 on others
if("${CMAKE_SYSTEM}" MATCHES "Linux")
	find_package(SDL REQUIRED)
else()
	find_package(SDL2 REQUIRED)
	
	if(SDL2_FOUND)
		set(SDL_INCLUDE_DIR ${SDL2_INCLUDE_DIR})
		set(SDL_LIBRARY ${SDL2_LIBRARY})
	endif()
endif()
if(MSVC)
	find_package(ALURE)
else()
	set(ALURE_LIBRARIES alure)
endif()
find_package(OpenAL REQUIRED)
find_package(OpenGL)
find_package(Threads REQUIRED)
find_package(PNG)
find_package(OGG)
find_package(Vorbis)
find_package(VorbisFile)
find_package(Speex)
find_package(ModPlug)


set(SHARED_SOURCES
	BanList.cpp
	barrier.cpp
	BfObject.cpp
	BotNavMeshZone.cpp
	ChatCheck.cpp
	ClientInfo.cpp
	Color.cpp
	config.cpp
	Console.cpp
	controlObjectConnection.cpp
	CoreGame.cpp
	CTFGame.cpp
	dataConnection.cpp
	EditorPlugin.cpp
	EngineeredItem.cpp
	EventManager.cpp
	flagItem.cpp
	game.cpp
	gameConnection.cpp
	gameLoader.cpp
	gameNetInterface.cpp
	GameSettings.cpp
	gameStats.cpp
	gameType.cpp
	gameWeapons.cpp
	Geometry.cpp
	GeomObject.cpp
	GeomUtils.cpp
	goalZone.cpp
	gridDB.cpp
	HTFGame.cpp
	HttpRequest.cpp
	IniFile.cpp
	InputCode.cpp
	item.cpp
	LineItem.cpp
	LoadoutTracker.cpp
	loadoutZone.cpp
	LuaBase.cpp
	luaGameInfo.cpp
	luaLevelGenerator.cpp
	LuaScriptRunner.cpp
	masterConnection.cpp
	MathUtils.cpp
	md5wrapper.cpp
	move.cpp
	moveObject.cpp
	NexusGame.cpp
	PickupItem.cpp
	playerInfo.cpp
	Point.cpp
	PointObject.cpp
	polygon.cpp
	projectile.cpp
	rabbitGame.cpp
	Rect.cpp
	retrieveGame.cpp
	robot.cpp
	ScreenInfo.cpp
	ServerGame.cpp
	ship.cpp
	shipItems.cpp
	SimpleLine.cpp
	SlipZone.cpp
	soccerGame.cpp
	SoundEffect.cpp
	SoundSystem.cpp
	Spawn.cpp
	speedZone.cpp
	statistics.cpp
	stringUtils.cpp
	SystemFunctions.cpp
	teamInfo.cpp
	teleporter.cpp
	textItem.cpp
	Timer.cpp
	WallSegmentManager.cpp
	WeaponInfo.cpp
	Zone.cpp
	zoneControlGame.cpp
	../clipper/clipper.cpp
	../master/database.cpp
	../master/masterInterface.cpp
	../recast/RecastAlloc.cpp
	../recast/RecastMesh.cpp
	../sqlite/sqlite3.c
	../poly2tri/common/shapes.cc
	../poly2tri/sweep/advancing_front.cc
	../poly2tri/sweep/cdt.cc
	../poly2tri/sweep/sweep.cc
	../poly2tri/sweep/sweep_context.cc
)

set(CLIENT_SOURCES 
	AToBScroller.cpp
	ChatCommands.cpp
	ChatHelper.cpp
	ClientGame.cpp
	Cursor.cpp
	EditorAttributeMenuItemBuilder.cpp
	EditorTeam.cpp
	engineerHelper.cpp
	Event.cpp
	FontManager.cpp
	FpsRenderer.cpp
	gameObjectRender.cpp
	HelpItemManager.cpp
	HelperManager.cpp
	helperMenu.cpp
	Joystick.cpp
	JoystickRender.cpp
	LevelDatabaseDownloadThread.cpp
	LevelDatabaseUploadThread.cpp
	lineEditor.cpp
	LoadoutIndicator.cpp
	loadoutHelper.cpp
	oglconsole.cpp
	OpenglUtils.cpp
	quickChatHelper.cpp
	RenderUtils.cpp
	ScissorsManager.cpp
	ScreenShooter.cpp
	ShipShape.cpp
	SlideOutWidget.cpp
	sparkManager.cpp
	SymbolShape.cpp
	TeamShuffleHelper.cpp
	TimeLeftRenderer.cpp
	UI.cpp
	UIAbstractInstructions.cpp
	UIChat.cpp
	UICredits.cpp
	UIDiagnostics.cpp
	UIEditor.cpp
	UIEditorInstructions.cpp
	UIEditorMenus.cpp
	UIErrorMessage.cpp
	UIGame.cpp
	UIGameParameters.cpp
	UIHighScores.cpp
	UIInstructions.cpp
	UIKeyDefMenu.cpp
	UILevelInfoDisplayer.cpp
	UIManager.cpp
	UIMenuItems.cpp
	UIMenus.cpp
	UIMessage.cpp
	UINameEntry.cpp
	UIQueryServers.cpp
	UITeamDefMenu.cpp
	UIYesNo.cpp
	VideoSystem.cpp
	voiceCodec.cpp
	../fontstash/stb_truetype.c
	../fontstash/fontstash.c
)

<<<<<<< HEAD
## Need something like this for header files --> file(GLOB Demo_HEADERS *.h)

=======
file(GLOB BITFIGHTER_HEADERS
	*.h 
	)

file(GLOB OTHER_HEADERS
	../other/*.h 
	../fontstash/*.h 
	../clipper/*.h* 
	../recast/*.h 
	../sqlite/*.h
	../poly2tri/*.h
	../poly2tri/common/*.h
	../poly2tri/sweep/*.h
	)
>>>>>>> 6b275638

if(MSVC)
	set(EXTRA_LIBS ws2_32 winmm)
else()
	set(EXTRA_LIBS dl m)
endif()

# libraries used by both client and server
set(SHARED_LIBS
	${CMAKE_THREAD_LIBS_INIT}
	${EXTRA_LIBS}
	lua-vec
	tnl
	tomcrypt
)

# libraries used only on the client
set(CLIENT_LIBS
	${SDL_LIBRARY}
	${PNG_LIBRARY}
	${OPENGL_LIBRARY}
	${OPENAL_LIBRARY}
	${ALURE_LIBRARIES}
	${MODPLUG_LIBRARIES}
	${OGG_LIBRARIES}
	${SPEEX_LIBRARIES}
	${VORBIS_LIBRARIES}
	${VORBISFILE_LIBRARIES}
)


##
## Full client build
##
if(SDL_FOUND OR SDL2_FOUND)
	add_executable(bitfighter
		${SHARED_SOURCES}
		${CLIENT_SOURCES}
		${BITFIGHTER_HEADERS}
		${OTHER_HEADERS}
		main.cpp
	)

	add_dependencies(bitfighter
		alure
		lua-vec
		tnl
		tomcrypt
	)

	target_link_libraries(bitfighter
		${SHARED_LIBS}
		${CLIENT_LIBS}
	)

	include_directories(
		${OPENAL_INCLUDE_DIR}
		${OPENGL_INCLUDE_DIR}
		${PNG_INCLUDE_DIR}
		${SDL_INCLUDE_DIR}
		${SPEEX_INCLUDE_DIR}
	)

	# Where to put the executable
	set_target_properties(bitfighter PROPERTIES RUNTIME_OUTPUT_DIRECTORY ${CMAKE_SOURCE_DIR}/exe)
endif()


##
## Dedicated server build
##
add_executable(bitfighterd
	EXCLUDE_FROM_ALL
	${SHARED_SOURCES}
	main.cpp
)

add_dependencies(bitfighterd
	tnl
	lua-vec
	tomcrypt
)

target_link_libraries(bitfighterd
	${SHARED_LIBS}
)

set_target_properties(bitfighterd
	PROPERTIES
	RUNTIME_OUTPUT_DIRECTORY ${CMAKE_SOURCE_DIR}/exe
)

get_property(DEDICATED_DEFS TARGET bitfighterd PROPERTY COMPILE_DEFINITIONS)
set_target_properties(bitfighterd
	PROPERTIES
	COMPILE_DEFINITIONS "${DEDICATED_DEFS};ZAP_DEDICATED"
)

include_directories(
	${CMAKE_SOURCE_DIR}/tnl
	${CMAKE_SOURCE_DIR}/boost
)


##
## Test runner executable
##
option(BITFIGHTER_COVERAGE "Add coverage information to the test executable and create 'coverage' target" NO)

set(TEST_SOURCES
	${CMAKE_SOURCE_DIR}/bitfighter_test/main_test.cpp
	${CMAKE_SOURCE_DIR}/bitfighter_test/HttpRequestTest.cpp
	${CMAKE_SOURCE_DIR}/bitfighter_test/PolylineGeometryTest.cpp
)

add_executable(test EXCLUDE_FROM_ALL
	${CLIENT_SOURCES}
	${SHARED_SOURCES}
	${TEST_SOURCES}
	${BITFIGHTER_HEADERS}
)

target_link_libraries(test
	${SHARED_LIBS}
	${CLIENT_LIBS}
	gtest
)

add_dependencies(test
	alure
	lua-vec
	tnl
	tomcrypt
	gtest
)

if(NOT MSVC)
	add_definitions(-iquote ${CMAKE_SOURCE_DIR}/zap)
endif()

set_target_properties(test
	PROPERTIES
	RUNTIME_OUTPUT_DIRECTORY ${CMAKE_SOURCE_DIR}/exe
	COMPILE_DEFINITIONS BITFIGHTER_TEST
)

include_directories(
	${CMAKE_SOURCE_DIR}/gtest/include
	${CMAKE_SOURCE_DIR}/zap
)

# to use the coverage target, install lcov, enable BITFIGHTER_COVERAGE, and run it
# coverage data is output to the 'cov' directory in html format.
if(BITFIGHTER_COVERAGE)
   set_target_properties(test
      PROPERTIES
      LINK_FLAGS "--coverage"
      COMPILE_FLAGS "--coverage"
   )

   add_custom_target(coverage cd ${CMAKE_SOURCE_DIR}/exe && ${CMAKE_SOURCE_DIR}/exe/test
      COMMAND lcov --capture --directory ${CMAKE_SOURCE_DIR} --output-file ${CMAKE_SOURCE_DIR}/build/coverage.info
      COMMAND lcov --extract ${CMAKE_SOURCE_DIR}/build/coverage.info --output-file ${CMAKE_SOURCE_DIR}/build/coverage.info ${CMAKE_SOURCE_DIR}/zap/*
      COMMAND genhtml ${CMAKE_SOURCE_DIR}/build/coverage.info --output-directory ${CMAKE_SOURCE_DIR}/build/cov
      DEPENDS test alure lua-vec tnl tomcrypt
      WORKING_DIRECTORY ${CMAKE_SOURCE_DIR}/build 
   )
endif()


##
## Settings for all targets
##

# You can only call 'set_target_properties' once for each properties-target combination, therefore
# we'll build up a list and call 'set_target_properties' at the end
set(ALL_DEBUG_DEFS
	"TNL_DEBUG"
)

# Visual Studio only settings
if(MSVC)
	# Install windows libraries and resources
	file(TO_NATIVE_PATH ${CMAKE_SOURCE_DIR}/resource/ resDir)
	file(TO_NATIVE_PATH ${CMAKE_SOURCE_DIR}/lib/ libDir)
	file(TO_NATIVE_PATH ${CMAKE_SOURCE_DIR}/exe exeDir)

	add_custom_command(TARGET test bitfighterd bitfighter POST_BUILD 
		COMMAND xcopy /e /d /y ${resDir}* ${exeDir} 
		COMMAND xcopy /d /y ${libDir}*.dll ${exeDir}
	)
	
	# Work around the "Debug", "Release", etc. directories Visual Studio tries to add
	foreach(OUTPUTCONFIG ${CMAKE_CONFIGURATION_TYPES})
		string(TOUPPER ${OUTPUTCONFIG} OUTPUTCONFIG)
		set_target_properties(test bitfighterd bitfighter 
			PROPERTIES RUNTIME_OUTPUT_DIRECTORY_${OUTPUTCONFIG} ${CMAKE_SOURCE_DIR}/exe
		)
	endforeach()

	# Set some linker flags to use console mode in debug build, etc..
	set_target_properties(test bitfighterd bitfighter PROPERTIES LINK_FLAGS_DEBUG "/SUBSYSTEM:CONSOLE")
	set_target_properties(test bitfighterd bitfighter PROPERTIES LINK_FLAGS_RELWITHDEBINFO "/SUBSYSTEM:CONSOLE")
	set_target_properties(test bitfighterd bitfighter PROPERTIES LINK_FLAGS_RELEASE "/SUBSYSTEM:WINDOWS")
	set_target_properties(test bitfighterd bitfighter PROPERTIES LINK_FLAGS_MINSIZEREL "/SUBSYSTEM:WINDOWS")
	
	# Set more compiler flags for console on appropriate targets
	list(APPEND ALL_DEBUG_DEFS "_CONSOLE")
endif()

set_target_properties(test bitfighterd bitfighter PROPERTIES COMPILE_DEFINITIONS_DEBUG "${ALL_DEBUG_DEFS}")
set_target_properties(test bitfighterd bitfighter PROPERTIES COMPILE_DEFINITIONS_RELWITHDEBINFO "${ALL_DEBUG_DEFS}")<|MERGE_RESOLUTION|>--- conflicted
+++ resolved
@@ -184,10 +184,6 @@
 	../fontstash/fontstash.c
 )
 
-<<<<<<< HEAD
-## Need something like this for header files --> file(GLOB Demo_HEADERS *.h)
-
-=======
 file(GLOB BITFIGHTER_HEADERS
 	*.h 
 	)
@@ -202,7 +198,6 @@
 	../poly2tri/common/*.h
 	../poly2tri/sweep/*.h
 	)
->>>>>>> 6b275638
 
 if(MSVC)
 	set(EXTRA_LIBS ws2_32 winmm)
