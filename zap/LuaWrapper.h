/*
 * Copyright (c) 2010-2011 Alexander Ames
 * Alexander.Ames@gmail.com
 * See Copyright Notice at the end of this file
 */

// API Summary:
//
// LuaWrapper is a library designed to help bridge the gab between Lua and
// C++. It is designed to be small (a single header file), simple, fast,
// and typesafe. It has no external dependencies, and does not need to be
// precompiled; the header can simply be dropped into a project and used
// immediately. It even supports class inheritance to a certain degree. Objects
// can be created in either Lua or C++, and passed back and forth.
//
// The main functions of interest are the following:
//  luaW_is<T>
//  luaW_to<T>
//  luaW_check<T>
//  luaW_push<T>
//  luaW_register<T>
//  luaW_extend<T, U>
//  luaW_hold<T>
//  luaW_release<T>
//  luaW_clean<T>
//
// These functions allow you to manipulate arbitrary classes just like you
// would the primitive types (e.g. numbers or strings). If you are familiar
// with the normal Lua API the behavior of these functions should be very
// intuative.
//
// For more information see the README and the comments below

#ifndef LUA_WRAPPER_H_
#define LUA_WRAPPER_H_

extern "C"
{
#include "../lua/lua-vec/src/lua.h"
#include "../lua/lua-vec/src/lauxlib.h"
}

#define LUAW_BUILDER

#define luaW_getregistry(L, s) \
     lua_getfield(L, LUA_REGISTRYINDEX, s)

#define luaW_setregistry(L, s) \
     lua_setfield(L, LUA_REGISTRYINDEX, s)

#define LUAW_POSTCTOR_KEY "__postctor"
#define LUAW_EXTENDS_KEY "__extends"
#define LUAW_STORAGE_KEY "__storage"
#define LUAW_COUNT_KEY "__counts"
#define LUAW_HOLDS_KEY "__holds"
#define LUAW_WRAPPER_KEY "LuaWrapper"

// These are the default allocator and deallocator. If you would prefer an
// alternative option, you may select a different function when registering
// your class.
template <typename T>
T* luaW_defaultallocator(lua_State*)
{
    return new T();
}
template <typename T>
void luaW_defaultdeallocator(lua_State*, T* obj)
{
    delete obj;
}

// The identifier function is responsible for pushing a value unique to each
// object on to the stack. Most of the time, this can simply be the address
// of the pointer, but sometimes that is not adaquate. For example, if you
// are using shared_ptr you would need to push the address of the object the
// shared_ptr represents, rather than the address of the shared_ptr itself.
template <typename T>
void luaW_defaultidentifier(lua_State* L, T* obj)
{
    lua_pushlightuserdata(L, obj);
}


// As above, but only to be called with proxied objects
template <typename T>
void luaW_proxiedidentifier(lua_State* L, T* obj)
{
    LuaProxy<T> *proxy = obj->getLuaProxy();
    if(!proxy)
       proxy = new LuaProxy<T>(obj);

    lua_pushlightuserdata(L, obj->getLuaProxy());
}


// This class is what is used by LuaWrapper to contain the userdata. data
// stores a pointer to the object itself, and cast is used to cast toward the
// base class if there is one and it is necessary. Rather than use RTTI and
// typid to compare types, I use the clever trick of using the cast to compare
// types. Because there is at most one cast per type, I can use it to identify
// when and object is the type I want. This is only used internally.
struct luaW_Userdata
{
    luaW_Userdata(void* vptr = NULL, luaW_Userdata (*udcast)(const luaW_Userdata&) = NULL)
        : data(vptr), cast(udcast) {}
    void* data;
    luaW_Userdata (*cast)(const luaW_Userdata&);
};

// This class cannot actually to be instantiated. It is used only hold the
// table name and other information.
template <typename T>
class LuaWrapper
{
public:
    static const char* classname;
    static void (*identifier)(lua_State*, T*);
    static T* (*allocator)(lua_State*);
    static void (*deallocator)(lua_State*, T*);
    static luaW_Userdata (*cast)(const luaW_Userdata&);
private:
    LuaWrapper();
};
template <typename T> const char* LuaWrapper<T>::classname;
template <typename T> void (*LuaWrapper<T>::identifier)(lua_State*, T*);
template <typename T> T* (*LuaWrapper<T>::allocator)(lua_State*);
template <typename T> void (*LuaWrapper<T>::deallocator)(lua_State*, T*);
template <typename T> luaW_Userdata (*LuaWrapper<T>::cast)(const luaW_Userdata&);

// Cast from an object of type T to an object of type U. This template
// function is instantiated by calling luaW_extend<T, U>(L). This is only used
// internally.
template <typename T, typename U>
luaW_Userdata luaW_cast(const luaW_Userdata& obj)
{
    return luaW_Userdata(static_cast<U*>(static_cast<T*>(obj.data)), LuaWrapper<U>::cast);
}

// Analogous to lua_is(boolean|string|*)
//
// Returns 1 if the value at the given acceptable index is of type T (or if
// strict is false, convertable to type T) and 0 otherwise.
template <typename T>
bool luaW_is(lua_State *L, int index, bool strict = false)
{
    bool equal = false;// lua_isnil(L, index);
    if (!equal && lua_isuserdata(L, index) && lua_getmetatable(L, index))
    {
        // ... ud ... udmt
        luaL_getmetatable(L, LuaWrapper<T>::classname); // ... ud ... udmt Tmt
        equal = lua_rawequal(L, -1, -2);
        if (!equal && !strict)
        {
            lua_getfield(L, -2, LUAW_EXTENDS_KEY); // ... ud ... udmt Tmt udmt.extends
            for (lua_pushnil(L); lua_next(L, -2); lua_pop(L, 1))
            {
                // ... ud ... udmt Tmt udmt.extends k v
                equal = lua_rawequal(L, -1, -4);
                if (equal)
                {
                    lua_pop(L, 2); // ... ud ... udmt Tmt udmt.extends
                    break;
                }
            }
            lua_pop(L, 1); // ... ud ... udmt Tmt
        }
        lua_pop(L, 2); // ... ud ...
    }
    return equal;
}

// Analogous to lua_to(boolean|string|*)
//
// Converts the given acceptable index to a T*. That value must be of (or
// convertable to) type T; otherwise, returns NULL.
template <typename T>
T* luaW_to(lua_State* L, int index, bool strict = false)
{
    if (luaW_is<T>(L, index, strict))
    {
        luaW_Userdata* pud = (luaW_Userdata*)lua_touserdata(L, index);
        luaW_Userdata ud;
        while (!strict && LuaWrapper<LuaProxy<T> >::cast != pud->cast)
        {
            ud = pud->cast(*pud);
            pud = &ud;
        }
        LuaProxy<T> *proxy = (LuaProxy<T> *)pud->data;
        if(!proxy->isDefunct())
           return proxy->getProxiedObject();
    }
    return NULL;
}


// Forward declaration
template <class T> class LuaProxy;

// Analogous to luaL_check(boolean|string|*)
//
// Converts the given acceptable index to a T*. That value must be of (or
// convertable to) type T; otherwise, an error is raised.
template <typename T>
T* luaW_check(lua_State* L, int index, bool strict = false)
{
    T* obj = NULL;
    if (luaW_is<T>(L, index, strict))
    {
        luaW_Userdata* pud = (luaW_Userdata*)lua_touserdata(L, index);
        luaW_Userdata ud;
        while (!strict && LuaWrapper<T>::cast != pud->cast)
        {
            ud = pud->cast(*pud);
            pud = &ud;
        }

        LuaProxy<T> *proxy = (LuaProxy<T>*)pud->data;
        if(!proxy->isDefunct())
         obj = proxy->getProxiedObject();
    }
    else
    {
        luaL_typerror(L, index, LuaWrapper<T>::classname);
    }

    return obj;
}

// Analogous to lua_push(boolean|string|*)
//
// Pushes a userdata of type T onto the stack. If this object already exists in
// the Lua environment, it will assign the existing store to it. Otherwise, a
// new storage table will be created for it.
template <typename T>
void luaW_push(lua_State* L, T* obj)
{
    if (obj)
    {
        LuaProxy<T> *proxy = obj->getLuaProxy();
        if(!proxy)
           proxy = new LuaProxy<T>(obj);

        luaW_Userdata* ud = (luaW_Userdata*)lua_newuserdata(L, sizeof(luaW_Userdata)); // ... obj

        ud->data = proxy;
        ud->cast = LuaWrapper<LuaProxy<T>>::cast;
        luaL_getmetatable(L, LuaWrapper<T>::classname); // ... obj mt
        lua_setmetatable(L, -2); // ... obj
        luaW_getregistry(L, LUAW_WRAPPER_KEY); // ... obj LuaWrapper
        lua_getfield(L, -1, LUAW_COUNT_KEY); // ... obj LuaWrapper LuaWrapper.counts
        LuaWrapper<T>::identifier(L, obj); // ... obj LuaWrapper LuaWrapper.counts id
        lua_gettable(L, -2); // ... obj LuaWrapper LuaWrapper.counts count
        int count = lua_tointeger(L, -1);

           logprintf("XXXXX Pushing obj %p as %s  [[ count = %d ]]", obj, typeid(T).name(), count);

        LuaWrapper<T>::identifier(L, obj); // ... obj LuaWrapper LuaWrapper.counts count id
        lua_pushinteger(L, count+1); // ... obj LuaWrapper LuaWrapper.counts count id count+1
        lua_settable(L, -4); // ... obj LuaWrapper LuaWrapper.counts count
        lua_pop(L, 3); // ... obj

        luaW_hold<T>(L, obj);     // Tell Lua to collect the proxy when it's done with it
    }
    else
    {
        lua_pushnil(L);
    }
}


<<<<<<< HEAD
//static S32 id = 0;

template <class T>
class LuaProxy 
{
private:
    S32 mId;
    bool mDefunct;
    T *mProxiedObject;

public:
    // Default constructor
    LuaProxy() { TNLAssert(false, "Not used"); }

    // Typical constructor
    LuaProxy(T *obj)     
    {
      //mId = id++;

      mProxiedObject = obj;  
      obj->setLuaProxy(this);
      mDefunct = false;

      logprintf("XXXXX Creating %s proxy for %p (proxy addr: %p)", typeid(T).name(), mProxiedObject, this);
    }

   // Destructor
   ~LuaProxy()
   {
      TNLAssert(false, "");
      logprintf("XXXXX Deleting LuaProxy for %s%p (proxy addr %p)", mDefunct> "Defunct " : "", mProxiedObject, this);

      if(!mDefunct)
         mProxiedObject->mLuaProxy = NULL;
   }


   T *getProxiedObject() 
   {
      return mProxiedObject;
   }


   void setDefunct(bool isDefunct)
   {
      mDefunct = isDefunct;
   }


   bool isDefunct()
   {
      return mDefunct;
   }


   static void Register(lua_State *L)
   {
      luaW_register<T>(L, "TestItem", NULL, T::luaMethods/*, luaW_defaultallocator<T>, luaW_defaultdeallocator<T>, luaW_proxiedidentifier<T>*/); 
      lua_pop(L, 1);                            // Remove metatable from stack
   }

};


=======
>>>>>>> 687b29de
// Instructs LuaWrapper that it owns the userdata, and can manage its memory.
// When all references to the object are removed, Lua is free to garbage
// collect it and delete the object.
//
// Returns true if luaW_hold took hold of the object, and false if it was
// already held
template <typename T>
bool luaW_hold(lua_State* L, T* obj)
{
   logprintf("XXXXX Holding %s for obj %p", typeid(T).name(), obj);
    luaW_getregistry(L, LUAW_WRAPPER_KEY); // ... LuaWrapper

    lua_getfield(L, -1, LUAW_HOLDS_KEY); // ... LuaWrapper LuaWrapper.holds
    LuaWrapper<T>::identifier(L, obj); // ... LuaWrapper LuaWrapper.holds id
    lua_rawget(L, -2); // ... LuaWrapper LuaWrapper.holds hold
    bool held = lua_toboolean(L, -1);
    // If it's not held, hold it
    if (!held)
    {
        // Apply hold boolean
        lua_pop(L, 1); // ... LuaWrapper LuaWrapper.holds
        LuaWrapper<T>::identifier(L, obj); // ... LuaWrapper LuaWrapper.holds id
        lua_pushboolean(L, true); // ... LuaWrapper LuaWrapper.holds id true
        lua_rawset(L, -3); // ... LuaWrapper LuaWrapper.holds

        // Check count, if there's at least one, add a storage table
        lua_pop(L, 1); // ... LuaWrapper
        lua_getfield(L, -1, LUAW_COUNT_KEY); // ... LuaWrapper LuaWrapper.counts
        LuaWrapper<T>::identifier(L, obj); // ... LuaWrapper LuaWrapper.counts id
        lua_rawget(L, -2); // ... LuaWrapper LuaWrapper.counts count
        if (lua_tointeger(L, -1) > 0)
        {
            // Find and attach the storage table
            lua_pop(L, 2);
            lua_getfield(L, -1, LUAW_STORAGE_KEY); // ... LuaWrapper LuaWrapper.storage
            LuaWrapper<T>::identifier(L, obj); // ... LuaWrapper LuaWrapper.storage id
            lua_rawget(L, -2); // ... LuaWrapper LuaWrapper.storage store

            // Add the storage table if there isn't one already
            if (lua_isnoneornil(L, -1))
            {
                lua_pop(L, 1); // ... LuaWrapper LuaWrapper.storage
                LuaWrapper<T>::identifier(L, obj); // ... LuaWrapper LuaWrapper.storage id
                lua_newtable(L); // ... LuaWrapper LuaWrapper.storage id store

                lua_newtable(L); // ... LuaWrapper LuaWrapper.storage id store mt storemt
                luaL_getmetatable(L, LuaWrapper<T>::classname); // ... LuaWrapper LuaWrapper.storage id store storemt mt
                lua_setfield(L, -2, "__index"); // ... LuaWrapper LuaWrapper.storage id store storemt
                lua_setmetatable(L, -2); // ... LuaWrapper LuaWrapper.storage id store

                lua_rawset(L, -3); // ... LuaWrapper LuaWrapper.storage
                lua_pop(L, 2); // ...
            }
        }
        return true;
    }
    lua_pop(L, 3); // ...
    return false;
}


// Releases LuaWrapper's hold on an object. This allows the user to remove
// all references to an object in Lua and ensure that Lua will not attempt to
// garbage collect it.
//
// This function takes the index of the identifier for an object rather than
// the object itself. This is because needs to be able to run after the object
// has already been deallocated.
template <typename T>
void luaW_release(lua_State* L, int index)
{
    luaW_getregistry(L, LUAW_WRAPPER_KEY); // ... id ... LuaWrapper
    lua_getfield(L, -1, LUAW_HOLDS_KEY); // ... id ... LuaWrapper LuaWrapper.holds
    lua_pushvalue(L, (index>0) ? index : index-2); // ... id ... LuaWrapper LuaWrapper.holds id
    lua_pushnil(L); // ... id ... LuaWrapper LuaWrapper.holds id nil
    lua_settable(L, -3); // ... id ... LuaWrapper LuaWrapper.holds
    lua_pop(L, 2); // ... id ...
}

// When luaW_clean is called on an object, values stored on it's Lua store
// become no longer accessible.
//
// This function takes the index of the identifier for an object rather than
// the object itself. This is because needs to be able to run after the object
// has already been deallocated.
template <typename T>
void luaW_clean(lua_State* L, int index)
{
    luaW_getregistry(L, LUAW_WRAPPER_KEY); // ... id ... LuaWrapper
    lua_getfield(L, -1, LUAW_STORAGE_KEY); // ... id ... LuaWrapper LuaWrapper.storage
    lua_pushvalue(L, (index>0) ? index : index-2); // ... id ... LuaWrapper LuaWrapper.storage id
    lua_pushnil(L); // ... id ... LuaWrapper LuaWrapper.storage id nil
    lua_settable(L, -3);  // ... id ... LuaWrapper LuaWrapper.store
    lua_pop(L, 2); // ... id ...
}

// This function is called from Lua, not C++
//
// Calls the lua post-constructor (LUAW_POSTCTOR_KEY or "__postctor") on a
// userdata. Assumes the userdata is on top of the stack, and numargs arguments
// are below it. This runs the LUAW_POSTCTOR_KEY function on T's metatable,
// using the object as the first argument and whatever else is below it as
// the rest of the arguments This exists to allow types to adjust values in
// thier storage table, which can not be created until after the constructor is
// called.
template <typename T>
void luaW_postconstructor(lua_State* L, int numargs)
{
    // ... args ud
    lua_getfield(L, -1, LUAW_POSTCTOR_KEY); // ... args ud ud.__postctor
    if (lua_type(L, -1) == LUA_TFUNCTION)
    {
        lua_pushvalue(L, -2); // ... args ud ud.__postctor ud
        lua_insert(L, -3); // ... ud args ud ud.__postctor
        lua_insert(L, -3); // ... ud.__postctor ud args ud
        lua_insert(L, -3); // ... ud ud.__postctor ud args
        lua_call(L, numargs+1, 0); // ... ud
    }
    else
    {
        lua_pop(L, 1); // ... ud
    }
}

// This function is generally called from Lua, not C++
//
// Creates an object of type T using the constructor and subsequently calls the
// post-constructor on it.
template <typename T>
inline int luaW_new(lua_State* L, int args)
{
    T* obj = LuaWrapper<T>::allocator(L);
    luaW_push<T>(L, obj);
    luaW_hold<T>(L, obj);
    luaW_postconstructor<T>(L, args);
    return 1;
}

template <typename T>
int luaW_new(lua_State* L)
{
    return luaW_new<T>(L, lua_gettop(L));
}

#ifdef LUAW_BUILDER

// This function is called from Lua, not C++
//
// This is an alternative way to construct objects. Instead of using new and a
// constructor, you can use a builder instead. A builder is called like this:
//
// f = Foo.build
// {
//     X = 10;
//     Y = 20;
// }
//
// This will then create a new Foo object, and then call f:X(10) and f:Y(20)
// on that object. The lua defined constructor is not called at any point. The
// keys in this table are used as function names on the metatable.
//
// This is sort of experimental, just to see if it ends up being useful.
template <typename T>
void luaW_builder(lua_State* L)
{
    if (lua_type(L, 1) == LUA_TTABLE)
    {
        // {} ud
        for (lua_pushnil(L); lua_next(L, 1); lua_pop(L, 1))
        {
            // {} ud k v
            lua_pushvalue(L, -2); // {} ud k v k
            lua_gettable(L, -4); // {} ud k v ud[k]
            lua_pushvalue(L, -4); // {} ud k v ud[k] ud
            lua_pushvalue(L, -3); // {} ud k v ud[k] ud v
            lua_call(L, 2, 0); // {} ud k v
        }
        // {} ud
    }
}

// This function is generally called from Lua, not C++
//
// Creates an object of type T and initializes it using its builder to
// initialize it. Calls post constructor with 0 arguments in case special
// initialization is needed to set up special tables that can not be added
// during construction
template <typename T>
int luaW_build(lua_State* L)
{
    T* obj = LuaWrapper<T>::allocator(L);
    luaW_push<T>(L, obj);
    luaW_hold<T>(L, obj);
    luaW_postconstructor<T>(L, 0);
    luaW_builder<T>(L);
    return 1;
}

#endif

// This function is called from Lua, not C++
//
// The default metamethod to call when indexing into lua userdata representing
// an object of type T. This will first check the userdata's environment table
// and if it's not found there it will check the metatable. This is done so
// individual userdata can be treated as a table, and can hold thier own
// values.
template <typename T>
int luaW__index(lua_State* L)
{
    // obj key
    T* obj = luaW_to<T>(L, 1);
    luaW_getregistry(L, LUAW_WRAPPER_KEY); // obj key LuaWrapper
    lua_getfield(L, -1, LUAW_STORAGE_KEY); // obj key LuaWrapper LuaWrapper.storage
    LuaWrapper<T>::identifier(L, obj); // obj key LuaWrapper LuaWrapper.storage id
    lua_rawget(L, -2); // obj key LuaWrapper LuaWrapper.storage store
    if (!lua_isnoneornil(L, -1))
    {
        lua_pushvalue(L, -4); // obj key LuaWrapper LuaWrapper.storage store key
        lua_gettable(L, -2); // obj key LuaWrapper LuaWrapper.storage store store[k]
    }
    else
    {
        lua_pop(L, 3); // obj key
        lua_getmetatable(L, -2); // obj key mt
        lua_pushvalue(L, -2); // obj key mt k
        lua_gettable(L, -2); // obj key mt mt[k]
    }
    return 1;
}

// This function is called from Lua, not C++
//
// The default metamethod to call when creating a new index on lua userdata
// representing an object of type T. This will index into the the userdata's
// environment table that it keeps for personal storage. This is done so
// individual userdata can be treated as a table, and can hold thier own
// values.
template <typename T>
int luaW__newindex(lua_State* L)
{
    // obj key value
    T* obj = luaW_to<T>(L, 1);
    luaW_getregistry(L, LUAW_WRAPPER_KEY); // obj key value LuaWrapper
    lua_getfield(L, -1, LUAW_STORAGE_KEY); // obj key value LuaWrapper LuaWrapper.storage
    LuaWrapper<T>::identifier(L, obj); // obj key value LuaWrapper LuaWrapper.storage id
    lua_rawget(L, -2); // obj key value LuaWrapper LuaWrapper.storage store
    if (!lua_isnoneornil(L, -1))
    {
        lua_pushvalue(L, -5); // obj key value LuaWrapper LuaWrapper.storage store key
        lua_pushvalue(L, -5); // obj key value LuaWrapper LuaWrapper.storage store key value
        lua_rawset(L, -3); // obj key value LuaWrapper LuaWrapper.storage store
    }
    return 0;
}

// This function is called from Lua, not C++
//
// The __gc metamethod handles cleaning up userdata. The userdata's reference
// count is decremented and if this is the final reference to the userdata its
// environment table is nil'd and pointer deleted with the destructor callback.
template <typename T>
int luaW__gc(lua_State* L)
{
    // obj
    T* obj = luaW_to<T>(L, 1);
    LuaWrapper<T>::identifier(L, obj); // obj id
    luaW_getregistry(L, LUAW_WRAPPER_KEY); // obj id LuaWrapper
    lua_getfield(L, -1, LUAW_COUNT_KEY); // obj id LuaWrapper LuaWrapper.counts
    LuaWrapper<T>::identifier(L, obj); // obj id LuaWrapper LuaWrapper.counts id
    lua_gettable(L, -2); // obj id LuaWrapper LuaWrapper.counts count
    int count = lua_tointeger(L, -1);
    lua_pushvalue(L, 2); // obj id LuaWrapper LuaWrapper.counts count id
    lua_pushinteger(L, --count); // obj id LuaWrapper LuaWrapper.counts count id count-1
    lua_settable(L, -4); // obj id LuaWrapper LuaWrapper.counts count

    logprintf("XXXXX Garbage collecting obj %p (count = %d)", obj, count);

    if (obj && 0 == count)
    {
        lua_getfield(L, 3, LUAW_HOLDS_KEY); // obj id LuaWrapper LuaWrapper.counts LuaWrapper.holds
        lua_pushvalue(L, 2); // obj id LuaWrapper LuaWrapper.counts LuaWrapper.holds id
        lua_gettable(L, -2); // obj id LuaWrapper LuaWrapper.counts LuaWrapper.holds hold
        if (lua_toboolean(L, -1) && LuaWrapper<T>::deallocator)
        {
            LuaWrapper<T>::deallocator(L, obj);
        }
        luaW_release<T>(L, 2);
        luaW_clean<T>(L, 2);
    }
    return 0;
}

// Run luaW_register to create a table and metatable for your class. This
// creates a table with the name you specify filled with the function from the
// table argument in addition to the functions new and build. This is generally
// for things you think of as static methods in C++. The metatable becomes a
// metatable for each object if your class. These can be thought of as member
// functions or methods.
//
// You may also supply constructors and destructors for classes that do not
// have a default constructor or that require special set up or tear down. You
// may specify NULL as the constructor, which means that you will not be able
// to call the new function on your class table. You will need to manually push
// objects from C++. By default, the default constructor is used to create
// objects and a simple call to delete is used to destroy them.
//
// By default LuaWrapper uses the address of C++ object to identify unique
// objects. In some cases this is not desired, such as in the case of
// shared_ptrs. Two shared_ptrs may themselves have unique locations in memory
// but still represent the same object. For cases like that, you may specify an
// identifier function which is responsible for pushing a key representing your
// object on to the stack.
template <typename T>
void luaW_register(lua_State* L, const char* classname, const luaL_reg* table, const luaL_reg* metatable, T* (*allocator)(lua_State*) = luaW_defaultallocator<T>, void (*deallocator)(lua_State*, T*) = luaW_defaultdeallocator<T>, void (*identifier)(lua_State*, T*) = luaW_defaultidentifier<T>)
{
   logprintf("XXXXX luaW_register: %s", typeid(T).name());
    LuaWrapper<T>::classname = classname;
    LuaWrapper<T>::identifier = identifier;
    LuaWrapper<T>::allocator = allocator;
    LuaWrapper<T>::deallocator = deallocator;

    const luaL_reg defaulttable[] =
    {
        { "new", luaW_new<T> },
#ifdef LUAW_BUILDER
        { "build", luaW_build<T> },
#endif
        { NULL, NULL }
    };
    const luaL_reg defaultmetatable[] = { { "__index", luaW__index<T> }, { "__newindex", luaW__newindex<T> }, { "__gc", luaW__gc<T> }, { NULL, NULL } };
    const luaL_reg emptytable[] = { { NULL, NULL } };

    table = table ? table : emptytable;
    metatable = metatable ? metatable : emptytable;

    // Ensure that the LuaWrapper table is set up
    luaW_getregistry(L, LUAW_WRAPPER_KEY); // LuaWrapper
    if (lua_isnil(L, -1))
    {
        lua_newtable(L); // nil {}
        luaW_setregistry(L, LUAW_WRAPPER_KEY); // nil
        luaW_getregistry(L, LUAW_WRAPPER_KEY); // nil LuaWrapper
        lua_newtable(L); // nil LuaWrapper {}
        lua_setfield(L, -2, LUAW_COUNT_KEY); // nil LuaWrapper
        lua_newtable(L); // nil LuaWrapper {}
        lua_setfield(L, -2, LUAW_STORAGE_KEY); // nil LuaWrapper
        lua_newtable(L); // nil LuaWrapper {}
        lua_setfield(L, -2, LUAW_HOLDS_KEY); // nil LuaWrapper
        lua_pop(L, 1); // nil
    }
    lua_pop(L, 1); //

    // Open table
    if (allocator)
    {
        luaL_register(L, LuaWrapper<T>::classname, defaulttable); // T
        luaL_register(L, NULL, table); // T
    }
    else
    {
        luaL_register(L, LuaWrapper<T>::classname, table); // T
    }

    // Open metatable, set up extends table
    luaL_newmetatable(L, LuaWrapper<T>::classname); // T mt
    lua_newtable(L); // T mt {}
    lua_setfield(L, -2, LUAW_EXTENDS_KEY); // T mt
    luaL_register(L, NULL, defaultmetatable); // T mt
    luaL_register(L, NULL, metatable); // T mt
    lua_setfield(L, -2, "metatable"); // T
}

// luaW_extend is used to declare that class T inherits from class U. All
// functions in the base class will be available to the derived class (except
// when they share a function name, in which case the derived class's function
// wins). This also allows luaW_to<T> to cast your object apropriately, as
// casts straight through a void pointer do not work.
template <typename T, typename U>
void luaW_extend(lua_State* L)
{
    if(!LuaWrapper<T>::classname)
        luaL_error(L, "attempting to call extend on a type that has not been registered");

    if(!LuaWrapper<U>::classname)
        luaL_error(L, "attempting to extend %s by a type that has not been registered", LuaWrapper<T>::classname);

    LuaWrapper<T>::cast = luaW_cast<T, U>;

    luaL_getmetatable(L, LuaWrapper<T>::classname); // mt
    luaL_getmetatable(L, LuaWrapper<U>::classname); // mt emt

    // Point T's metatable __index at U's metatable for inheritance
    lua_newtable(L); // mt emt {}
    lua_pushvalue(L, -2); // mt emt {} emt
    lua_setfield(L, -2, "__index"); // mt emt {}
    lua_setmetatable(L, -3); // mt emt

    // Make a list of al types that inherit from U, for type checking
    lua_getfield(L, -2, LUAW_EXTENDS_KEY); // mt emt mt.extends
    lua_pushvalue(L, -2); // mt emt mt.extends emt
    lua_setfield(L, -2, LuaWrapper<U>::classname); // mt emt mt.extends
    lua_getfield(L, -2, LUAW_EXTENDS_KEY); // mt emt mt.extends emt.extends
    for (lua_pushnil(L); lua_next(L, -2); lua_pop(L, 1))
    {
        // mt emt mt.extends emt.extends k v
        lua_pushvalue(L, -2); // mt emt mt.extends emt.extends k v k
        lua_pushvalue(L, -2); // mt emt mt.extends emt.extends k v k
        lua_rawset(L, -6); // mt emt mt.extends emt.extends k v
    }

    lua_pop(L, 4); // mt emt
}

#undef luaW_getregistry
#undef luaW_setregistry


//static S32 id = 0;

template <class T>
class LuaProxy
{
private:
    S32 mId;
    bool mDefunct;
    T *mProxiedObject;

public:
    // Default constructor
    LuaProxy() { TNLAssert(false, "Not used"); }

    // Typical constructor
    LuaProxy(T *obj)
    {
      //mId = id++;

      mProxiedObject = obj;
      obj->setLuaProxy(this);
      mDefunct = false;

      logprintf("XXXXX Creating testItem proxy for %p (this: %p)", mProxiedObject, this);
    }

   // Destructor
   ~LuaProxy()
   {
      if(!mDefunct)
         mProxiedObject->mLuaProxy = NULL;
   }


   T *getProxiedObject()
   {
      return mProxiedObject;
   }


   void setDefunct(bool isDefunct)
   {
      mDefunct = isDefunct;
   }


   bool isDefunct()
   {
      return mDefunct;
   }


   static void Register(lua_State *L)
   {
      logprintf("XXXXX Registering %s", typeid(T).name());
      luaW_register<T>(L, "TestItem", NULL, T::getMethods());
      lua_pop(L, 1);                            // Remove metatable from stack
   }

};


/*
 * Copyright (c) 2010-2011 Alexander Ames
 *
 * Permission is hereby granted, free of charge, to any person obtaining a copy
 * of this software and associated documentation files (the "Software"), to
 * deal in the Software without restriction, including without limitation the
 * rights to use, copy, modify, merge, publish, distribute, sublicense, and/or
 * sell copies of the Software, and to permit persons to whom the Software is
 * furnished to do so, subject to the following conditions:
 *
 * The above copyright notice and this permission notice shall be included in
 * all copies or substantial portions of the Software.
 *
 * THE SOFTWARE IS PROVIDED "AS IS", WITHOUT WARRANTY OF ANY KIND, EXPRESS OR
 * IMPLIED, INCLUDING BUT NOT LIMITED TO THE WARRANTIES OF MERCHANTABILITY,
 * FITNESS FOR A PARTICULAR PURPOSE AND NONINFRINGEMENT. IN NO EVENT SHALL THE
 * AUTHORS OR COPYRIGHT HOLDERS BE LIABLE FOR ANY CLAIM, DAMAGES OR OTHER
 * LIABILITY, WHETHER IN AN ACTION OF CONTRACT, TORT OR OTHERWISE, ARISING
 * FROM OUT OF OR IN CONNECTION WITH THE SOFTWARE OR THE USE OR OTHER DEALINGS
 * IN THE SOFTWARE.
 */

#endif // LUA_WRAPPER_H_
<|MERGE_RESOLUTION|>--- conflicted
+++ resolved
@@ -1,840 +1,774 @@
-/*
- * Copyright (c) 2010-2011 Alexander Ames
- * Alexander.Ames@gmail.com
- * See Copyright Notice at the end of this file
- */
-
-// API Summary:
-//
-// LuaWrapper is a library designed to help bridge the gab between Lua and
-// C++. It is designed to be small (a single header file), simple, fast,
-// and typesafe. It has no external dependencies, and does not need to be
-// precompiled; the header can simply be dropped into a project and used
-// immediately. It even supports class inheritance to a certain degree. Objects
-// can be created in either Lua or C++, and passed back and forth.
-//
-// The main functions of interest are the following:
-//  luaW_is<T>
-//  luaW_to<T>
-//  luaW_check<T>
-//  luaW_push<T>
-//  luaW_register<T>
-//  luaW_extend<T, U>
-//  luaW_hold<T>
-//  luaW_release<T>
-//  luaW_clean<T>
-//
-// These functions allow you to manipulate arbitrary classes just like you
-// would the primitive types (e.g. numbers or strings). If you are familiar
-// with the normal Lua API the behavior of these functions should be very
-// intuative.
-//
-// For more information see the README and the comments below
-
-#ifndef LUA_WRAPPER_H_
-#define LUA_WRAPPER_H_
-
-extern "C"
-{
-#include "../lua/lua-vec/src/lua.h"
-#include "../lua/lua-vec/src/lauxlib.h"
-}
-
-#define LUAW_BUILDER
-
-#define luaW_getregistry(L, s) \
-     lua_getfield(L, LUA_REGISTRYINDEX, s)
-
-#define luaW_setregistry(L, s) \
-     lua_setfield(L, LUA_REGISTRYINDEX, s)
-
-#define LUAW_POSTCTOR_KEY "__postctor"
-#define LUAW_EXTENDS_KEY "__extends"
-#define LUAW_STORAGE_KEY "__storage"
-#define LUAW_COUNT_KEY "__counts"
-#define LUAW_HOLDS_KEY "__holds"
-#define LUAW_WRAPPER_KEY "LuaWrapper"
-
-// These are the default allocator and deallocator. If you would prefer an
-// alternative option, you may select a different function when registering
-// your class.
-template <typename T>
-T* luaW_defaultallocator(lua_State*)
-{
-    return new T();
-}
-template <typename T>
-void luaW_defaultdeallocator(lua_State*, T* obj)
-{
-    delete obj;
-}
-
-// The identifier function is responsible for pushing a value unique to each
-// object on to the stack. Most of the time, this can simply be the address
-// of the pointer, but sometimes that is not adaquate. For example, if you
-// are using shared_ptr you would need to push the address of the object the
-// shared_ptr represents, rather than the address of the shared_ptr itself.
-template <typename T>
-void luaW_defaultidentifier(lua_State* L, T* obj)
-{
-    lua_pushlightuserdata(L, obj);
-}
-
-
-// As above, but only to be called with proxied objects
-template <typename T>
-void luaW_proxiedidentifier(lua_State* L, T* obj)
-{
-    LuaProxy<T> *proxy = obj->getLuaProxy();
-    if(!proxy)
-       proxy = new LuaProxy<T>(obj);
-
-    lua_pushlightuserdata(L, obj->getLuaProxy());
-}
-
-
-// This class is what is used by LuaWrapper to contain the userdata. data
-// stores a pointer to the object itself, and cast is used to cast toward the
-// base class if there is one and it is necessary. Rather than use RTTI and
-// typid to compare types, I use the clever trick of using the cast to compare
-// types. Because there is at most one cast per type, I can use it to identify
-// when and object is the type I want. This is only used internally.
-struct luaW_Userdata
-{
-    luaW_Userdata(void* vptr = NULL, luaW_Userdata (*udcast)(const luaW_Userdata&) = NULL)
-        : data(vptr), cast(udcast) {}
-    void* data;
-    luaW_Userdata (*cast)(const luaW_Userdata&);
-};
-
-// This class cannot actually to be instantiated. It is used only hold the
-// table name and other information.
-template <typename T>
-class LuaWrapper
-{
-public:
-    static const char* classname;
-    static void (*identifier)(lua_State*, T*);
-    static T* (*allocator)(lua_State*);
-    static void (*deallocator)(lua_State*, T*);
-    static luaW_Userdata (*cast)(const luaW_Userdata&);
-private:
-    LuaWrapper();
-};
-template <typename T> const char* LuaWrapper<T>::classname;
-template <typename T> void (*LuaWrapper<T>::identifier)(lua_State*, T*);
-template <typename T> T* (*LuaWrapper<T>::allocator)(lua_State*);
-template <typename T> void (*LuaWrapper<T>::deallocator)(lua_State*, T*);
-template <typename T> luaW_Userdata (*LuaWrapper<T>::cast)(const luaW_Userdata&);
-
-// Cast from an object of type T to an object of type U. This template
-// function is instantiated by calling luaW_extend<T, U>(L). This is only used
-// internally.
-template <typename T, typename U>
-luaW_Userdata luaW_cast(const luaW_Userdata& obj)
-{
-    return luaW_Userdata(static_cast<U*>(static_cast<T*>(obj.data)), LuaWrapper<U>::cast);
-}
-
-// Analogous to lua_is(boolean|string|*)
-//
-// Returns 1 if the value at the given acceptable index is of type T (or if
-// strict is false, convertable to type T) and 0 otherwise.
-template <typename T>
-bool luaW_is(lua_State *L, int index, bool strict = false)
-{
-    bool equal = false;// lua_isnil(L, index);
-    if (!equal && lua_isuserdata(L, index) && lua_getmetatable(L, index))
-    {
-        // ... ud ... udmt
-        luaL_getmetatable(L, LuaWrapper<T>::classname); // ... ud ... udmt Tmt
-        equal = lua_rawequal(L, -1, -2);
-        if (!equal && !strict)
-        {
-            lua_getfield(L, -2, LUAW_EXTENDS_KEY); // ... ud ... udmt Tmt udmt.extends
-            for (lua_pushnil(L); lua_next(L, -2); lua_pop(L, 1))
-            {
-                // ... ud ... udmt Tmt udmt.extends k v
-                equal = lua_rawequal(L, -1, -4);
-                if (equal)
-                {
-                    lua_pop(L, 2); // ... ud ... udmt Tmt udmt.extends
-                    break;
-                }
-            }
-            lua_pop(L, 1); // ... ud ... udmt Tmt
-        }
-        lua_pop(L, 2); // ... ud ...
-    }
-    return equal;
-}
-
-// Analogous to lua_to(boolean|string|*)
-//
-// Converts the given acceptable index to a T*. That value must be of (or
-// convertable to) type T; otherwise, returns NULL.
-template <typename T>
-T* luaW_to(lua_State* L, int index, bool strict = false)
-{
-    if (luaW_is<T>(L, index, strict))
-    {
-        luaW_Userdata* pud = (luaW_Userdata*)lua_touserdata(L, index);
-        luaW_Userdata ud;
-        while (!strict && LuaWrapper<LuaProxy<T> >::cast != pud->cast)
-        {
-            ud = pud->cast(*pud);
-            pud = &ud;
-        }
-        LuaProxy<T> *proxy = (LuaProxy<T> *)pud->data;
-        if(!proxy->isDefunct())
-           return proxy->getProxiedObject();
-    }
-    return NULL;
-}
-
-
-// Forward declaration
-template <class T> class LuaProxy;
-
-// Analogous to luaL_check(boolean|string|*)
-//
-// Converts the given acceptable index to a T*. That value must be of (or
-// convertable to) type T; otherwise, an error is raised.
-template <typename T>
-T* luaW_check(lua_State* L, int index, bool strict = false)
-{
-    T* obj = NULL;
-    if (luaW_is<T>(L, index, strict))
-    {
-        luaW_Userdata* pud = (luaW_Userdata*)lua_touserdata(L, index);
-        luaW_Userdata ud;
-        while (!strict && LuaWrapper<T>::cast != pud->cast)
-        {
-            ud = pud->cast(*pud);
-            pud = &ud;
-        }
-
-        LuaProxy<T> *proxy = (LuaProxy<T>*)pud->data;
-        if(!proxy->isDefunct())
-         obj = proxy->getProxiedObject();
-    }
-    else
-    {
-        luaL_typerror(L, index, LuaWrapper<T>::classname);
-    }
-
-    return obj;
-}
-
-// Analogous to lua_push(boolean|string|*)
-//
-// Pushes a userdata of type T onto the stack. If this object already exists in
-// the Lua environment, it will assign the existing store to it. Otherwise, a
-// new storage table will be created for it.
-template <typename T>
-void luaW_push(lua_State* L, T* obj)
-{
-    if (obj)
-    {
-        LuaProxy<T> *proxy = obj->getLuaProxy();
-        if(!proxy)
-           proxy = new LuaProxy<T>(obj);
-
-        luaW_Userdata* ud = (luaW_Userdata*)lua_newuserdata(L, sizeof(luaW_Userdata)); // ... obj
-
-        ud->data = proxy;
-        ud->cast = LuaWrapper<LuaProxy<T>>::cast;
-        luaL_getmetatable(L, LuaWrapper<T>::classname); // ... obj mt
-        lua_setmetatable(L, -2); // ... obj
-        luaW_getregistry(L, LUAW_WRAPPER_KEY); // ... obj LuaWrapper
-        lua_getfield(L, -1, LUAW_COUNT_KEY); // ... obj LuaWrapper LuaWrapper.counts
-        LuaWrapper<T>::identifier(L, obj); // ... obj LuaWrapper LuaWrapper.counts id
-        lua_gettable(L, -2); // ... obj LuaWrapper LuaWrapper.counts count
-        int count = lua_tointeger(L, -1);
-
-           logprintf("XXXXX Pushing obj %p as %s  [[ count = %d ]]", obj, typeid(T).name(), count);
-
-        LuaWrapper<T>::identifier(L, obj); // ... obj LuaWrapper LuaWrapper.counts count id
-        lua_pushinteger(L, count+1); // ... obj LuaWrapper LuaWrapper.counts count id count+1
-        lua_settable(L, -4); // ... obj LuaWrapper LuaWrapper.counts count
-        lua_pop(L, 3); // ... obj
-
-        luaW_hold<T>(L, obj);     // Tell Lua to collect the proxy when it's done with it
-    }
-    else
-    {
-        lua_pushnil(L);
-    }
-}
-
-
-<<<<<<< HEAD
-//static S32 id = 0;
-
-template <class T>
-class LuaProxy 
-{
-private:
-    S32 mId;
-    bool mDefunct;
-    T *mProxiedObject;
-
-public:
-    // Default constructor
-    LuaProxy() { TNLAssert(false, "Not used"); }
-
-    // Typical constructor
-    LuaProxy(T *obj)     
-    {
-      //mId = id++;
-
-      mProxiedObject = obj;  
-      obj->setLuaProxy(this);
-      mDefunct = false;
-
-      logprintf("XXXXX Creating %s proxy for %p (proxy addr: %p)", typeid(T).name(), mProxiedObject, this);
-    }
-
-   // Destructor
-   ~LuaProxy()
-   {
-      TNLAssert(false, "");
-      logprintf("XXXXX Deleting LuaProxy for %s%p (proxy addr %p)", mDefunct> "Defunct " : "", mProxiedObject, this);
-
-      if(!mDefunct)
-         mProxiedObject->mLuaProxy = NULL;
-   }
-
-
-   T *getProxiedObject() 
-   {
-      return mProxiedObject;
-   }
-
-
-   void setDefunct(bool isDefunct)
-   {
-      mDefunct = isDefunct;
-   }
-
-
-   bool isDefunct()
-   {
-      return mDefunct;
-   }
-
-
-   static void Register(lua_State *L)
-   {
-      luaW_register<T>(L, "TestItem", NULL, T::luaMethods/*, luaW_defaultallocator<T>, luaW_defaultdeallocator<T>, luaW_proxiedidentifier<T>*/); 
-      lua_pop(L, 1);                            // Remove metatable from stack
-   }
-
-};
-
-
-=======
->>>>>>> 687b29de
-// Instructs LuaWrapper that it owns the userdata, and can manage its memory.
-// When all references to the object are removed, Lua is free to garbage
-// collect it and delete the object.
-//
-// Returns true if luaW_hold took hold of the object, and false if it was
-// already held
-template <typename T>
-bool luaW_hold(lua_State* L, T* obj)
-{
-   logprintf("XXXXX Holding %s for obj %p", typeid(T).name(), obj);
-    luaW_getregistry(L, LUAW_WRAPPER_KEY); // ... LuaWrapper
-
-    lua_getfield(L, -1, LUAW_HOLDS_KEY); // ... LuaWrapper LuaWrapper.holds
-    LuaWrapper<T>::identifier(L, obj); // ... LuaWrapper LuaWrapper.holds id
-    lua_rawget(L, -2); // ... LuaWrapper LuaWrapper.holds hold
-    bool held = lua_toboolean(L, -1);
-    // If it's not held, hold it
-    if (!held)
-    {
-        // Apply hold boolean
-        lua_pop(L, 1); // ... LuaWrapper LuaWrapper.holds
-        LuaWrapper<T>::identifier(L, obj); // ... LuaWrapper LuaWrapper.holds id
-        lua_pushboolean(L, true); // ... LuaWrapper LuaWrapper.holds id true
-        lua_rawset(L, -3); // ... LuaWrapper LuaWrapper.holds
-
-        // Check count, if there's at least one, add a storage table
-        lua_pop(L, 1); // ... LuaWrapper
-        lua_getfield(L, -1, LUAW_COUNT_KEY); // ... LuaWrapper LuaWrapper.counts
-        LuaWrapper<T>::identifier(L, obj); // ... LuaWrapper LuaWrapper.counts id
-        lua_rawget(L, -2); // ... LuaWrapper LuaWrapper.counts count
-        if (lua_tointeger(L, -1) > 0)
-        {
-            // Find and attach the storage table
-            lua_pop(L, 2);
-            lua_getfield(L, -1, LUAW_STORAGE_KEY); // ... LuaWrapper LuaWrapper.storage
-            LuaWrapper<T>::identifier(L, obj); // ... LuaWrapper LuaWrapper.storage id
-            lua_rawget(L, -2); // ... LuaWrapper LuaWrapper.storage store
-
-            // Add the storage table if there isn't one already
-            if (lua_isnoneornil(L, -1))
-            {
-                lua_pop(L, 1); // ... LuaWrapper LuaWrapper.storage
-                LuaWrapper<T>::identifier(L, obj); // ... LuaWrapper LuaWrapper.storage id
-                lua_newtable(L); // ... LuaWrapper LuaWrapper.storage id store
-
-                lua_newtable(L); // ... LuaWrapper LuaWrapper.storage id store mt storemt
-                luaL_getmetatable(L, LuaWrapper<T>::classname); // ... LuaWrapper LuaWrapper.storage id store storemt mt
-                lua_setfield(L, -2, "__index"); // ... LuaWrapper LuaWrapper.storage id store storemt
-                lua_setmetatable(L, -2); // ... LuaWrapper LuaWrapper.storage id store
-
-                lua_rawset(L, -3); // ... LuaWrapper LuaWrapper.storage
-                lua_pop(L, 2); // ...
-            }
-        }
-        return true;
-    }
-    lua_pop(L, 3); // ...
-    return false;
-}
-
-
-// Releases LuaWrapper's hold on an object. This allows the user to remove
-// all references to an object in Lua and ensure that Lua will not attempt to
-// garbage collect it.
-//
-// This function takes the index of the identifier for an object rather than
-// the object itself. This is because needs to be able to run after the object
-// has already been deallocated.
-template <typename T>
-void luaW_release(lua_State* L, int index)
-{
-    luaW_getregistry(L, LUAW_WRAPPER_KEY); // ... id ... LuaWrapper
-    lua_getfield(L, -1, LUAW_HOLDS_KEY); // ... id ... LuaWrapper LuaWrapper.holds
-    lua_pushvalue(L, (index>0) ? index : index-2); // ... id ... LuaWrapper LuaWrapper.holds id
-    lua_pushnil(L); // ... id ... LuaWrapper LuaWrapper.holds id nil
-    lua_settable(L, -3); // ... id ... LuaWrapper LuaWrapper.holds
-    lua_pop(L, 2); // ... id ...
-}
-
-// When luaW_clean is called on an object, values stored on it's Lua store
-// become no longer accessible.
-//
-// This function takes the index of the identifier for an object rather than
-// the object itself. This is because needs to be able to run after the object
-// has already been deallocated.
-template <typename T>
-void luaW_clean(lua_State* L, int index)
-{
-    luaW_getregistry(L, LUAW_WRAPPER_KEY); // ... id ... LuaWrapper
-    lua_getfield(L, -1, LUAW_STORAGE_KEY); // ... id ... LuaWrapper LuaWrapper.storage
-    lua_pushvalue(L, (index>0) ? index : index-2); // ... id ... LuaWrapper LuaWrapper.storage id
-    lua_pushnil(L); // ... id ... LuaWrapper LuaWrapper.storage id nil
-    lua_settable(L, -3);  // ... id ... LuaWrapper LuaWrapper.store
-    lua_pop(L, 2); // ... id ...
-}
-
-// This function is called from Lua, not C++
-//
-// Calls the lua post-constructor (LUAW_POSTCTOR_KEY or "__postctor") on a
-// userdata. Assumes the userdata is on top of the stack, and numargs arguments
-// are below it. This runs the LUAW_POSTCTOR_KEY function on T's metatable,
-// using the object as the first argument and whatever else is below it as
-// the rest of the arguments This exists to allow types to adjust values in
-// thier storage table, which can not be created until after the constructor is
-// called.
-template <typename T>
-void luaW_postconstructor(lua_State* L, int numargs)
-{
-    // ... args ud
-    lua_getfield(L, -1, LUAW_POSTCTOR_KEY); // ... args ud ud.__postctor
-    if (lua_type(L, -1) == LUA_TFUNCTION)
-    {
-        lua_pushvalue(L, -2); // ... args ud ud.__postctor ud
-        lua_insert(L, -3); // ... ud args ud ud.__postctor
-        lua_insert(L, -3); // ... ud.__postctor ud args ud
-        lua_insert(L, -3); // ... ud ud.__postctor ud args
-        lua_call(L, numargs+1, 0); // ... ud
-    }
-    else
-    {
-        lua_pop(L, 1); // ... ud
-    }
-}
-
-// This function is generally called from Lua, not C++
-//
-// Creates an object of type T using the constructor and subsequently calls the
-// post-constructor on it.
-template <typename T>
-inline int luaW_new(lua_State* L, int args)
-{
-    T* obj = LuaWrapper<T>::allocator(L);
-    luaW_push<T>(L, obj);
-    luaW_hold<T>(L, obj);
-    luaW_postconstructor<T>(L, args);
-    return 1;
-}
-
-template <typename T>
-int luaW_new(lua_State* L)
-{
-    return luaW_new<T>(L, lua_gettop(L));
-}
-
-#ifdef LUAW_BUILDER
-
-// This function is called from Lua, not C++
-//
-// This is an alternative way to construct objects. Instead of using new and a
-// constructor, you can use a builder instead. A builder is called like this:
-//
-// f = Foo.build
-// {
-//     X = 10;
-//     Y = 20;
-// }
-//
-// This will then create a new Foo object, and then call f:X(10) and f:Y(20)
-// on that object. The lua defined constructor is not called at any point. The
-// keys in this table are used as function names on the metatable.
-//
-// This is sort of experimental, just to see if it ends up being useful.
-template <typename T>
-void luaW_builder(lua_State* L)
-{
-    if (lua_type(L, 1) == LUA_TTABLE)
-    {
-        // {} ud
-        for (lua_pushnil(L); lua_next(L, 1); lua_pop(L, 1))
-        {
-            // {} ud k v
-            lua_pushvalue(L, -2); // {} ud k v k
-            lua_gettable(L, -4); // {} ud k v ud[k]
-            lua_pushvalue(L, -4); // {} ud k v ud[k] ud
-            lua_pushvalue(L, -3); // {} ud k v ud[k] ud v
-            lua_call(L, 2, 0); // {} ud k v
-        }
-        // {} ud
-    }
-}
-
-// This function is generally called from Lua, not C++
-//
-// Creates an object of type T and initializes it using its builder to
-// initialize it. Calls post constructor with 0 arguments in case special
-// initialization is needed to set up special tables that can not be added
-// during construction
-template <typename T>
-int luaW_build(lua_State* L)
-{
-    T* obj = LuaWrapper<T>::allocator(L);
-    luaW_push<T>(L, obj);
-    luaW_hold<T>(L, obj);
-    luaW_postconstructor<T>(L, 0);
-    luaW_builder<T>(L);
-    return 1;
-}
-
-#endif
-
-// This function is called from Lua, not C++
-//
-// The default metamethod to call when indexing into lua userdata representing
-// an object of type T. This will first check the userdata's environment table
-// and if it's not found there it will check the metatable. This is done so
-// individual userdata can be treated as a table, and can hold thier own
-// values.
-template <typename T>
-int luaW__index(lua_State* L)
-{
-    // obj key
-    T* obj = luaW_to<T>(L, 1);
-    luaW_getregistry(L, LUAW_WRAPPER_KEY); // obj key LuaWrapper
-    lua_getfield(L, -1, LUAW_STORAGE_KEY); // obj key LuaWrapper LuaWrapper.storage
-    LuaWrapper<T>::identifier(L, obj); // obj key LuaWrapper LuaWrapper.storage id
-    lua_rawget(L, -2); // obj key LuaWrapper LuaWrapper.storage store
-    if (!lua_isnoneornil(L, -1))
-    {
-        lua_pushvalue(L, -4); // obj key LuaWrapper LuaWrapper.storage store key
-        lua_gettable(L, -2); // obj key LuaWrapper LuaWrapper.storage store store[k]
-    }
-    else
-    {
-        lua_pop(L, 3); // obj key
-        lua_getmetatable(L, -2); // obj key mt
-        lua_pushvalue(L, -2); // obj key mt k
-        lua_gettable(L, -2); // obj key mt mt[k]
-    }
-    return 1;
-}
-
-// This function is called from Lua, not C++
-//
-// The default metamethod to call when creating a new index on lua userdata
-// representing an object of type T. This will index into the the userdata's
-// environment table that it keeps for personal storage. This is done so
-// individual userdata can be treated as a table, and can hold thier own
-// values.
-template <typename T>
-int luaW__newindex(lua_State* L)
-{
-    // obj key value
-    T* obj = luaW_to<T>(L, 1);
-    luaW_getregistry(L, LUAW_WRAPPER_KEY); // obj key value LuaWrapper
-    lua_getfield(L, -1, LUAW_STORAGE_KEY); // obj key value LuaWrapper LuaWrapper.storage
-    LuaWrapper<T>::identifier(L, obj); // obj key value LuaWrapper LuaWrapper.storage id
-    lua_rawget(L, -2); // obj key value LuaWrapper LuaWrapper.storage store
-    if (!lua_isnoneornil(L, -1))
-    {
-        lua_pushvalue(L, -5); // obj key value LuaWrapper LuaWrapper.storage store key
-        lua_pushvalue(L, -5); // obj key value LuaWrapper LuaWrapper.storage store key value
-        lua_rawset(L, -3); // obj key value LuaWrapper LuaWrapper.storage store
-    }
-    return 0;
-}
-
-// This function is called from Lua, not C++
-//
-// The __gc metamethod handles cleaning up userdata. The userdata's reference
-// count is decremented and if this is the final reference to the userdata its
-// environment table is nil'd and pointer deleted with the destructor callback.
-template <typename T>
-int luaW__gc(lua_State* L)
-{
-    // obj
-    T* obj = luaW_to<T>(L, 1);
-    LuaWrapper<T>::identifier(L, obj); // obj id
-    luaW_getregistry(L, LUAW_WRAPPER_KEY); // obj id LuaWrapper
-    lua_getfield(L, -1, LUAW_COUNT_KEY); // obj id LuaWrapper LuaWrapper.counts
-    LuaWrapper<T>::identifier(L, obj); // obj id LuaWrapper LuaWrapper.counts id
-    lua_gettable(L, -2); // obj id LuaWrapper LuaWrapper.counts count
-    int count = lua_tointeger(L, -1);
-    lua_pushvalue(L, 2); // obj id LuaWrapper LuaWrapper.counts count id
-    lua_pushinteger(L, --count); // obj id LuaWrapper LuaWrapper.counts count id count-1
-    lua_settable(L, -4); // obj id LuaWrapper LuaWrapper.counts count
-
-    logprintf("XXXXX Garbage collecting obj %p (count = %d)", obj, count);
-
-    if (obj && 0 == count)
-    {
-        lua_getfield(L, 3, LUAW_HOLDS_KEY); // obj id LuaWrapper LuaWrapper.counts LuaWrapper.holds
-        lua_pushvalue(L, 2); // obj id LuaWrapper LuaWrapper.counts LuaWrapper.holds id
-        lua_gettable(L, -2); // obj id LuaWrapper LuaWrapper.counts LuaWrapper.holds hold
-        if (lua_toboolean(L, -1) && LuaWrapper<T>::deallocator)
-        {
-            LuaWrapper<T>::deallocator(L, obj);
-        }
-        luaW_release<T>(L, 2);
-        luaW_clean<T>(L, 2);
-    }
-    return 0;
-}
-
-// Run luaW_register to create a table and metatable for your class. This
-// creates a table with the name you specify filled with the function from the
-// table argument in addition to the functions new and build. This is generally
-// for things you think of as static methods in C++. The metatable becomes a
-// metatable for each object if your class. These can be thought of as member
-// functions or methods.
-//
-// You may also supply constructors and destructors for classes that do not
-// have a default constructor or that require special set up or tear down. You
-// may specify NULL as the constructor, which means that you will not be able
-// to call the new function on your class table. You will need to manually push
-// objects from C++. By default, the default constructor is used to create
-// objects and a simple call to delete is used to destroy them.
-//
-// By default LuaWrapper uses the address of C++ object to identify unique
-// objects. In some cases this is not desired, such as in the case of
-// shared_ptrs. Two shared_ptrs may themselves have unique locations in memory
-// but still represent the same object. For cases like that, you may specify an
-// identifier function which is responsible for pushing a key representing your
-// object on to the stack.
-template <typename T>
-void luaW_register(lua_State* L, const char* classname, const luaL_reg* table, const luaL_reg* metatable, T* (*allocator)(lua_State*) = luaW_defaultallocator<T>, void (*deallocator)(lua_State*, T*) = luaW_defaultdeallocator<T>, void (*identifier)(lua_State*, T*) = luaW_defaultidentifier<T>)
-{
-   logprintf("XXXXX luaW_register: %s", typeid(T).name());
-    LuaWrapper<T>::classname = classname;
-    LuaWrapper<T>::identifier = identifier;
-    LuaWrapper<T>::allocator = allocator;
-    LuaWrapper<T>::deallocator = deallocator;
-
-    const luaL_reg defaulttable[] =
-    {
-        { "new", luaW_new<T> },
-#ifdef LUAW_BUILDER
-        { "build", luaW_build<T> },
-#endif
-        { NULL, NULL }
-    };
-    const luaL_reg defaultmetatable[] = { { "__index", luaW__index<T> }, { "__newindex", luaW__newindex<T> }, { "__gc", luaW__gc<T> }, { NULL, NULL } };
-    const luaL_reg emptytable[] = { { NULL, NULL } };
-
-    table = table ? table : emptytable;
-    metatable = metatable ? metatable : emptytable;
-
-    // Ensure that the LuaWrapper table is set up
-    luaW_getregistry(L, LUAW_WRAPPER_KEY); // LuaWrapper
-    if (lua_isnil(L, -1))
-    {
-        lua_newtable(L); // nil {}
-        luaW_setregistry(L, LUAW_WRAPPER_KEY); // nil
-        luaW_getregistry(L, LUAW_WRAPPER_KEY); // nil LuaWrapper
-        lua_newtable(L); // nil LuaWrapper {}
-        lua_setfield(L, -2, LUAW_COUNT_KEY); // nil LuaWrapper
-        lua_newtable(L); // nil LuaWrapper {}
-        lua_setfield(L, -2, LUAW_STORAGE_KEY); // nil LuaWrapper
-        lua_newtable(L); // nil LuaWrapper {}
-        lua_setfield(L, -2, LUAW_HOLDS_KEY); // nil LuaWrapper
-        lua_pop(L, 1); // nil
-    }
-    lua_pop(L, 1); //
-
-    // Open table
-    if (allocator)
-    {
-        luaL_register(L, LuaWrapper<T>::classname, defaulttable); // T
-        luaL_register(L, NULL, table); // T
-    }
-    else
-    {
-        luaL_register(L, LuaWrapper<T>::classname, table); // T
-    }
-
-    // Open metatable, set up extends table
-    luaL_newmetatable(L, LuaWrapper<T>::classname); // T mt
-    lua_newtable(L); // T mt {}
-    lua_setfield(L, -2, LUAW_EXTENDS_KEY); // T mt
-    luaL_register(L, NULL, defaultmetatable); // T mt
-    luaL_register(L, NULL, metatable); // T mt
-    lua_setfield(L, -2, "metatable"); // T
-}
-
-// luaW_extend is used to declare that class T inherits from class U. All
-// functions in the base class will be available to the derived class (except
-// when they share a function name, in which case the derived class's function
-// wins). This also allows luaW_to<T> to cast your object apropriately, as
-// casts straight through a void pointer do not work.
-template <typename T, typename U>
-void luaW_extend(lua_State* L)
-{
-    if(!LuaWrapper<T>::classname)
-        luaL_error(L, "attempting to call extend on a type that has not been registered");
-
-    if(!LuaWrapper<U>::classname)
-        luaL_error(L, "attempting to extend %s by a type that has not been registered", LuaWrapper<T>::classname);
-
-    LuaWrapper<T>::cast = luaW_cast<T, U>;
-
-    luaL_getmetatable(L, LuaWrapper<T>::classname); // mt
-    luaL_getmetatable(L, LuaWrapper<U>::classname); // mt emt
-
-    // Point T's metatable __index at U's metatable for inheritance
-    lua_newtable(L); // mt emt {}
-    lua_pushvalue(L, -2); // mt emt {} emt
-    lua_setfield(L, -2, "__index"); // mt emt {}
-    lua_setmetatable(L, -3); // mt emt
-
-    // Make a list of al types that inherit from U, for type checking
-    lua_getfield(L, -2, LUAW_EXTENDS_KEY); // mt emt mt.extends
-    lua_pushvalue(L, -2); // mt emt mt.extends emt
-    lua_setfield(L, -2, LuaWrapper<U>::classname); // mt emt mt.extends
-    lua_getfield(L, -2, LUAW_EXTENDS_KEY); // mt emt mt.extends emt.extends
-    for (lua_pushnil(L); lua_next(L, -2); lua_pop(L, 1))
-    {
-        // mt emt mt.extends emt.extends k v
-        lua_pushvalue(L, -2); // mt emt mt.extends emt.extends k v k
-        lua_pushvalue(L, -2); // mt emt mt.extends emt.extends k v k
-        lua_rawset(L, -6); // mt emt mt.extends emt.extends k v
-    }
-
-    lua_pop(L, 4); // mt emt
-}
-
-#undef luaW_getregistry
-#undef luaW_setregistry
-
-
-//static S32 id = 0;
-
-template <class T>
-class LuaProxy
-{
-private:
-    S32 mId;
-    bool mDefunct;
-    T *mProxiedObject;
-
-public:
-    // Default constructor
-    LuaProxy() { TNLAssert(false, "Not used"); }
-
-    // Typical constructor
-    LuaProxy(T *obj)
-    {
-      //mId = id++;
-
-      mProxiedObject = obj;
-      obj->setLuaProxy(this);
-      mDefunct = false;
-
-      logprintf("XXXXX Creating testItem proxy for %p (this: %p)", mProxiedObject, this);
-    }
-
-   // Destructor
-   ~LuaProxy()
-   {
-      if(!mDefunct)
-         mProxiedObject->mLuaProxy = NULL;
-   }
-
-
-   T *getProxiedObject()
-   {
-      return mProxiedObject;
-   }
-
-
-   void setDefunct(bool isDefunct)
-   {
-      mDefunct = isDefunct;
-   }
-
-
-   bool isDefunct()
-   {
-      return mDefunct;
-   }
-
-
-   static void Register(lua_State *L)
-   {
-      logprintf("XXXXX Registering %s", typeid(T).name());
-      luaW_register<T>(L, "TestItem", NULL, T::getMethods());
-      lua_pop(L, 1);                            // Remove metatable from stack
-   }
-
-};
-
-
-/*
- * Copyright (c) 2010-2011 Alexander Ames
- *
- * Permission is hereby granted, free of charge, to any person obtaining a copy
- * of this software and associated documentation files (the "Software"), to
- * deal in the Software without restriction, including without limitation the
- * rights to use, copy, modify, merge, publish, distribute, sublicense, and/or
- * sell copies of the Software, and to permit persons to whom the Software is
- * furnished to do so, subject to the following conditions:
- *
- * The above copyright notice and this permission notice shall be included in
- * all copies or substantial portions of the Software.
- *
- * THE SOFTWARE IS PROVIDED "AS IS", WITHOUT WARRANTY OF ANY KIND, EXPRESS OR
- * IMPLIED, INCLUDING BUT NOT LIMITED TO THE WARRANTIES OF MERCHANTABILITY,
- * FITNESS FOR A PARTICULAR PURPOSE AND NONINFRINGEMENT. IN NO EVENT SHALL THE
- * AUTHORS OR COPYRIGHT HOLDERS BE LIABLE FOR ANY CLAIM, DAMAGES OR OTHER
- * LIABILITY, WHETHER IN AN ACTION OF CONTRACT, TORT OR OTHERWISE, ARISING
- * FROM OUT OF OR IN CONNECTION WITH THE SOFTWARE OR THE USE OR OTHER DEALINGS
- * IN THE SOFTWARE.
- */
-
-#endif // LUA_WRAPPER_H_
+/*
+ * Copyright (c) 2010-2011 Alexander Ames
+ * Alexander.Ames@gmail.com
+ * See Copyright Notice at the end of this file
+ */
+
+// API Summary:
+//
+// LuaWrapper is a library designed to help bridge the gab between Lua and
+// C++. It is designed to be small (a single header file), simple, fast,
+// and typesafe. It has no external dependencies, and does not need to be
+// precompiled; the header can simply be dropped into a project and used
+// immediately. It even supports class inheritance to a certain degree. Objects
+// can be created in either Lua or C++, and passed back and forth.
+//
+// The main functions of interest are the following:
+//  luaW_is<T>
+//  luaW_to<T>
+//  luaW_check<T>
+//  luaW_push<T>
+//  luaW_register<T>
+//  luaW_extend<T, U>
+//  luaW_hold<T>
+//  luaW_release<T>
+//  luaW_clean<T>
+//
+// These functions allow you to manipulate arbitrary classes just like you
+// would the primitive types (e.g. numbers or strings). If you are familiar
+// with the normal Lua API the behavior of these functions should be very
+// intuative.
+//
+// For more information see the README and the comments below
+
+#ifndef LUA_WRAPPER_H_
+#define LUA_WRAPPER_H_
+
+extern "C"
+{
+#include "../lua/lua-vec/src/lua.h"
+#include "../lua/lua-vec/src/lauxlib.h"
+}
+
+#define LUAW_BUILDER
+
+#define luaW_getregistry(L, s) \
+     lua_getfield(L, LUA_REGISTRYINDEX, s)
+
+#define luaW_setregistry(L, s) \
+     lua_setfield(L, LUA_REGISTRYINDEX, s)
+
+#define LUAW_POSTCTOR_KEY "__postctor"
+#define LUAW_EXTENDS_KEY "__extends"
+#define LUAW_STORAGE_KEY "__storage"
+#define LUAW_COUNT_KEY "__counts"
+#define LUAW_HOLDS_KEY "__holds"
+#define LUAW_WRAPPER_KEY "LuaWrapper"
+
+// These are the default allocator and deallocator. If you would prefer an
+// alternative option, you may select a different function when registering
+// your class.
+template <typename T>
+T* luaW_defaultallocator(lua_State*)
+{
+    return new T();
+}
+template <typename T>
+void luaW_defaultdeallocator(lua_State*, T* obj)
+{
+    delete obj;
+}
+
+// The identifier function is responsible for pushing a value unique to each
+// object on to the stack. Most of the time, this can simply be the address
+// of the pointer, but sometimes that is not adaquate. For example, if you
+// are using shared_ptr you would need to push the address of the object the
+// shared_ptr represents, rather than the address of the shared_ptr itself.
+template <typename T>
+void luaW_defaultidentifier(lua_State* L, T* obj)
+{
+    lua_pushlightuserdata(L, obj);
+}
+
+
+// As above, but only to be called with proxied objects
+template <typename T>
+void luaW_proxiedidentifier(lua_State* L, T* obj)
+{
+    LuaProxy<T> *proxy = obj->getLuaProxy();
+    if(!proxy)
+       proxy = new LuaProxy<T>(obj);
+
+    lua_pushlightuserdata(L, obj->getLuaProxy());
+}
+
+
+// This class is what is used by LuaWrapper to contain the userdata. data
+// stores a pointer to the object itself, and cast is used to cast toward the
+// base class if there is one and it is necessary. Rather than use RTTI and
+// typid to compare types, I use the clever trick of using the cast to compare
+// types. Because there is at most one cast per type, I can use it to identify
+// when and object is the type I want. This is only used internally.
+struct luaW_Userdata
+{
+    luaW_Userdata(void* vptr = NULL, luaW_Userdata (*udcast)(const luaW_Userdata&) = NULL)
+        : data(vptr), cast(udcast) {}
+    void* data;
+    luaW_Userdata (*cast)(const luaW_Userdata&);
+};
+
+// This class cannot actually to be instantiated. It is used only hold the
+// table name and other information.
+template <typename T>
+class LuaWrapper
+{
+public:
+    static const char* classname;
+    static void (*identifier)(lua_State*, T*);
+    static T* (*allocator)(lua_State*);
+    static void (*deallocator)(lua_State*, T*);
+    static luaW_Userdata (*cast)(const luaW_Userdata&);
+private:
+    LuaWrapper();
+};
+template <typename T> const char* LuaWrapper<T>::classname;
+template <typename T> void (*LuaWrapper<T>::identifier)(lua_State*, T*);
+template <typename T> T* (*LuaWrapper<T>::allocator)(lua_State*);
+template <typename T> void (*LuaWrapper<T>::deallocator)(lua_State*, T*);
+template <typename T> luaW_Userdata (*LuaWrapper<T>::cast)(const luaW_Userdata&);
+
+// Cast from an object of type T to an object of type U. This template
+// function is instantiated by calling luaW_extend<T, U>(L). This is only used
+// internally.
+template <typename T, typename U>
+luaW_Userdata luaW_cast(const luaW_Userdata& obj)
+{
+    return luaW_Userdata(static_cast<U*>(static_cast<T*>(obj.data)), LuaWrapper<U>::cast);
+}
+
+// Analogous to lua_is(boolean|string|*)
+//
+// Returns 1 if the value at the given acceptable index is of type T (or if
+// strict is false, convertable to type T) and 0 otherwise.
+template <typename T>
+bool luaW_is(lua_State *L, int index, bool strict = false)
+{
+    bool equal = false;// lua_isnil(L, index);
+    if (!equal && lua_isuserdata(L, index) && lua_getmetatable(L, index))
+    {
+        // ... ud ... udmt
+        luaL_getmetatable(L, LuaWrapper<T>::classname); // ... ud ... udmt Tmt
+        equal = lua_rawequal(L, -1, -2);
+        if (!equal && !strict)
+        {
+            lua_getfield(L, -2, LUAW_EXTENDS_KEY); // ... ud ... udmt Tmt udmt.extends
+            for (lua_pushnil(L); lua_next(L, -2); lua_pop(L, 1))
+            {
+                // ... ud ... udmt Tmt udmt.extends k v
+                equal = lua_rawequal(L, -1, -4);
+                if (equal)
+                {
+                    lua_pop(L, 2); // ... ud ... udmt Tmt udmt.extends
+                    break;
+                }
+            }
+            lua_pop(L, 1); // ... ud ... udmt Tmt
+        }
+        lua_pop(L, 2); // ... ud ...
+    }
+    return equal;
+}
+
+// Analogous to lua_to(boolean|string|*)
+//
+// Converts the given acceptable index to a T*. That value must be of (or
+// convertable to) type T; otherwise, returns NULL.
+template <typename T>
+T* luaW_to(lua_State* L, int index, bool strict = false)
+{
+    if (luaW_is<T>(L, index, strict))
+    {
+        luaW_Userdata* pud = (luaW_Userdata*)lua_touserdata(L, index);
+        luaW_Userdata ud;
+        while (!strict && LuaWrapper<LuaProxy<T> >::cast != pud->cast)
+        {
+            ud = pud->cast(*pud);
+            pud = &ud;
+        }
+        LuaProxy<T> *proxy = (LuaProxy<T> *)pud->data;
+        if(!proxy->isDefunct())
+           return proxy->getProxiedObject();
+    }
+    return NULL;
+}
+
+
+// Forward declaration
+template <class T> class LuaProxy;
+
+// Analogous to luaL_check(boolean|string|*)
+//
+// Converts the given acceptable index to a T*. That value must be of (or
+// convertable to) type T; otherwise, an error is raised.
+template <typename T>
+T* luaW_check(lua_State* L, int index, bool strict = false)
+{
+    T* obj = NULL;
+    if (luaW_is<T>(L, index, strict))
+    {
+        luaW_Userdata* pud = (luaW_Userdata*)lua_touserdata(L, index);
+        luaW_Userdata ud;
+        while (!strict && LuaWrapper<T>::cast != pud->cast)
+        {
+            ud = pud->cast(*pud);
+            pud = &ud;
+        }
+
+        LuaProxy<T> *proxy = (LuaProxy<T>*)pud->data;
+        if(!proxy->isDefunct())
+         obj = proxy->getProxiedObject();
+    }
+    else
+    {
+        luaL_typerror(L, index, LuaWrapper<T>::classname);
+    }
+
+    return obj;
+}
+
+// Analogous to lua_push(boolean|string|*)
+//
+// Pushes a userdata of type T onto the stack. If this object already exists in
+// the Lua environment, it will assign the existing store to it. Otherwise, a
+// new storage table will be created for it.
+template <typename T>
+void luaW_push(lua_State* L, T* obj)
+{
+    if (obj)
+    {
+        LuaProxy<T> *proxy = obj->getLuaProxy();
+        if(!proxy)
+           proxy = new LuaProxy<T>(obj);
+
+        luaW_Userdata* ud = (luaW_Userdata*)lua_newuserdata(L, sizeof(luaW_Userdata)); // ... obj
+
+        ud->data = proxy;
+        ud->cast = LuaWrapper<LuaProxy<T> >::cast;
+        luaL_getmetatable(L, LuaWrapper<T>::classname); // ... obj mt
+        lua_setmetatable(L, -2); // ... obj
+        luaW_getregistry(L, LUAW_WRAPPER_KEY); // ... obj LuaWrapper
+        lua_getfield(L, -1, LUAW_COUNT_KEY); // ... obj LuaWrapper LuaWrapper.counts
+        LuaWrapper<T>::identifier(L, obj); // ... obj LuaWrapper LuaWrapper.counts id
+        lua_gettable(L, -2); // ... obj LuaWrapper LuaWrapper.counts count
+        int count = lua_tointeger(L, -1);
+
+           logprintf("XXXXX Pushing obj %p as %s  [[ count = %d ]]", obj, typeid(T).name(), count);
+
+        LuaWrapper<T>::identifier(L, obj); // ... obj LuaWrapper LuaWrapper.counts count id
+        lua_pushinteger(L, count+1); // ... obj LuaWrapper LuaWrapper.counts count id count+1
+        lua_settable(L, -4); // ... obj LuaWrapper LuaWrapper.counts count
+        lua_pop(L, 3); // ... obj
+
+        luaW_hold<T>(L, obj);     // Tell Lua to collect the proxy when it's done with it
+    }
+    else
+    {
+        lua_pushnil(L);
+    }
+}
+
+
+//static S32 id = 0;
+
+template <class T>
+class LuaProxy 
+{
+private:
+    S32 mId;
+    bool mDefunct;
+    T *mProxiedObject;
+
+public:
+    // Default constructor
+    LuaProxy() { TNLAssert(false, "Not used"); }
+
+    // Typical constructor
+    LuaProxy(T *obj)     
+    {
+      //mId = id++;
+
+      mProxiedObject = obj;  
+      obj->setLuaProxy(this);
+      mDefunct = false;
+
+      logprintf("XXXXX Creating %s proxy for %p (proxy addr: %p)", typeid(T).name(), mProxiedObject, this);
+    }
+
+   // Destructor
+   ~LuaProxy()
+   {
+      TNLAssert(false, "");
+      logprintf("XXXXX Deleting LuaProxy for %s%p (proxy addr %p)", mDefunct> "Defunct " : "", mProxiedObject, this);
+
+      if(!mDefunct)
+         mProxiedObject->mLuaProxy = NULL;
+   }
+
+
+   T *getProxiedObject() 
+   {
+      return mProxiedObject;
+   }
+
+
+   void setDefunct(bool isDefunct)
+   {
+      mDefunct = isDefunct;
+   }
+
+
+   bool isDefunct()
+   {
+      return mDefunct;
+   }
+
+
+   static void Register(lua_State *L)
+   {
+      luaW_register<T>(L, "TestItem", NULL, T::luaMethods/*, luaW_defaultallocator<T>, luaW_defaultdeallocator<T>, luaW_proxiedidentifier<T>*/); 
+      lua_pop(L, 1);                            // Remove metatable from stack
+   }
+
+};
+
+
+// Instructs LuaWrapper that it owns the userdata, and can manage its memory.
+// When all references to the object are removed, Lua is free to garbage
+// collect it and delete the object.
+//
+// Returns true if luaW_hold took hold of the object, and false if it was
+// already held
+template <typename T>
+bool luaW_hold(lua_State* L, T* obj)
+{
+   logprintf("XXXXX Holding %s for obj %p", typeid(T).name(), obj);
+    luaW_getregistry(L, LUAW_WRAPPER_KEY); // ... LuaWrapper
+
+    lua_getfield(L, -1, LUAW_HOLDS_KEY); // ... LuaWrapper LuaWrapper.holds
+    LuaWrapper<T>::identifier(L, obj); // ... LuaWrapper LuaWrapper.holds id
+    lua_rawget(L, -2); // ... LuaWrapper LuaWrapper.holds hold
+    bool held = lua_toboolean(L, -1);
+    // If it's not held, hold it
+    if (!held)
+    {
+        // Apply hold boolean
+        lua_pop(L, 1); // ... LuaWrapper LuaWrapper.holds
+        LuaWrapper<T>::identifier(L, obj); // ... LuaWrapper LuaWrapper.holds id
+        lua_pushboolean(L, true); // ... LuaWrapper LuaWrapper.holds id true
+        lua_rawset(L, -3); // ... LuaWrapper LuaWrapper.holds
+
+        // Check count, if there's at least one, add a storage table
+        lua_pop(L, 1); // ... LuaWrapper
+        lua_getfield(L, -1, LUAW_COUNT_KEY); // ... LuaWrapper LuaWrapper.counts
+        LuaWrapper<T>::identifier(L, obj); // ... LuaWrapper LuaWrapper.counts id
+        lua_rawget(L, -2); // ... LuaWrapper LuaWrapper.counts count
+        if (lua_tointeger(L, -1) > 0)
+        {
+            // Find and attach the storage table
+            lua_pop(L, 2);
+            lua_getfield(L, -1, LUAW_STORAGE_KEY); // ... LuaWrapper LuaWrapper.storage
+            LuaWrapper<T>::identifier(L, obj); // ... LuaWrapper LuaWrapper.storage id
+            lua_rawget(L, -2); // ... LuaWrapper LuaWrapper.storage store
+
+            // Add the storage table if there isn't one already
+            if (lua_isnoneornil(L, -1))
+            {
+                lua_pop(L, 1); // ... LuaWrapper LuaWrapper.storage
+                LuaWrapper<T>::identifier(L, obj); // ... LuaWrapper LuaWrapper.storage id
+                lua_newtable(L); // ... LuaWrapper LuaWrapper.storage id store
+
+                lua_newtable(L); // ... LuaWrapper LuaWrapper.storage id store mt storemt
+                luaL_getmetatable(L, LuaWrapper<T>::classname); // ... LuaWrapper LuaWrapper.storage id store storemt mt
+                lua_setfield(L, -2, "__index"); // ... LuaWrapper LuaWrapper.storage id store storemt
+                lua_setmetatable(L, -2); // ... LuaWrapper LuaWrapper.storage id store
+
+                lua_rawset(L, -3); // ... LuaWrapper LuaWrapper.storage
+                lua_pop(L, 2); // ...
+            }
+        }
+        return true;
+    }
+    lua_pop(L, 3); // ...
+    return false;
+}
+
+
+// Releases LuaWrapper's hold on an object. This allows the user to remove
+// all references to an object in Lua and ensure that Lua will not attempt to
+// garbage collect it.
+//
+// This function takes the index of the identifier for an object rather than
+// the object itself. This is because needs to be able to run after the object
+// has already been deallocated.
+template <typename T>
+void luaW_release(lua_State* L, int index)
+{
+    luaW_getregistry(L, LUAW_WRAPPER_KEY); // ... id ... LuaWrapper
+    lua_getfield(L, -1, LUAW_HOLDS_KEY); // ... id ... LuaWrapper LuaWrapper.holds
+    lua_pushvalue(L, (index>0) ? index : index-2); // ... id ... LuaWrapper LuaWrapper.holds id
+    lua_pushnil(L); // ... id ... LuaWrapper LuaWrapper.holds id nil
+    lua_settable(L, -3); // ... id ... LuaWrapper LuaWrapper.holds
+    lua_pop(L, 2); // ... id ...
+}
+
+// When luaW_clean is called on an object, values stored on it's Lua store
+// become no longer accessible.
+//
+// This function takes the index of the identifier for an object rather than
+// the object itself. This is because needs to be able to run after the object
+// has already been deallocated.
+template <typename T>
+void luaW_clean(lua_State* L, int index)
+{
+    luaW_getregistry(L, LUAW_WRAPPER_KEY); // ... id ... LuaWrapper
+    lua_getfield(L, -1, LUAW_STORAGE_KEY); // ... id ... LuaWrapper LuaWrapper.storage
+    lua_pushvalue(L, (index>0) ? index : index-2); // ... id ... LuaWrapper LuaWrapper.storage id
+    lua_pushnil(L); // ... id ... LuaWrapper LuaWrapper.storage id nil
+    lua_settable(L, -3);  // ... id ... LuaWrapper LuaWrapper.store
+    lua_pop(L, 2); // ... id ...
+}
+
+// This function is called from Lua, not C++
+//
+// Calls the lua post-constructor (LUAW_POSTCTOR_KEY or "__postctor") on a
+// userdata. Assumes the userdata is on top of the stack, and numargs arguments
+// are below it. This runs the LUAW_POSTCTOR_KEY function on T's metatable,
+// using the object as the first argument and whatever else is below it as
+// the rest of the arguments This exists to allow types to adjust values in
+// thier storage table, which can not be created until after the constructor is
+// called.
+template <typename T>
+void luaW_postconstructor(lua_State* L, int numargs)
+{
+    // ... args ud
+    lua_getfield(L, -1, LUAW_POSTCTOR_KEY); // ... args ud ud.__postctor
+    if (lua_type(L, -1) == LUA_TFUNCTION)
+    {
+        lua_pushvalue(L, -2); // ... args ud ud.__postctor ud
+        lua_insert(L, -3); // ... ud args ud ud.__postctor
+        lua_insert(L, -3); // ... ud.__postctor ud args ud
+        lua_insert(L, -3); // ... ud ud.__postctor ud args
+        lua_call(L, numargs+1, 0); // ... ud
+    }
+    else
+    {
+        lua_pop(L, 1); // ... ud
+    }
+}
+
+// This function is generally called from Lua, not C++
+//
+// Creates an object of type T using the constructor and subsequently calls the
+// post-constructor on it.
+template <typename T>
+inline int luaW_new(lua_State* L, int args)
+{
+    T* obj = LuaWrapper<T>::allocator(L);
+    luaW_push<T>(L, obj);
+    luaW_hold<T>(L, obj);
+    luaW_postconstructor<T>(L, args);
+    return 1;
+}
+
+template <typename T>
+int luaW_new(lua_State* L)
+{
+    return luaW_new<T>(L, lua_gettop(L));
+}
+
+#ifdef LUAW_BUILDER
+
+// This function is called from Lua, not C++
+//
+// This is an alternative way to construct objects. Instead of using new and a
+// constructor, you can use a builder instead. A builder is called like this:
+//
+// f = Foo.build
+// {
+//     X = 10;
+//     Y = 20;
+// }
+//
+// This will then create a new Foo object, and then call f:X(10) and f:Y(20)
+// on that object. The lua defined constructor is not called at any point. The
+// keys in this table are used as function names on the metatable.
+//
+// This is sort of experimental, just to see if it ends up being useful.
+template <typename T>
+void luaW_builder(lua_State* L)
+{
+    if (lua_type(L, 1) == LUA_TTABLE)
+    {
+        // {} ud
+        for (lua_pushnil(L); lua_next(L, 1); lua_pop(L, 1))
+        {
+            // {} ud k v
+            lua_pushvalue(L, -2); // {} ud k v k
+            lua_gettable(L, -4); // {} ud k v ud[k]
+            lua_pushvalue(L, -4); // {} ud k v ud[k] ud
+            lua_pushvalue(L, -3); // {} ud k v ud[k] ud v
+            lua_call(L, 2, 0); // {} ud k v
+        }
+        // {} ud
+    }
+}
+
+// This function is generally called from Lua, not C++
+//
+// Creates an object of type T and initializes it using its builder to
+// initialize it. Calls post constructor with 0 arguments in case special
+// initialization is needed to set up special tables that can not be added
+// during construction
+template <typename T>
+int luaW_build(lua_State* L)
+{
+    T* obj = LuaWrapper<T>::allocator(L);
+    luaW_push<T>(L, obj);
+    luaW_hold<T>(L, obj);
+    luaW_postconstructor<T>(L, 0);
+    luaW_builder<T>(L);
+    return 1;
+}
+
+#endif
+
+// This function is called from Lua, not C++
+//
+// The default metamethod to call when indexing into lua userdata representing
+// an object of type T. This will first check the userdata's environment table
+// and if it's not found there it will check the metatable. This is done so
+// individual userdata can be treated as a table, and can hold thier own
+// values.
+template <typename T>
+int luaW__index(lua_State* L)
+{
+    // obj key
+    T* obj = luaW_to<T>(L, 1);
+    luaW_getregistry(L, LUAW_WRAPPER_KEY); // obj key LuaWrapper
+    lua_getfield(L, -1, LUAW_STORAGE_KEY); // obj key LuaWrapper LuaWrapper.storage
+    LuaWrapper<T>::identifier(L, obj); // obj key LuaWrapper LuaWrapper.storage id
+    lua_rawget(L, -2); // obj key LuaWrapper LuaWrapper.storage store
+    if (!lua_isnoneornil(L, -1))
+    {
+        lua_pushvalue(L, -4); // obj key LuaWrapper LuaWrapper.storage store key
+        lua_gettable(L, -2); // obj key LuaWrapper LuaWrapper.storage store store[k]
+    }
+    else
+    {
+        lua_pop(L, 3); // obj key
+        lua_getmetatable(L, -2); // obj key mt
+        lua_pushvalue(L, -2); // obj key mt k
+        lua_gettable(L, -2); // obj key mt mt[k]
+    }
+    return 1;
+}
+
+// This function is called from Lua, not C++
+//
+// The default metamethod to call when creating a new index on lua userdata
+// representing an object of type T. This will index into the the userdata's
+// environment table that it keeps for personal storage. This is done so
+// individual userdata can be treated as a table, and can hold thier own
+// values.
+template <typename T>
+int luaW__newindex(lua_State* L)
+{
+    // obj key value
+    T* obj = luaW_to<T>(L, 1);
+    luaW_getregistry(L, LUAW_WRAPPER_KEY); // obj key value LuaWrapper
+    lua_getfield(L, -1, LUAW_STORAGE_KEY); // obj key value LuaWrapper LuaWrapper.storage
+    LuaWrapper<T>::identifier(L, obj); // obj key value LuaWrapper LuaWrapper.storage id
+    lua_rawget(L, -2); // obj key value LuaWrapper LuaWrapper.storage store
+    if (!lua_isnoneornil(L, -1))
+    {
+        lua_pushvalue(L, -5); // obj key value LuaWrapper LuaWrapper.storage store key
+        lua_pushvalue(L, -5); // obj key value LuaWrapper LuaWrapper.storage store key value
+        lua_rawset(L, -3); // obj key value LuaWrapper LuaWrapper.storage store
+    }
+    return 0;
+}
+
+// This function is called from Lua, not C++
+//
+// The __gc metamethod handles cleaning up userdata. The userdata's reference
+// count is decremented and if this is the final reference to the userdata its
+// environment table is nil'd and pointer deleted with the destructor callback.
+template <typename T>
+int luaW__gc(lua_State* L)
+{
+    // obj
+    T* obj = luaW_to<T>(L, 1);
+    LuaWrapper<T>::identifier(L, obj); // obj id
+    luaW_getregistry(L, LUAW_WRAPPER_KEY); // obj id LuaWrapper
+    lua_getfield(L, -1, LUAW_COUNT_KEY); // obj id LuaWrapper LuaWrapper.counts
+    LuaWrapper<T>::identifier(L, obj); // obj id LuaWrapper LuaWrapper.counts id
+    lua_gettable(L, -2); // obj id LuaWrapper LuaWrapper.counts count
+    int count = lua_tointeger(L, -1);
+    lua_pushvalue(L, 2); // obj id LuaWrapper LuaWrapper.counts count id
+    lua_pushinteger(L, --count); // obj id LuaWrapper LuaWrapper.counts count id count-1
+    lua_settable(L, -4); // obj id LuaWrapper LuaWrapper.counts count
+
+    logprintf("XXXXX Garbage collecting obj %p (count = %d)", obj, count);
+
+    if (obj && 0 == count)
+    {
+        lua_getfield(L, 3, LUAW_HOLDS_KEY); // obj id LuaWrapper LuaWrapper.counts LuaWrapper.holds
+        lua_pushvalue(L, 2); // obj id LuaWrapper LuaWrapper.counts LuaWrapper.holds id
+        lua_gettable(L, -2); // obj id LuaWrapper LuaWrapper.counts LuaWrapper.holds hold
+        if (lua_toboolean(L, -1) && LuaWrapper<T>::deallocator)
+        {
+            LuaWrapper<T>::deallocator(L, obj);
+        }
+        luaW_release<T>(L, 2);
+        luaW_clean<T>(L, 2);
+    }
+    return 0;
+}
+
+// Run luaW_register to create a table and metatable for your class. This
+// creates a table with the name you specify filled with the function from the
+// table argument in addition to the functions new and build. This is generally
+// for things you think of as static methods in C++. The metatable becomes a
+// metatable for each object if your class. These can be thought of as member
+// functions or methods.
+//
+// You may also supply constructors and destructors for classes that do not
+// have a default constructor or that require special set up or tear down. You
+// may specify NULL as the constructor, which means that you will not be able
+// to call the new function on your class table. You will need to manually push
+// objects from C++. By default, the default constructor is used to create
+// objects and a simple call to delete is used to destroy them.
+//
+// By default LuaWrapper uses the address of C++ object to identify unique
+// objects. In some cases this is not desired, such as in the case of
+// shared_ptrs. Two shared_ptrs may themselves have unique locations in memory
+// but still represent the same object. For cases like that, you may specify an
+// identifier function which is responsible for pushing a key representing your
+// object on to the stack.
+template <typename T>
+void luaW_register(lua_State* L, const char* classname, const luaL_reg* table, const luaL_reg* metatable, T* (*allocator)(lua_State*) = luaW_defaultallocator<T>, void (*deallocator)(lua_State*, T*) = luaW_defaultdeallocator<T>, void (*identifier)(lua_State*, T*) = luaW_defaultidentifier<T>)
+{
+   logprintf("XXXXX luaW_register: %s", typeid(T).name());
+    LuaWrapper<T>::classname = classname;
+    LuaWrapper<T>::identifier = identifier;
+    LuaWrapper<T>::allocator = allocator;
+    LuaWrapper<T>::deallocator = deallocator;
+
+    const luaL_reg defaulttable[] =
+    {
+        { "new", luaW_new<T> },
+#ifdef LUAW_BUILDER
+        { "build", luaW_build<T> },
+#endif
+        { NULL, NULL }
+    };
+    const luaL_reg defaultmetatable[] = { { "__index", luaW__index<T> }, { "__newindex", luaW__newindex<T> }, { "__gc", luaW__gc<T> }, { NULL, NULL } };
+    const luaL_reg emptytable[] = { { NULL, NULL } };
+
+    table = table ? table : emptytable;
+    metatable = metatable ? metatable : emptytable;
+
+    // Ensure that the LuaWrapper table is set up
+    luaW_getregistry(L, LUAW_WRAPPER_KEY); // LuaWrapper
+    if (lua_isnil(L, -1))
+    {
+        lua_newtable(L); // nil {}
+        luaW_setregistry(L, LUAW_WRAPPER_KEY); // nil
+        luaW_getregistry(L, LUAW_WRAPPER_KEY); // nil LuaWrapper
+        lua_newtable(L); // nil LuaWrapper {}
+        lua_setfield(L, -2, LUAW_COUNT_KEY); // nil LuaWrapper
+        lua_newtable(L); // nil LuaWrapper {}
+        lua_setfield(L, -2, LUAW_STORAGE_KEY); // nil LuaWrapper
+        lua_newtable(L); // nil LuaWrapper {}
+        lua_setfield(L, -2, LUAW_HOLDS_KEY); // nil LuaWrapper
+        lua_pop(L, 1); // nil
+    }
+    lua_pop(L, 1); //
+
+    // Open table
+    if (allocator)
+    {
+        luaL_register(L, LuaWrapper<T>::classname, defaulttable); // T
+        luaL_register(L, NULL, table); // T
+    }
+    else
+    {
+        luaL_register(L, LuaWrapper<T>::classname, table); // T
+    }
+
+    // Open metatable, set up extends table
+    luaL_newmetatable(L, LuaWrapper<T>::classname); // T mt
+    lua_newtable(L); // T mt {}
+    lua_setfield(L, -2, LUAW_EXTENDS_KEY); // T mt
+    luaL_register(L, NULL, defaultmetatable); // T mt
+    luaL_register(L, NULL, metatable); // T mt
+    lua_setfield(L, -2, "metatable"); // T
+}
+
+// luaW_extend is used to declare that class T inherits from class U. All
+// functions in the base class will be available to the derived class (except
+// when they share a function name, in which case the derived class's function
+// wins). This also allows luaW_to<T> to cast your object apropriately, as
+// casts straight through a void pointer do not work.
+template <typename T, typename U>
+void luaW_extend(lua_State* L)
+{
+    if(!LuaWrapper<T>::classname)
+        luaL_error(L, "attempting to call extend on a type that has not been registered");
+
+    if(!LuaWrapper<U>::classname)
+        luaL_error(L, "attempting to extend %s by a type that has not been registered", LuaWrapper<T>::classname);
+
+    LuaWrapper<T>::cast = luaW_cast<T, U>;
+
+    luaL_getmetatable(L, LuaWrapper<T>::classname); // mt
+    luaL_getmetatable(L, LuaWrapper<U>::classname); // mt emt
+
+    // Point T's metatable __index at U's metatable for inheritance
+    lua_newtable(L); // mt emt {}
+    lua_pushvalue(L, -2); // mt emt {} emt
+    lua_setfield(L, -2, "__index"); // mt emt {}
+    lua_setmetatable(L, -3); // mt emt
+
+    // Make a list of al types that inherit from U, for type checking
+    lua_getfield(L, -2, LUAW_EXTENDS_KEY); // mt emt mt.extends
+    lua_pushvalue(L, -2); // mt emt mt.extends emt
+    lua_setfield(L, -2, LuaWrapper<U>::classname); // mt emt mt.extends
+    lua_getfield(L, -2, LUAW_EXTENDS_KEY); // mt emt mt.extends emt.extends
+    for (lua_pushnil(L); lua_next(L, -2); lua_pop(L, 1))
+    {
+        // mt emt mt.extends emt.extends k v
+        lua_pushvalue(L, -2); // mt emt mt.extends emt.extends k v k
+        lua_pushvalue(L, -2); // mt emt mt.extends emt.extends k v k
+        lua_rawset(L, -6); // mt emt mt.extends emt.extends k v
+    }
+
+    lua_pop(L, 4); // mt emt
+}
+
+#undef luaW_getregistry
+#undef luaW_setregistry
+
+/*
+ * Copyright (c) 2010-2011 Alexander Ames
+ *
+ * Permission is hereby granted, free of charge, to any person obtaining a copy
+ * of this software and associated documentation files (the "Software"), to
+ * deal in the Software without restriction, including without limitation the
+ * rights to use, copy, modify, merge, publish, distribute, sublicense, and/or
+ * sell copies of the Software, and to permit persons to whom the Software is
+ * furnished to do so, subject to the following conditions:
+ *
+ * The above copyright notice and this permission notice shall be included in
+ * all copies or substantial portions of the Software.
+ *
+ * THE SOFTWARE IS PROVIDED "AS IS", WITHOUT WARRANTY OF ANY KIND, EXPRESS OR
+ * IMPLIED, INCLUDING BUT NOT LIMITED TO THE WARRANTIES OF MERCHANTABILITY,
+ * FITNESS FOR A PARTICULAR PURPOSE AND NONINFRINGEMENT. IN NO EVENT SHALL THE
+ * AUTHORS OR COPYRIGHT HOLDERS BE LIABLE FOR ANY CLAIM, DAMAGES OR OTHER
+ * LIABILITY, WHETHER IN AN ACTION OF CONTRACT, TORT OR OTHERWISE, ARISING
+ * FROM OUT OF OR IN CONNECTION WITH THE SOFTWARE OR THE USE OR OTHER DEALINGS
+ * IN THE SOFTWARE.
+ */
+
+#endif // LUA_WRAPPER_H_