//------------------------------------------------------------------------------
// Copyright Chris Eykamp
// See LICENSE.txt for full copyright information
//------------------------------------------------------------------------------

#include "lineEditor.h"
#include "UI.h"

#include "MathUtils.h"
#include "RenderUtils.h"

<<<<<<< HEAD
=======
#include <math.h>
#include <algorithm>

>>>>>>> 5bd81514
namespace Zap
{

// Constructor
LineEditor::LineEditor(U32 maxLength, string value, U32 displayedCharacters)
{
   mMaxLen     = maxLength;
   mLine       = value;
   mFilter     = allAsciiFilter;
   mPrompt     = "";
   mMasked     = false;
   mMatchIndex = -1;
   mCursorOffset = mLine.length();
   mDisplayedCharacters = displayedCharacters;
}


LineEditor::~LineEditor()
{
   // Do nothing
}


U32 LineEditor::length() const
{
   return (U32) mLine.length();
}


void LineEditor::backspacePressed()
{
   if(mCursorOffset == 0)
      return;

   mLine = mLine.substr(0, mCursorOffset - 1) + mLine.substr(mCursorOffset, mLine.length() - mCursorOffset);
   mCursorOffset -= 1;
   mMatchIndex = -1;
}


void LineEditor::deletePressed()
{
   if(mCursorOffset >= mLine.length())
   {
      return;
   }

   mLine = mLine.substr(0, mCursorOffset) + mLine.substr(mCursorOffset + 1, mLine.length() - mCursorOffset);
   mMatchIndex = -1;
}


void LineEditor::clear()
{
   mLine.clear();
   mCursorOffset = 0;
   mMatchIndex = -1;
}


bool LineEditor::isEmpty() const
{
   return mLine.empty();
}


void LineEditor::setSecret(bool secret)
{
   mMasked = secret;
}


void LineEditor::setFilter(LineEditorFilter filter)
{
   mFilter = filter;
}


string LineEditor::getString() const
{
   return mLine;
}


const string *LineEditor::getStringPtr() const
{
   return &mLine;
}


// Has to return a string because if we return c_str, the string it's based on will be deleted when we exit this function
// and our pointer will become invalid.  Sorry!
string LineEditor::getDisplayString() const
{
   U32 offsetCharacters;
   static const U32 chunkSize = 10;
   if(mCursorOffset < mDisplayedCharacters)
   {
      offsetCharacters = 0;
   }
   else
   {
      offsetCharacters = (mCursorOffset - mDisplayedCharacters) / chunkSize + 1;
      offsetCharacters *= chunkSize;
   }

   return mMasked ? string(mLine.length() - offsetCharacters, MASK_CHAR) : 
                    mLine.substr(offsetCharacters, MIN(mDisplayedCharacters, mLine.length() - offsetCharacters));
}


string LineEditor::getStringBeforeCursor() const
{
   return mMasked ? string(mCursorOffset, MASK_CHAR) : mLine.substr(0, mCursorOffset);
}


S32 LineEditor::getCursorOffset() const
{
   return mCursorOffset;
}


void LineEditor::setString(const string &str)
{
   mLine.assign(str.substr(0, mMaxLen));
   mCursorOffset = mLine.length();
}


void LineEditor::setPrompt(const string &prompt)
{
   mPrompt = prompt;
}


string LineEditor::getPrompt() const
{
   return mPrompt;
}


const char *LineEditor::c_str() const
{
   return mLine.c_str();
}


char LineEditor::at(U32 pos) const
{
   if(pos >= mLine.length())
      return 0;

   return mLine.at(pos);
} 


// Given a list of potential match candidates, and a partially typed string, find all candidates that are potential matches
void LineEditor::buildMatchList(const Vector<string> *candidates, const string &partial)
{
   // Search for matching candidates
   if(mMatchIndex == -1)    // -1 --> Need to build a new match list (gets set to -1 when we change mLineEditor by typing)
   {
      mMatchList.clear();

      string::size_type len = partial.size();

      for(S32 i = 0; i < candidates->size(); i++)
      {
         // If partial is empty, then everything matches -- we want all candidates in our list
         if(partial == "" || stricmp(partial.c_str(), (*candidates)[i].substr(0, len).c_str()) == 0)
            mMatchList.push_back((*candidates)[i]);
      }
   }
}


// Find best match from list of candidates given a partially typed entry partial
// Note that candidates could be NULL; size_t is equivalent to a U32 in VC++
void LineEditor::completePartial(const Vector<string> *candidates, const string &partial, std::size_t replacePos, const string &appender, bool wrapQuotes)
{
   // Now we have our candidates list... let's compare to what the player has already typed to generate completion string
   if(candidates && candidates->size() > 0)
   {
      buildMatchList(candidates, partial);   // Filter candidates by what we've typed so far

      if(mMatchList.size() == 0)             // Found no matches... no expansion possible
         return;

      mMatchIndex++;                         // Advance to next potential match

      if(mMatchIndex >= mMatchList.size())   // Handle wrap-around
         mMatchIndex = 0;

      // If match contains a space, wrap it in quotes
      string matchedString = mMatchList[mMatchIndex];
      if(wrapQuotes && matchedString.find_first_of(" ") != string::npos)
         matchedString = "\"" + matchedString +"\"";

      setString(mLine.substr(0, replacePos).append(appender + matchedString));    // Add match to the command
   }
}


// Draw our cursor, assuming string is drawn at x,y  (vert spacing works differently than on the angle version
void LineEditor::drawCursor(S32 x, S32 y, S32 fontSize, const Color &color) const
{
   static const U32 chunkSize = 10;
   S32 offset;

   if(mMasked)
      offset = RenderUtils::getStringWidth(fontSize, string(mCursorOffset, MASK_CHAR).c_str());
   else
   {
      // FIXME: I need to be documented!
      U32 offsetCharacters;
      if(mCursorOffset < mDisplayedCharacters)
         offsetCharacters = 0;
      else
      {
         offsetCharacters = (mCursorOffset - mDisplayedCharacters) / chunkSize + 1;
         offsetCharacters *= chunkSize;
      }
      
      offset = RenderUtils::getStringWidth(fontSize, mLine.substr(offsetCharacters, mCursorOffset - offsetCharacters).c_str());
   }

   if(Platform::getRealMilliseconds() / 500 % 2)
      return;

   // Cursor width.  We just draw as a bar because all we support is insert mode.
   static const S32 cursorWidth = 2;

   // This would be used for overwrite mode, if we supported it
   //   S32 width = MAX(2, RenderUtils::getStringWidth(fontSize, mLine.substr(mCursorOffset, 1).c_str()));

   // Draw our cursor, assuming string is drawn at x,y and cursor should be offset to the right
   RenderUtils::drawFilledRect(x + offset, y - fontSize, cursorWidth, fontSize + 3, color, 0.3f);
}


bool LineEditor::addChar(const char c) 
{ 
   if(c == 0)
      return false;

   switch(mFilter)
   {
   case digitsOnlyFilter: if(c < '0' || c > '9') return false;
      break;
   case numericFilter: if(c != '-' && c != '.' && (c < '0' || c > '9')) return false;
      break;
   case nickNameFilter:
      if(c == '"') return false;

      // %s are banned because of their use in this function: ChatMessageDisplayer::substitueVars(), and it could cause
      // confusion if a player referred to another player and got a variable substitiution instead.  We could/should probably
      // either remove or improve that capability, then we can remove the following line.
      if(c == '%') return false; 

      if(c == ' ' && mLine.c_str()[0] == 0) return false; // Don't let name start with a space.
      break;
   case fileNameFilter:
      // \/:*?"<>|
      if(string("\\/:*?\"<>|").find(c) != string::npos) return false;
      break;
   case allAsciiFilter:
   default:
      break;
   }

   if(length() < mMaxLen)
   {
      mLine = mLine.substr(0, mCursorOffset) + c + mLine.substr(mCursorOffset, mLine.length() - mCursorOffset);
      mCursorOffset += 1;
   }
   mMatchIndex = -1;
   return true;
}


bool LineEditor::handleKey(InputCode inputCode)
{
   if(inputCode == KEY_U && InputCodeManager::checkModifier(KEY_CTRL))
   {
      setString(mLine.substr(mCursorOffset, mLine.length() - mCursorOffset));
      mCursorOffset = 0;
      return true;
   }

   if(inputCode == KEY_W && InputCodeManager::checkModifier(KEY_CTRL))
   {
      std::size_t spacePos = mLine.rfind(" ", mCursorOffset - 2);
      if(spacePos == string::npos)
      {
         spacePos = 0;
      }
      else
      {
         spacePos += 1;
      }

      string left = mLine.substr(0, spacePos);
      string right = mLine.substr(mCursorOffset, mLine.length() - mCursorOffset);
      setString(left + right);
      mCursorOffset = left.length();
      return true;
   }

   switch(inputCode)
   {
      case KEY_BACKSPACE:
         backspacePressed();
         break;
      case KEY_DELETE:
         deletePressed();
         break;
      case KEY_HOME:
         mCursorOffset = 0;
         break;
      case KEY_END:
         mCursorOffset = mLine.length();
         break;
      case KEY_LEFT:
         mCursorOffset = max(0, (int) mCursorOffset - 1);
         break;
      case KEY_RIGHT:
         mCursorOffset = min((int) mLine.length(), (int) mCursorOffset + 1);
         break;
      default:
         return false;
   }
   return true;
}


S32 LineEditor::getMaxLen()
{
   return mMaxLen;
}


bool LineEditor::operator==(LineEditor &lineEditor) const
{
   return mLine == lineEditor.getString();
}


};
<|MERGE_RESOLUTION|>--- conflicted
+++ resolved
@@ -9,12 +9,8 @@
 #include "MathUtils.h"
 #include "RenderUtils.h"
 
-<<<<<<< HEAD
-=======
-#include <math.h>
 #include <algorithm>
 
->>>>>>> 5bd81514
 namespace Zap
 {
 
