//-----------------------------------------------------------------------------------
//
// Bitfighter - A multiplayer vector graphics space game
// Based on Zap demo released for Torque Network Library by GarageGames.com
//
// Derivative work copyright (C) 2008-2009 Chris Eykamp
// Original work copyright (C) 2004 GarageGames.com, Inc.
// Other code copyright as noted
//
// This program is free software; you can redistribute it and/or modify
// it under the terms of the GNU General Public License as published by
// the Free Software Foundation; either version 2 of the License, or
// (at your option) any later version.
//
// This program is distributed in the hope that it will be useful (and fun!),
// but WITHOUT ANY WARRANTY; without even the implied warranty of
// MERCHANTABILITY or FITNESS FOR A PARTICULAR PURPOSE.  See the
// GNU General Public License for more details.
//
// You should have received a copy of the GNU General Public License
// along with this program; if not, write to the Free Software
// Foundation, Inc., 59 Temple Place, Suite 330, Boston, MA  02111-1307  USA
//
//------------------------------------------------------------------------------------

#include "UIEditor.h"
#include "UIEditorMenus.h"    // For access to menu methods such as setObject
#include "EditorObject.h"

#include "UINameEntry.h"
#include "UIEditorInstructions.h"
#include "UIChat.h"
#include "UIDiagnostics.h"
#include "UITeamDefMenu.h"
#include "UIGameParameters.h"
#include "UIErrorMessage.h"
#include "UIYesNo.h"
#include "gameObjectRender.h"
#include "ClientGame.h"  
#include "gameType.h"
#include "soccerGame.h"          // For Soccer ball radius
#include "huntersGame.h"         // For HuntersNexusObject def
#include "EngineeredItem.h"      // For Turret properties
#include "PickupItem.h"          // For RepairItem
#include "barrier.h"             // For DEFAULT_BARRIER_WIDTH
#include "item.h"                // For Asteroid defs
#include "teleporter.h"          // For Teleporter def
#include "speedZone.h"           // For Speedzone def
#include "loadoutZone.h"         // For LoadoutZone def
#include "huntersGame.h"         // For HuntersNexusObject def
#include "config.h"
#include "goalZone.h"

#include "gameLoader.h"          // For LevelLoadException def

#include "Colors.h"
#include "GeomUtils.h"
#include "textItem.h"            // For MAX_TEXTITEM_LEN and MAX_TEXT_SIZE
#include "luaLevelGenerator.h"
#include "stringUtils.h"

#include "oglconsole.h"          // Our console object
#include "ScreenInfo.h"

#include "SDL/SDL.h"
#include "SDL/SDL_opengl.h"

#include <boost/shared_ptr.hpp>

#include <ctype.h>
#include <exception>
#include <algorithm>             // For sort
#include <math.h>

using namespace boost;

namespace Zap
{

const S32 DOCK_WIDTH = 50;          // Width of dock, in pixels
const F32 MIN_SCALE = .05f;         // Most zoomed-in scale
const F32 MAX_SCALE = 2.5;          // Most zoomed-out scale
const F32 STARTING_SCALE = 0.5;

static EditorObjectDatabase *mLoadTarget;

static EditorObjectDatabase mLevelGenDatabase;     // Database for inserting objects when running a levelgen script in the editor

enum EntryMode {
   EntryID,          // Entering an objectID
   EntryAngle,       // Entering an angle
   EntryScale,       // Entering a scale
   EntryNone         // Not in a special entry mode
};


static EntryMode entryMode;
static Vector<ZoneBorder> zoneBorders;

static void saveLevelCallback(ClientGame *game)
{
   UIManager *uiManager = game->getUIManager();

   if(uiManager->getEditorUserInterface()->saveLevel(true, true))
      uiManager->reactivateMenu(uiManager->getMainMenuUserInterface());   
   else
      uiManager->getEditorUserInterface()->reactivate();
}


void backToMainMenuCallback(ClientGame *game)
{
   game->getUIManager()->reactivateMenu(game->getUIManager()->getMainMenuUserInterface());    
}


// Constructor
EditorUserInterface::EditorUserInterface(ClientGame *game) : Parent(game)
{
   setMenuID(EditorUI);

   // Create some items for the dock...  One of each, please!
   mShowMode = ShowAllObjects; 
   mWasTesting = false;

   mSnapObject = NULL;
   mSnapVertexIndex = NONE;
   mItemHit = NULL;
   mDockItemHit = NULL;
   mEdgeHit = NONE;

   setNeedToSave(false);

   mNewItem = NULL;

   mLastUndoStateWasBarrierWidthChange = false;

   mUndoItems.resize(UNDO_STATES);     // Create slots for all our undos... also creates a ton of empty dbs.  Maybe we should be using pointers?
   mScrollWithMouse = false;
}


// Encapsulate some ugliness
const Vector<EditorObject *> *EditorUserInterface::getObjectList()
{
   return getGame()->getEditorDatabase()->getObjectList();
}


void EditorUserInterface::addToDock(EditorObject* object)
{
   mDockItems.push_back(boost::shared_ptr<EditorObject>(object));
}


void EditorUserInterface::addDockObject(EditorObject *object, F32 xPos, F32 yPos)
{
   object->prepareForDock(getGame(), Point(xPos, yPos));       
   object->setTeam(mCurrentTeam);

   addToDock(object);
}


void EditorUserInterface::populateDock()
{
   mDockItems.clear();

   if(mShowMode == ShowAllObjects)
   {
      F32 xPos = (F32)gScreenInfo.getGameCanvasWidth() - horizMargin - DOCK_WIDTH / 2;
      F32 yPos = 35;
      const F32 spacer = 35;

      addDockObject(new RepairItem(), xPos, yPos);
      //addDockObject(new ItemEnergy(), xPos + 10, yPos);
      yPos += spacer;

      addDockObject(new Spawn(), xPos, yPos);
      yPos += spacer;

      addDockObject(new ForceFieldProjector(), xPos, yPos);
      yPos += spacer;

      addDockObject(new Turret(), xPos, yPos);
      yPos += spacer;

      addDockObject(new Teleporter(), xPos, yPos);
      yPos += spacer;

      addDockObject(new SpeedZone(), xPos, yPos);
      yPos += spacer;

      addDockObject(new TextItem(), xPos, yPos);
      yPos += spacer;

      if(getGame()->getGameType()->getGameType() == GameType::SoccerGame)
         addDockObject(new SoccerBallItem(), xPos, yPos);
      else
         addDockObject(new FlagItem(), xPos, yPos);
      yPos += spacer;

      addDockObject(new FlagSpawn(), xPos, yPos);
      yPos += spacer;

      addDockObject(new Mine(), xPos - 10, yPos);
      addDockObject(new SpyBug(), xPos + 10, yPos);
      yPos += spacer;

      // These two will share a line
      addDockObject(new Asteroid(), xPos - 10, yPos);
      addDockObject(new AsteroidSpawn(), xPos + 10, yPos);
      yPos += spacer;

      addDockObject(new CircleSpawn(), xPos - 10, yPos);
      addDockObject(new Reactor(), xPos + 10, yPos);
      yPos += spacer;


      // These two will share a line
      addDockObject(new TestItem(), xPos - 10, yPos);
      addDockObject(new ResourceItem(), xPos + 10, yPos);
      yPos += 25;

      
      addDockObject(new LoadoutZone(), xPos, yPos);
      yPos += 25;

      if(getGame()->getGameType()->getGameType() == GameType::NexusGame)
      {
         addDockObject(new HuntersNexusObject(), xPos, yPos);
         yPos += 25;
      }
      else
      {
         addDockObject(new GoalZone(), xPos, yPos);
         yPos += 25;
      }

      addDockObject(new PolyWall(), xPos, yPos);
      yPos += spacer;
   }
}


//static Vector<DatabaseObject *> fillVector;     // Reusable container, now global in gridDB.h, having this here may cause linux compile errors

// Destructor -- unwind things in an orderly fashion
EditorUserInterface::~EditorUserInterface()
{
   clearDatabase(getGame()->getEditorDatabase());

   mDockItems.clear();
   mLevelGenDatabase.removeEverythingFromDatabase();
   mClipboard.clear();
   delete mNewItem;
}


void EditorUserInterface::clearDatabase(GridDatabase *database)
{
   fillVector.clear();
   database->findObjects(fillVector);

   for(S32 i = 0; i < fillVector.size(); i++)
   {
      database->removeFromDatabase(fillVector[i], fillVector[i]->getExtent());
      //delete fillVector[i];
   }
}


// Replaces the need to do a convertLevelToCanvasCoord on every point before rendering
void EditorUserInterface::setLevelToCanvasCoordConversion()
{
   glTranslate(getCurrentOffset());
   glScale(getCurrentScale());
} 


// Draws a line connecting points in mVerts
void EditorUserInterface::renderPolyline(const Vector<Point> *verts)
{
   renderPointVector(verts, GL_LINE_STRIP);
}


// Removes most recent undo state from stack --> won't actually delete items on stack until we need the slot, or we quit
void EditorUserInterface::deleteUndoState()
{
   mLastUndoIndex--;
   mLastRedoIndex--; 
}


// Save the current state of the editor objects for later undoing
void EditorUserInterface::saveUndoState()
{
   // Use case: We do 5 actions, save, undo 2, redo 1, then do some new action.  
   // Our "no need to save" undo point is lost forever.
   if(mAllUndoneUndoLevel > mLastRedoIndex)     
      mAllUndoneUndoLevel = NONE;

   //copyItems(getObjectList(), mUndoItems[mLastUndoIndex % UNDO_STATES]);

   EditorObjectDatabase *eod = getGame()->getEditorDatabase();
   TNLAssert(eod, "bad!");

   EditorObjectDatabase *newDB = eod;   
   eod->dumpObjects();

   mUndoItems[mLastUndoIndex % UNDO_STATES] = boost::shared_ptr<EditorObjectDatabase>(new EditorObjectDatabase(*newDB));  // Make a copy

   mLastUndoIndex++;
   //mLastRedoIndex++; 
   mLastRedoIndex = mLastUndoIndex;

   if(mLastUndoIndex % UNDO_STATES == mFirstUndoIndex % UNDO_STATES)           // Undo buffer now full...
   {
      mFirstUndoIndex++;
      mAllUndoneUndoLevel -= 1;     // If this falls below 0, then we can't undo our way out of needing to save
   }
   
   setNeedToSave(mAllUndoneUndoLevel != mLastUndoIndex);
   mRedoingAnUndo = false;
   mLastUndoStateWasBarrierWidthChange = false;
}


void EditorUserInterface::autoSave()
{
   saveLevel(false, false, true);
}


void EditorUserInterface::undo(bool addToRedoStack)
{
   if(!undoAvailable())
      return;

   mSnapObject = NULL;
   mSnapVertexIndex = NONE;

   if(mLastUndoIndex == mLastRedoIndex && !mRedoingAnUndo)
   {
      saveUndoState();
      mLastUndoIndex--;
      mLastRedoIndex--;
      mRedoingAnUndo = true;
   }

   mLastUndoIndex--;

   getGame()->setEditorDatabase(boost::dynamic_pointer_cast<GridDatabase>(mUndoItems[mLastUndoIndex % UNDO_STATES]));

   rebuildEverything();    // Well, rebuild segments from walls at least

   //getGame()->getEditorDatabase()->dumpObjects();

   // Why is this block needed??  Makes larger levels palpably slow...
   const Vector<EditorObject *> *objects = getGame()->getEditorDatabase()->getObjectList();
   //for(S32 i = 0; i < objects->size(); i++)
   //   objects->get(i)->updateExtentInDatabase();

   mLastUndoStateWasBarrierWidthChange = false;
   validateLevel();
}
   

void EditorUserInterface::redo()
{
   if(mLastRedoIndex != mLastUndoIndex)      // If there's a redo state available...
   {
      mSnapObject = NULL;
      mSnapVertexIndex = NONE;

      mLastUndoIndex++;
      getGame()->setEditorDatabase(mUndoItems[mLastUndoIndex % UNDO_STATES]);
      TNLAssert(mUndoItems[mLastUndoIndex % UNDO_STATES], "null!");

      rebuildEverything();
      validateLevel();
   }
}


void EditorUserInterface::rebuildEverything()
{
   Game *game = getGame();

   game->getWallSegmentManager()->recomputeAllWallGeometry(game->getEditorDatabase());
   resnapAllEngineeredItems();

   setNeedToSave(mAllUndoneUndoLevel != mLastUndoIndex);
   mItemToLightUp = NULL;
   autoSave();
}


void EditorUserInterface::resnapAllEngineeredItems()
{
   fillVector.clear();

   getGame()->getEditorDatabase()->findObjects((TestFunc)isEngineeredType, fillVector);

   WallSegmentManager *wallSegmentManager = getGame()->getWallSegmentManager();

   for(S32 i = 0; i < fillVector.size(); i++)
   {
      EngineeredItem *engrObj = dynamic_cast<EngineeredItem *>(fillVector[i]);
      engrObj->mountToWall(engrObj->getVert(0), wallSegmentManager->getWallEdgeDatabase(), wallSegmentManager->getWallSegmentDatabase());
   }
}


bool EditorUserInterface::undoAvailable()
{
   return mLastUndoIndex - mFirstUndoIndex != 1;
}


// Wipe undo/redo history
void EditorUserInterface::clearUndoHistory()
{
   mFirstUndoIndex = 0;
   mLastUndoIndex = 1;
   mLastRedoIndex = 1;
   mRedoingAnUndo = false;
}


extern TeamPreset gTeamPresets[];

void EditorUserInterface::setLevelFileName(string name)
{
   if(name == "")
      mEditFileName = "";
   else
      if(name.find('.') == string::npos)      // Append extension, if one is needed
         mEditFileName = name + ".level";
      // else... what?
}


void EditorUserInterface::makeSureThereIsAtLeastOneTeam()
{
   if(getGame()->getTeamCount() == 0)
   {
      boost::shared_ptr<AbstractTeam> team = boost::shared_ptr<AbstractTeam>(new TeamEditor);
      team->setName(gTeamPresets[0].name);
      team->setColor(gTeamPresets[0].r, gTeamPresets[0].g, gTeamPresets[0].b);

      getGame()->addTeam(team);
   }
}


extern S32 gMaxPolygonPoints;

// Loads a level
void EditorUserInterface::loadLevel()
{
   ClientGame *game = getGame();

   // Initialize
   clearDatabase(game->getEditorDatabase());
   game->clearTeams();
   mSnapObject = NULL;
   mSnapVertexIndex = NONE;
   mAddingVertex = false;
   clearLevelGenItems();
   mLoadTarget = game->getEditorDatabase();
   mGameTypeArgs.clear();

   game->resetLevelInfo();

   GameType *gameType = new GameType;
   gameType->addToGame(game, game->getEditorDatabase());

   FolderManager *folderManager = game->getSettings()->getFolderManager();
   string fileName = joindir(folderManager->levelDir, mEditFileName).c_str();


   // Process level file --> returns true if file found and loaded, false if not (assume it's a new level)
   if(game->loadLevelFromFile(fileName, true, game->getEditorDatabase()))   
   {
      // Loaded a level!
      makeSureThereIsAtLeastOneTeam(); // Make sure we at least have one team
      validateTeams();                 // Make sure every item has a valid team
      validateLevel();                 // Check level for errors (like too few spawns)
   }
   else     
   {
      // New level!
      makeSureThereIsAtLeastOneTeam();                               // Make sure we at least have one team, like the man said.
   }

   clearUndoHistory();                 // Clean out undo/redo buffers
   clearSelection();                   // Nothing starts selected
   mShowMode = ShowAllObjects;         // Turn everything on
   setNeedToSave(false);               // Why save when we just loaded?
   mAllUndoneUndoLevel = mLastUndoIndex;
   populateDock();                     // Add game-specific items to the dock

   // Bulk-process new items, walls first
   const Vector<EditorObject *> *objList = getObjectList();

   //for(S32 i = 0; i < objList->size(); i++)
   //   objList->get(i)->processEndPoints();

   game->getWallSegmentManager()->recomputeAllWallGeometry(game->getEditorDatabase());
   
   // Snap all engineered items to the closest wall, if one is found
   resnapAllEngineeredItems();

   // Run onGeomChanged for all non-wall items (engineered items already had onGeomChanged run during resnap operation)
   /*fillVector.clear();
   mGame->getEditorDatabase()->findObjects(~(BarrierType | EngineeredType), fillVector);
   for(S32 i = 0; i < fillVector.size(); i++)
   {
      EditorObject *obj = dynamic_cast<EditorObject *>(fillVector[i]);
      obj->onGeomChanged();
   }*/
}


extern OGLCONSOLE_Console gConsole;

void EditorUserInterface::clearLevelGenItems()
{
   mLevelGenDatabase.removeEverythingFromDatabase();
}


void EditorUserInterface::copyScriptItemsToEditor()
{
   const Vector<EditorObject*> *objList = mLevelGenDatabase.getObjectList();

   if(objList->size() == 0)
      return;     // Print error message?

   saveUndoState();

   for(S32 i = 0; i < objList->size(); i++)
      objList->get(i)->addToEditor(getGame());
      
   mLevelGenDatabase.removeEverythingFromDatabase();    // Don't want to delete these objects... we just handed them off to the database!

   rebuildEverything();

   mLastUndoStateWasBarrierWidthChange = false;
}


void EditorUserInterface::runLevelGenScript()
{
   string scriptName = getGame()->getGameType()->getScriptName();

   if(scriptName == "")      // No script included!!
      return;

   OGLCONSOLE_Output(gConsole, "Running script %s\n", getGame()->getGameType()->getScriptLine().c_str());

   const Vector<string> *scriptArgs = getGame()->getGameType()->getScriptArgs();

   clearLevelGenItems();      // Clear out any items from the last run

   // Set the load target to the levelgen db, as that's where we want our items stored
   mLoadTarget = &mLevelGenDatabase;

   FolderManager *folderManager = getGame()->getSettings()->getFolderManager();
   runScript(folderManager, scriptName, *scriptArgs);

   // Reset the target
   mLoadTarget = getGame()->getEditorDatabase();
}


// Runs an arbitrary lua script.  Command is first item in cmdAndArgs, subsequent items are the args, if any
void EditorUserInterface::runScript(const FolderManager *folderManager, const string &scriptName, const Vector<string> &args)
{
   string name = folderManager->findLevelGenScript(scriptName);  // Find full name of levelgen script

   // Load the items
   LuaLevelGenerator levelGen(name, folderManager->luaDir, args, getGame()->getGridSize(), mLoadTarget, getGame(), gConsole);

   if(!levelGen.runScript())     // Error reporting handled within
      return;

   // Process new items
   // Not sure about all this... may need to test
   // Bulk-process new items, walls first

   fillVector.clear();
   mLoadTarget->findObjects((TestFunc)isWallType, fillVector);

   for(S32 i = 0; i < fillVector.size(); i++)
   {
      EditorObject *obj = dynamic_cast<EditorObject *>(fillVector[i]);

      if(obj->getVertCount() < 2)      // Invalid item; delete
         mLoadTarget->removeFromDatabase(obj, obj->getExtent());

      if(obj->getObjectTypeNumber() != PolyWallTypeNumber)
         dynamic_cast<WallItem *>(obj)->processEndPoints();
   }

   // When I came through here in early june, there was nothing else here... shouldn't there be some handling of non-wall objects?  -CE
   // June of what year?  -bbr
   // June 2011 -- obviously this is unfinished business
}


static void showError(const ClientGame *game)
{
   Vector<StringTableEntry> messages;
   messages.push_back("This plugin encountered an error configuring its options menu.");
   messages.push_back("It is likely that it has been misconfigured.");
   messages.push_back("");
   messages.push_back("See the Bitfighter logfile for details.");

   game->displayMessageBox("Problem With Plugin", "Press any key to return to the editor", messages);
}


void EditorUserInterface::runPlugin(const FolderManager *folderManager, const string &scriptName, const Vector<string> &args)
{
   string fullName = folderManager->findLevelGenScript("mazegen");     // Find full name of levelgen script

   LuaLevelGenerator *levelGen = new LuaLevelGenerator(fullName, folderManager->luaDir, args, getGame()->getGridSize(), 
                                                       mLoadTarget, getGame(), gConsole);

   mPluginRunner = boost::shared_ptr<LuaLevelGenerator>(levelGen);


   if(!mPluginRunner->loadScript())       // Loads the script and runs it to get everything loaded into memory.  Does not run main().
   {
      showError(getGame());
      return;
   }

   string title;
   Vector<MenuItem *> menuItems;

   if(!levelGen->runGetArgs(title, menuItems))     // Fills menuItems
   {
      showError(getGame());
      return;
   }

   if(menuItems.size() == 0)                       // No menu items?  Let's run the script directly!
   {
      onPluginMenuClosed(Vector<string>());        // We'll use whatever args we already have
      return;
   }

   // Build a menu from the menuItems returned by the plugin
   mPluginMenu.reset(new PluginMenuUI(getGame(), title));      // Using a smart pointer here, for auto deletion

   for(S32 i = 0; i < menuItems.size(); i++)
      mPluginMenu->addMenuItem(menuItems[i]);

   mPluginMenu->addSaveAndQuitMenuItem();

   mPluginMenu->setMenuCenterPoint(Point(gScreenInfo.getGameCanvasWidth() / 2, gScreenInfo.getGameCanvasHeight() / 2));  
<<<<<<< HEAD


   mPluginMenu->activate();
}


void EditorUserInterface::onPluginMenuClosed(const Vector<string> &args)
{
   TNLAssert(mPluginRunner, "NULL PluginRunner!");
   
   mPluginRunner->runMain(args);
}


void EditorUserInterface::validateLevel()
{
   bool hasError = false;
   mLevelErrorMsgs.clear();
   mLevelWarnings.clear();

   bool foundSoccerBall = false;
   bool foundNexus = false;
   bool foundFlags = false;
   bool foundTeamFlags = false;
   bool foundTeamFlagSpawns = false;
   bool foundNeutralSpawn = false;

   vector<bool> foundSpawn;
   char buf[32];

   string teamList, teams;

   // First, catalog items in level
   S32 teamCount = getGame()->getTeamCount();
   foundSpawn.resize(teamCount);

   for(S32 i = 0; i < teamCount; i++)      // Initialize vector
      foundSpawn[i] = false;

   GridDatabase *gridDatabase = getGame()->getEditorDatabase();
      
   fillVector.clear();
   gridDatabase->findObjects(ShipSpawnTypeNumber, fillVector);
   for(S32 i = 0; i < fillVector.size(); i++)
   {
      Spawn *spawn = dynamic_cast<Spawn *>(fillVector[i]);
      S32 team = spawn->getTeam();

      if(team == TEAM_NEUTRAL)
         foundNeutralSpawn = true;
      else if(team >= 0)
         foundSpawn[team] = true;
   }

   fillVector.clear();
   gridDatabase->findObjects(SoccerBallItemTypeNumber, fillVector);
   if(fillVector.size() > 0)
      foundSoccerBall = true;

   fillVector.clear();
   gridDatabase->findObjects(NexusTypeNumber, fillVector);
   if(fillVector.size() > 0)
      foundNexus = true;

   fillVector.clear();
   gridDatabase->findObjects(FlagTypeNumber, fillVector);
   for (S32 i = 0; i < fillVector.size(); i++)
   {
      foundFlags = true;
      FlagItem *flag = dynamic_cast<FlagItem *>(fillVector[i]);
      if(flag->getTeam() >= 0)
      {
         foundTeamFlags = true;
         break;
      }
   }

   fillVector.clear();
   gridDatabase->findObjects(FlagSpawnTypeNumber, fillVector);
   for(S32 i = 0; i < fillVector.size(); i++)
   {
      FlagSpawn *flagSpawn = dynamic_cast<FlagSpawn *>(fillVector[i]);
      if(flagSpawn->getTeam() >= 0)
      {
         foundTeamFlagSpawns = true;
         break;
      }
   }

   // "Unversal errors" -- levelgens can't (yet) change gametype

   GameType *gameType = getGame()->getGameType();

   // Check for soccer ball in a a game other than SoccerGameType. Doesn't crash no more.
   if(foundSoccerBall && gameType->getGameType() != GameType::SoccerGame)
      mLevelWarnings.push_back("WARNING: Soccer ball can only be used in soccer game.");

   // Check for the nexus object in a non-hunter game. Does not affect gameplay in non-hunter game.
   if(foundNexus && gameType->getGameType() != GameType::NexusGame)
      mLevelWarnings.push_back("WARNING: Nexus object can only be used in Hunters game.");

   // Check for missing nexus object in a hunter game.  This cause mucho dolor!
   if(!foundNexus && gameType->getGameType() == GameType::NexusGame)
      mLevelErrorMsgs.push_back("ERROR: Nexus game must have a Nexus.");

   if(foundFlags && !gameType->isFlagGame())
      mLevelWarnings.push_back("WARNING: This game type does not use flags.");
   else if(foundTeamFlags && !gameType->isTeamFlagGame())
      mLevelWarnings.push_back("WARNING: This game type does not use team flags.");

   // Check for team flag spawns on games with no team flags
   if(foundTeamFlagSpawns && !foundTeamFlags)
      mLevelWarnings.push_back("WARNING: Found team flag spawns but no team flags.");

   // Errors that may be corrected by levelgen -- script could add spawns
   // Neutral spawns work for all; if there's one, then that will satisfy our need for spawns for all teams
   if(getGame()->getGameType()->getScriptName() == "" && !foundNeutralSpawn)
   {
      // Make sure each team has a spawn point
      for(S32 i = 0; i < (S32)foundSpawn.size(); i++)
         if(!foundSpawn[i])
         {
            dSprintf(buf, sizeof(buf), "%d", i+1);

            if(!hasError)     // This is our first error
            {
               teams = "team ";
               teamList = buf;
            }
            else
            {
               teams = "teams ";
               teamList += ", ";
               teamList += buf;
            }
            hasError = true;
         }
   }

   if(hasError)     // Compose error message
      mLevelErrorMsgs.push_back("ERROR: Need spawn point for " + teams + teamList);
}


void EditorUserInterface::validateTeams()
{
   fillVector.clear();
   getGame()->getEditorDatabase()->findObjects(fillVector);
   
   validateTeams(fillVector);
}


// Check that each item has a valid team  (fixes any problems it finds)
void EditorUserInterface::validateTeams(const Vector<DatabaseObject *> &dbObjects)
{
   S32 teams = getGame()->getTeamCount();

   for(S32 i = 0; i < dbObjects.size(); i++)
   {
      EditorObject *obj = dynamic_cast<EditorObject *>(dbObjects[i]);
      S32 team = obj->getTeam();

      if(obj->hasTeam() && ((team >= 0 && team < teams) || team == TEAM_NEUTRAL || team == TEAM_HOSTILE))  
         continue;      // This one's OK

      if(team == TEAM_NEUTRAL && obj->canBeNeutral())
         continue;      // This one too

      if(team == TEAM_HOSTILE && obj->canBeHostile())
         continue;      // This one too

      if(obj->hasTeam())
         obj->setTeam(0);               // We know there's at least one team, so there will always be a team 0
      else if(obj->canBeHostile() && !obj->canBeNeutral())
         obj->setTeam(TEAM_HOSTILE); 
      else
         obj->setTeam(TEAM_NEUTRAL);    // We won't consider the case where hasTeam == canBeNeutral == canBeHostile == false
   }
}


// Search through editor objects, to make sure everything still has a valid team.  If not, we'll assign it a default one.
// Note that neutral/hostile items are on team -1/-2, and will be unaffected by this loop or by the number of teams we have.
void EditorUserInterface::teamsHaveChanged()
{
   bool teamsChanged = false;

   if(getGame()->getTeamCount() != mOldTeams.size())     // Number of teams has changed
      teamsChanged = true;
   else
      for(S32 i = 0; i < getGame()->getTeamCount(); i++)
      {
         AbstractTeam *team = getGame()->getTeam(i);

         if(mOldTeams[i].color != team->getColor() || mOldTeams[i].name != team->getName().getString()) // Color(s) or names(s) have changed
         {
            teamsChanged = true;
            break;
         }
      }

   if(!teamsChanged)       // Nothing changed, we're done here
      return;

   validateTeams();

   // TODO: I hope we can get rid of this in future... perhaps replace with mDockItems being stored in a database, and pass the database?
   Vector<DatabaseObject *> hackyjunk;
   hackyjunk.resize(mDockItems.size());
   for(S32 i = 0; i < mDockItems.size(); i++)
      hackyjunk[i] = mDockItems[i].get();

   validateTeams(hackyjunk);

   validateLevel();          // Revalidate level -- if teams have changed, requirements for spawns have too
   setNeedToSave(true);
   autoSave();
   mAllUndoneUndoLevel = -1; // This change can't be undone
}


string EditorUserInterface::getLevelFileName()
{
   return mEditFileName;
}


// Handle console input
// Valid commands: help, run, clear, quit, exit
void processEditorConsoleCommand(OGLCONSOLE_Console console, char *cmdline)
{
   Vector<string> words = parseString(cmdline);
   if(words.size() == 0)
      return;

   string cmd = lcase(words[0]);
   EditorUserInterface *ui = gClientGame->getUIManager()->getEditorUserInterface();

   if(cmd == "quit" || cmd == "exit") 
      OGLCONSOLE_HideConsole();

   else if(cmd == "help" || cmd == "?") 
      OGLCONSOLE_Output(console, "Commands: help; run; clear; quit\n");

   else if(cmd == "run")
   {
      if(words.size() == 1)      // Too few args
         OGLCONSOLE_Output(console, "Usage: run <script_name> {args}\n");
      else
      {
         ui->saveUndoState();
         words.erase(0);         // Get rid of "run", leaving script name and args

         string name = words[0];
         words.erase(0);

         ui->onBeforeRunScriptFromConsole();
         ui->runScript(gClientGame->getSettings()->getFolderManager(), name, words);
         ui->onAfterRunScriptFromConsole();
      }
   }   

   else if(cmd == "clear")
      ui->clearLevelGenItems();

   else
      OGLCONSOLE_Output(console, "Unknown command: %s\n", cmd.c_str());
}


void EditorUserInterface::onBeforeRunScriptFromConsole()
{
   const Vector<EditorObject *> *objList = getObjectList();

   // Use selection as a marker -- will have to change in future
   for(S32 i = 0; i < objList->size(); i++)
      objList->get(i)->setSelected(true);
}


void EditorUserInterface::onAfterRunScriptFromConsole()
{
   const Vector<EditorObject *> *objList = getObjectList();

   for(S32 i = 0; i < objList->size(); i++)
      objList->get(i)->setSelected(!objList->get(i)->isSelected());

   rebuildEverything();
}


extern void actualizeScreenMode(bool);

void EditorUserInterface::onActivate()
{
   FolderManager *folderManager = getGame()->getSettings()->getFolderManager();

   if(folderManager->levelDir == "")      // Never did resolve a leveldir... no editing for you!
   {
      getUIManager()->reactivatePrevUI();     // Must come before the error msg, so it will become the previous UI when that one exits

      ErrorMessageUserInterface *ui = getUIManager()->getErrorMsgUserInterface();
      ui->reset();
      ui->setTitle("HOUSTON, WE HAVE A PROBLEM");
      ui->setMessage(1, "No valid level folder was found..."); 
      ui->setMessage(2, "cannot start the level editor");
      ui->setMessage(4, "Check the LevelDir parameter in your INI file,");
      ui->setMessage(5, "or your command-line parameters to make sure");
      ui->setMessage(6, "you have correctly specified a valid folder.");
      ui->activate();

      return;
   }

   // Check if we have a level name:
   if(getLevelFileName() == "")         // We need to take a detour to get a level name
   {
      // Don't save this menu (false, below).  That way, if the user escapes out, and is returned to the "previous"
      // UI, they will get back to where they were before (prob. the main menu system), not back to here.
      getUIManager()->getLevelNameEntryUserInterface()->activate(false);

      return;
   }

   mLevelErrorMsgs.clear();
   mLevelWarnings.clear();

   mSaveMsgTimer.clear();

   mGameTypeArgs.clear();

   loadLevel();
   setCurrentTeam(0);

   mSnapContext = FULL_SNAPPING;      // Hold [space/shift+space] to temporarily disable snapping

   // Reset display parameters...
   mDragSelecting = false;
   mUp = mDown = mLeft = mRight = mIn = mOut = false;
   mCreatingPoly = false;
   mCreatingPolyline = false;
   mDraggingObjects = false;
   mDraggingDockItem = NULL;
   mCurrentTeam = 0;
   mPreviewMode = false;
   entryMode = EntryNone;

   mItemToLightUp = NULL;    

   mSaveMsgTimer = 0;

   OGLCONSOLE_EnterKey(processEditorConsoleCommand);     // Setup callback for processing console commands

   actualizeScreenMode(true);

   centerView();
}


void EditorUserInterface::onDeactivate()
{
   mDockItems.clear();     // Free some memory -- dock will be rebuilt when editor restarts
   actualizeScreenMode(true);
}


void EditorUserInterface::onReactivate()     // Run when user re-enters the editor after testing, among other things
{
   mDraggingObjects = false;  

   if(mWasTesting)
   {
      mWasTesting = false;
      mSaveMsgTimer.clear();

      getGame()->setGameType(mEditorGameType); 

      remove("editor.tmp");      // Delete temp file
   }


   if(mCurrentTeam >= getGame()->getTeamCount())
      mCurrentTeam = 0;

   OGLCONSOLE_EnterKey(processEditorConsoleCommand);     // Restore callback for processing console commands

   actualizeScreenMode(true);
}


static Point sCenter;

// Called when we shift between windowed and fullscreen mode, before change is made
void EditorUserInterface::onPreDisplayModeChange()
{
   sCenter.set(mCurrentOffset.x - gScreenInfo.getGameCanvasWidth() / 2, mCurrentOffset.y - gScreenInfo.getGameCanvasHeight() / 2);
}

// Called when we shift between windowed and fullscreen mode, after change is made
void EditorUserInterface::onDisplayModeChange()
{
   // Recenter canvas -- note that canvasWidth may change during displayMode change
   mCurrentOffset.set(sCenter.x + gScreenInfo.getGameCanvasWidth() / 2, sCenter.y + gScreenInfo.getGameCanvasHeight() / 2);

   populateDock();               // If game type has changed, items on dock will change
}


Point EditorUserInterface::snapPointToLevelGrid(Point const &p)
{
   if(mSnapContext != FULL_SNAPPING)
      return p;

   // First, find a snap point based on our grid
   F32 factor = (showMinorGridLines() ? 0.1f : 0.5f) * getGame()->getGridSize();     // Tenths or halves -- major gridlines are gridsize pixels apart

   return Point(floor(p.x / factor + 0.5) * factor, floor(p.y / factor + 0.5) * factor);
}


Point EditorUserInterface::snapPoint(Point const &p, bool snapWhileOnDock)
{
   if(mouseOnDock() && !snapWhileOnDock) 
      return p;      // No snapping!

   const Vector<EditorObject *> *objList = getObjectList();

   Point snapPoint(p);

   WallSegmentManager *wallSegmentManager = getGame()->getWallSegmentManager();

   if(mDraggingObjects)
   {
      // Mark all items being dragged as no longer being snapped -- only our primary "focus" item will be snapped
      for(S32 i = 0; i < objList->size(); i++)
         if(objList->get(i)->isSelected())
            objList->get(i)->setSnapped(false);
   
      // Turrets & forcefields: Snap to a wall edge as first (and only) choice, regardless of whether snapping is on or off
      if(isEngineeredType(mSnapObject->getObjectTypeNumber()))
      {
         EngineeredItem *engrObj = dynamic_cast<EngineeredItem *>(mSnapObject);
         return engrObj->mountToWall(snapPointToLevelGrid(p), wallSegmentManager->getWallEdgeDatabase(), 
                                                              wallSegmentManager->getWallSegmentDatabase());
      }
   }

   F32 minDist = 255 / mCurrentScale;    // 255 just seems to work well, not related to gridsize; only has an impact when grid is off

   if(mSnapContext == FULL_SNAPPING)     // Only snap to grid when full snapping is enabled; lowest priority snaps go first
   {
      snapPoint = snapPointToLevelGrid(p);
      minDist = snapPoint.distSquared(p);
   }

   if(mSnapContext != NO_SNAPPING)
   {
      // Where will we be snapping things?
      bool snapToWallCorners = getSnapToWallCorners();

      // Now look for other things we might want to snap to
      for(S32 i = 0; i < objList->size(); i++)
      {
         EditorObject *obj = objList->get(i);
         // Don't snap to selected items or items with selected verts (keeps us from snapping to ourselves, which is usually trouble)
         if(obj->isSelected() || obj->anyVertsSelected())    
            continue;

         for(S32 j = 0; j < obj->getVertCount(); j++)
         {
            F32 dist = obj->getVert(j).distSquared(p);
            if(dist < minDist)
            {
               minDist = dist;
               snapPoint.set(obj->getVert(j));
            }
         }
      }

      // Search for a corner to snap to - by using wall edges, we'll also look for intersections between segments
      if(snapToWallCorners)
         checkCornersForSnap(p, wallSegmentManager->mWallEdges, minDist, snapPoint);
   }

   return snapPoint;
}


bool EditorUserInterface::getSnapToWallCorners()
{
   return mSnapContext != NO_SNAPPING && mDraggingObjects && !(isWallType(mSnapObject->getObjectTypeNumber()));
}


extern bool findNormalPoint(const Point &p, const Point &s1, const Point &s2, Point &closest);

static Point closest;      // Reusable container

static bool checkEdge(const Point &clickPoint, const Point &start, const Point &end, F32 &minDist, Point &snapPoint)
{
   if(findNormalPoint(clickPoint, start, end, closest))    // closest is point on line where clickPoint normal intersects
   {
      F32 dist = closest.distSquared(clickPoint);
      if(dist < minDist)
      {
         minDist = dist;
         snapPoint.set(closest);  
         return true;
      }
   }

   return false;
}


// Checks for snapping against a series of edges defined by verts in A-B-C-D format if abcFormat is true, or A-B B-C C-D if false
// Sets snapPoint and minDist.  Returns index of closest segment found if closer than minDist.

// Not currently used 

S32 EditorUserInterface::checkEdgesForSnap(const Point &clickPoint, const Vector<Point> &verts, bool abcFormat,
                                           F32 &minDist, Point &snapPoint )
{
   S32 inc = abcFormat ? 1 : 2;   
   S32 segFound = NONE;

   for(S32 i = 0; i < verts.size() - 1; i += inc)
      if(checkEdge(clickPoint, verts[i], verts[i+1], minDist, snapPoint))
         segFound = i;

   return segFound;
}


// Not currently used 

S32 EditorUserInterface::checkEdgesForSnap(const Point &clickPoint, const Vector<WallEdge *> &edges, bool abcFormat,
                                           F32 &minDist, Point &snapPoint )
{
   S32 inc = abcFormat ? 1 : 2;   
   S32 segFound = NONE;

   for(S32 i = 0; i < edges.size(); i++)
      if(checkEdge(clickPoint, *edges[i]->getStart(), *edges[i]->getEnd(), minDist, snapPoint))
         segFound = i;

   return segFound;
}


static bool checkPoint(const Point &clickPoint, const Point &point, F32 &minDist, Point &snapPoint)
{
   F32 dist = point.distSquared(clickPoint);
   if(dist < minDist)
   {
      minDist = dist;
      snapPoint = point;
      return true;
   }

   return false;
}


S32 EditorUserInterface::checkCornersForSnap(const Point &clickPoint, const Vector<WallEdge *> &edges, F32 &minDist, Point &snapPoint)
{
   S32 vertFound = NONE;
   const Point *vert;

   for(S32 i = 0; i < edges.size(); i++)
      for(S32 j = 0; j < 1; j++)
      {
         vert = (j == 0) ? edges[i]->getStart() : edges[i]->getEnd();
         if(checkPoint(clickPoint, *vert, minDist, snapPoint))
            vertFound = i;
      }

   return vertFound;
}


////////////////////////////////////
////////////////////////////////////
// Rendering routines

extern Color gErrorMessageTextColor;

static bool fillRendered = false;


bool EditorUserInterface::showMinorGridLines()
{
   return mCurrentScale >= .5;
}


// Render background snap grid
void EditorUserInterface::renderGrid()
{
   if(mPreviewMode)     // No grid in preview mode
      return;   

   F32 colorFact = (mSnapContext == FULL_SNAPPING) ? 1 : 0.5;

   // Minor grid lines
   for(S32 i = 1; i >= 0; i--)
   {
      if((i && showMinorGridLines()) || !i)      // Minor then major gridlines
      {
         F32 gridScale = mCurrentScale * getGame()->getGridSize() * (i ? 0.1f : 1);    // Major gridlines are gridSize() pixels apart   
         F32 color = ((i ? .2f : .4f) * colorFact);

         F32 xStart = fmod(mCurrentOffset.x, gridScale);
         F32 yStart = fmod(mCurrentOffset.y, gridScale);

         glColor3f(color, color, color);
         glBegin(GL_LINES);
            while(yStart < gScreenInfo.getGameCanvasHeight())
            {
               glVertex2f(0, yStart);
               glVertex2f((F32)gScreenInfo.getGameCanvasWidth(), yStart);
               yStart += gridScale;
            }
            while(xStart < gScreenInfo.getGameCanvasWidth())
            {
               glVertex2f(xStart, 0);
               glVertex2f(xStart, (F32)gScreenInfo.getGameCanvasHeight());
               xStart += gridScale;
            }
         glEnd();
      }
   }

   // Draw axes
   glColor(0.7f * colorFact);
   glLineWidth(gLineWidth3);

   Point origin = convertLevelToCanvasCoord(Point(0,0));

   glBegin(GL_LINES);
      glVertex2f(0, origin.y);
      glVertex2f((F32)gScreenInfo.getGameCanvasWidth(), origin.y);
      glVertex2f(origin.x, 0);
      glVertex2f(origin.x, (F32)gScreenInfo.getGameCanvasHeight());
   glEnd();

   glLineWidth(gDefaultLineWidth);
}


S32 getDockHeight(ShowMode mode)
{
   if(mode == ShowWallsOnly)
      return 62;
   else  // mShowMode == ShowAllObjects
      return gScreenInfo.getGameCanvasHeight() - 2 * EditorUserInterface::vertMargin;
}


void EditorUserInterface::renderDock(F32 width)    // width is current wall width, used for displaying info on dock
{
   // Render item dock down RHS of screen
   const S32 canvasWidth = gScreenInfo.getGameCanvasWidth();
   const S32 canvasHeight = gScreenInfo.getGameCanvasHeight();

   S32 dockHeight = getDockHeight(mShowMode);

   drawFilledRect(canvasWidth - DOCK_WIDTH - horizMargin, canvasHeight - vertMargin, 
                  canvasWidth - horizMargin,              canvasHeight - vertMargin - dockHeight, 
                  Colors::black, (mouseOnDock() ? Colors::yellow : Colors::white));

   // Draw coordinates on dock -- if we're moving an item, show the coords of the snap vertex, otherwise show the coords of the
   // snapped mouse position
   Point pos;
   if(mSnapObject)
      pos = mSnapObject->getVert(mSnapVertexIndex);
   else
      pos = snapPoint(convertCanvasToLevelCoord(mMousePos));

   F32 xpos = gScreenInfo.getGameCanvasWidth() - horizMargin - DOCK_WIDTH / 2.f;

   char text[50];
   glColor(Colors::white);
   dSprintf(text, sizeof(text), "%2.2f|%2.2f", pos.x, pos.y);
   drawStringc(xpos, (F32)gScreenInfo.getGameCanvasHeight() - vertMargin - 15, 8, text);

   // And scale
   dSprintf(text, sizeof(text), "%2.2f", mCurrentScale);
   drawStringc(xpos, (F32)gScreenInfo.getGameCanvasHeight() - vertMargin - 25, 8, text);

   // Show number of teams
   dSprintf(text, sizeof(text), "Teams: %d",  getGame()->getTeamCount());
   drawStringc(xpos, (F32)gScreenInfo.getGameCanvasHeight() - vertMargin - 35, 8, text);

   glColor(mNeedToSave ? Colors::red : Colors::green);     // Color level name by whether it needs to be saved or not
   dSprintf(text, sizeof(text), "%s%s", mNeedToSave ? "*" : "", mEditFileName.substr(0, mEditFileName.find_last_of('.')).c_str());    // Chop off extension
   drawStringc(xpos, (F32)gScreenInfo.getGameCanvasHeight() - vertMargin - 45, 8, text);

   // And wall width as needed
   if(width != NONE)
   {
      glColor(Colors::white);
      dSprintf(text, sizeof(text), "Width: %2.0f", width);
      drawStringc(xpos, (F32)gScreenInfo.getGameCanvasHeight() - vertMargin - 55, 8, text);
   }
}


void EditorUserInterface::renderTextEntryOverlay()
{
   // Render id-editing overlay
   if(entryMode != EntryNone)
   {
      static const S32 fontsize = 16;
      static const S32 inset = 9;
      static const S32 boxheight = fontsize + 2 * inset;
      static const Color color(0.9, 0.9, 0.9);
      static const Color errorColor(Colors::red);

      bool errorFound = false;

      // Check for duplicate IDs if we're in ID entry mode
      if(entryMode == EntryID)
      {
         S32 id = atoi(mEntryBox.c_str());      // mEntryBox has digits only filter applied; ids can only be positive ints

         if(id != 0)    // Check for duplicates
         {
            const Vector<EditorObject *> *objList = getObjectList();

            for(S32 i = 0; i < objList->size(); i++)
               if(objList->get(i)->getItemId() == id && !objList->get(i)->isSelected())
               {
                  errorFound = true;
                  break;
               }
         }
      }

      // Calculate box width
      S32 boxwidth = 2 * inset + getStringWidth(fontsize, mEntryBox.getPrompt().c_str()) + 
          mEntryBox.getMaxLen() * getStringWidth(fontsize, "-") + 25;

      // Render entry box    
      bool disableBlending = false;

      if(!glIsEnabled(GL_BLEND))
      {
         glEnable(GL_BLEND);
         disableBlending = true; 
      }

      S32 xpos = (gScreenInfo.getGameCanvasWidth()  - boxwidth) / 2;
      S32 ypos = (gScreenInfo.getGameCanvasHeight() - boxheight) / 2;

      for(S32 i = 1; i >= 0; i--)
      {
         glColor(Color(.3f,.6f,.3f), i ? .85f : 1);

         glBegin(i ? GL_POLYGON : GL_LINE_LOOP);
            glVertex2i(xpos,            ypos);
            glVertex2i(xpos + boxwidth, ypos);
            glVertex2i(xpos + boxwidth, ypos + boxheight);
            glVertex2i(xpos,            ypos + boxheight);
         glEnd();
      }

      if(disableBlending)
         glDisable(GL_BLEND);

      xpos += inset;
      ypos += inset;
      glColor(errorFound ? errorColor : color);
      xpos += drawStringAndGetWidthf(xpos, ypos, fontsize, "%s ", mEntryBox.getPrompt().c_str());
      drawString(xpos, ypos, fontsize, mEntryBox.c_str());
      mEntryBox.drawCursor(xpos, ypos, fontsize);
   }
}


void EditorUserInterface::renderReferenceShip()
{
   // Render ship at cursor to show scale
   static F32 thrusts[4] =  { 1, 0, 0, 0 };

   glPushMatrix();
      glTranslate(mMousePos);
      glScale(mCurrentScale);
      glRotatef(90, 0, 0, 1);
      renderShip(&Colors::red, 1, thrusts, 1, 5, 0, false, false, false, false);
      glRotatef(-90, 0, 0, 1);

      // And show how far it can see
      F32 horizDist = Game::PLAYER_VISUAL_DISTANCE_HORIZONTAL;
      F32 vertDist = Game::PLAYER_VISUAL_DISTANCE_VERTICAL;

      bool disableBlending = false;

      if(!glIsEnabled(GL_BLEND))
      {
         glEnable(GL_BLEND);
         disableBlending = true; 
      }

      glColor4f(.5, .5, 1, .35f);
      glBegin(GL_POLYGON);
         glVertex2f(-horizDist, -vertDist);
         glVertex2f(horizDist, -vertDist);
         glVertex2f(horizDist, vertDist);
         glVertex2f(-horizDist, vertDist);
      glEnd();
      
      if(disableBlending)
         glDisable(GL_BLEND);

   glPopMatrix();
}


static F32 getRenderingAlpha(bool isScriptItem)
{
   return isScriptItem ? .6f : 1;     // Script items will appear somewhat translucent
}


const char *getModeMessage(ShowMode mode)
{
   if(mode == ShowWallsOnly)
      return "Wall editing mode.  Hit Ctrl-A to change.";
   else     // Normal mode
      return "";
}


static S32 QSORT_CALLBACK sortByTeam(DatabaseObject **a, DatabaseObject **b)
{
   TNLAssert(dynamic_cast<BfObject *>(*a), "Not a BfObject");
   TNLAssert(dynamic_cast<BfObject *>(*b), "Not a BfObject");
   return ((BfObject *)(*b))->getTeam() - ((BfObject *)(*a))->getTeam();
}

void EditorUserInterface::render()
{
   mouseIgnore = false; // Needed to avoid freezing effect from too many mouseMoved events without a render in between (sam)

   if(mPreviewMode)
   {
      fillVector.clear();
      
      EditorObjectDatabase *editorDb = getGame()->getEditorDatabase();
      editorDb->findObjects(SpyBugTypeNumber, fillVector);

      if(fillVector.size() != 0)
      {

      // Use Z Buffer to make use of not drawing overlap visible area of same team SpyBug, but does overlap different team.
      fillVector.sort(sortByTeam);
      glClear(GL_DEPTH_BUFFER_BIT);
      glEnable(GL_DEPTH_TEST);
      glEnable(GL_DEPTH_WRITEMASK);
      glDepthFunc(GL_LESS);
      glPushMatrix();
      glTranslatef(0, 0, -0.95f);
      glBlendFunc(GL_ONE_MINUS_DST_COLOR, GL_ONE);  // This blending works like this, source(SRC) * GL_ONE_MINUS_DST_COLOR + destination(DST) * GL_ONE
      bool disableBlending = !glIsEnabled(GL_BLEND);
=======
>>>>>>> 3cae74fc


   mPluginMenu->activate();
}


void EditorUserInterface::onPluginMenuClosed(const Vector<string> &args)
{
   TNLAssert(mPluginRunner, "NULL PluginRunner!");
   
   mPluginRunner->runMain(args);
}


void EditorUserInterface::validateLevel()
{
   bool hasError = false;
   mLevelErrorMsgs.clear();
   mLevelWarnings.clear();

   bool foundSoccerBall = false;
   bool foundNexus = false;
   bool foundFlags = false;
   bool foundTeamFlags = false;
   bool foundTeamFlagSpawns = false;
   bool foundNeutralSpawn = false;

   vector<bool> foundSpawn;
   char buf[32];

   string teamList, teams;

   // First, catalog items in level
   S32 teamCount = getGame()->getTeamCount();
   foundSpawn.resize(teamCount);

   for(S32 i = 0; i < teamCount; i++)      // Initialize vector
      foundSpawn[i] = false;

   GridDatabase *gridDatabase = getGame()->getEditorDatabase();
      
   fillVector.clear();
   gridDatabase->findObjects(ShipSpawnTypeNumber, fillVector);
   for(S32 i = 0; i < fillVector.size(); i++)
   {
<<<<<<< HEAD
      glEnable(GL_BLEND);        // Enable transparency
      disableBlending = true;
   }

   glPushMatrix();
      setLevelToCanvasCoordConversion();

      const Vector<EditorObject *> *levelGenObjList = mLevelGenDatabase.getObjectList();
      for(S32 i = 0; i < levelGenObjList->size(); i++)
         levelGenObjList->get(i)->renderInEditor(mCurrentScale, mSnapVertexIndex, true, mPreviewMode, mShowMode);
   
      // Render polyWall item fill just before rendering regular walls.  This will create the effect of all walls merging together.  
      // PolyWall outlines are already part of the wallSegmentManager, so will be rendered along with those of regular walls.
      const Vector<EditorObject *> *objList = getObjectList();

      for(S32 i = 0; i < objList->size(); i++)
      {
         EditorObject *obj = objList->get(i);
         if(obj->getObjectTypeNumber() == PolyWallTypeNumber)
         {
            PolyWall *wall = dynamic_cast<PolyWall *>(obj);
            wall->renderFill();
         }
      }
  
      getGame()->getWallSegmentManager()->renderWalls(getGame()->getSettings(), mCurrentScale,
                     mDraggingObjects, mPreviewMode, getSnapToWallCorners(), getRenderingAlpha(false/*isScriptItem*/));

    

#ifdef SHOW_EXTENT_BOXES
      for(S32 i = 0; i < objList->size(); i++)
      {
         EditorObject *obj = objList->get(i);
         {
            glColor(Colors::red);
            glBegin(GL_LINE_LOOP);
               glVertex2f(obj->getExtent().min.x, obj->getExtent().min.y);
               glVertex2f(obj->getExtent().min.x, obj->getExtent().max.y);
               glVertex2f(obj->getExtent().max.x, obj->getExtent().max.y);
               glVertex2f(obj->getExtent().max.x, obj->getExtent().min.y);
            glEnd();
         }
      }
#endif

      // == Normal items ==
      // Draw map items (teleporters, etc.) that are not being dragged, and won't have any text labels  (below the dock)
      // Don't render polywalls, as we've alrady drawn those.
      for(S32 i = 0; i < objList->size(); i++)
      {
         EditorObject *obj = objList->get(i);

         if(obj->getObjectTypeNumber() != PolyWallTypeNumber)
            if(!(mDraggingObjects && obj->isSelected()) || mPreviewMode)
               obj->renderInEditor(mCurrentScale, mSnapVertexIndex, false, mPreviewMode, mShowMode);
      }

      if(!mPreviewMode)
      {
         // == Selected items ==
         // Draw map items (teleporters, etc.) that are are selected and/or lit up, so label is readable (still below the dock)
         // Do this as a separate operation to ensure that these are drawn on top of those drawn above.
         for(S32 i = 0; i < objList->size(); i++)
         {
            EditorObject *obj = objList->get(i);
            if(obj->isSelected() || obj->isLitUp())
               obj->renderInEditor(mCurrentScale, mSnapVertexIndex, false, mPreviewMode, mShowMode);
         }
      }

      fillRendered = false;
      F32 width = NONE;

      // Draw geomPolyLine features under construction
      if(mCreatingPoly || mCreatingPolyline)    
      {
         // Add a vert (and deleted it later) to help show what this item would look like if the user placed the vert in the current location
         mNewItem->addVert(snapPoint(convertCanvasToLevelCoord(mMousePos)));
         glLineWidth(gLineWidth3);

         if(mCreatingPoly) // Wall
            glColor(*SELECT_COLOR);
         else              // LineItem
            glColor(getTeamColor(mNewItem->getTeam()));

         renderPolyline(mNewItem->getOutline());

         glLineWidth(gDefaultLineWidth);

         for(S32 j = mNewItem->getVertCount() - 1; j >= 0; j--)      // Go in reverse order so that placed vertices are drawn atop unplaced ones
         {
            Point v = mNewItem->getVert(j);
            
            // Draw vertices
            if(j == mNewItem->getVertCount() - 1)                    // This is our most current vertex
               renderVertex(HighlightedVertex, v, NO_NUMBER, mCurrentScale);
            else
               renderVertex(SelectedItemVertex, v, j, mCurrentScale);
         }
         mNewItem->deleteVert(mNewItem->getVertCount() - 1); 
      }

      // Since we're not constructing a barrier, if there are any barriers or lineItems selected, 
      // get the width for display at bottom of dock
      else  
      {
         fillVector.clear();
         getGame()->getEditorDatabase()->findObjects((TestFunc)isLineItemType, fillVector);

         for(S32 i = 0; i < fillVector.size(); i++)
         {
            LineItem *obj = dynamic_cast<LineItem *>(fillVector[i]);   // Walls are a subclass of LineItem, so this will work for both

            if(obj && (obj->isSelected() || (obj->isLitUp() && obj->isVertexLitUp(NONE))))
            {
               width = (F32)obj->getWidth();
               break;
            }
         }
      }

      // Draw map items (teleporters, etc.) that are being dragged  (above the dock).  But don't draw walls here, or
      // we'll lose our wall centernlines.
      if(mDraggingObjects)
         for(S32 i = 0; i < objList->size(); i++)
         {
            EditorObject *obj = objList->get(i);
            if(obj->isSelected() && !isWallType(obj->getObjectTypeNumber()))    // Object is selected and is not a wall
               obj->renderInEditor(mCurrentScale, mSnapVertexIndex, false, mPreviewMode, mShowMode);
         }

      // Render our snap vertex as a hollow magenta box
      if(!mPreviewMode && mSnapObject && mSnapObject->isSelected() && mSnapVertexIndex != NONE)      
         renderVertex(SnappingVertex, mSnapObject->getVert(mSnapVertexIndex), NO_NUMBER, mCurrentScale/*, alpha*/);  

    glPopMatrix(); 


   if(mPreviewMode)
      renderReferenceShip();
   else
   {
      renderDock(width);
      renderDockItems();
   }

   renderDragSelectBox();

   if(disableBlending)
      glDisable(GL_BLEND);

   renderHelpMessage();    // Also highlights dock item we're hovering over
   renderSaveMessage();
   renderWarnings();


   glColor(Colors::cyan);
   drawCenteredString(vertMargin, 14, getModeMessage(mShowMode));

   renderTextEntryOverlay();

   renderConsole();  // Rendered last, so it's always on top
}


// Draw box for selecting items
void EditorUserInterface::renderDragSelectBox()
{
   if(!mDragSelecting)   
      return;
   
   glColor(Colors::white);
   Point downPos = convertLevelToCanvasCoord(mMouseDownPos);
   glBegin(GL_LINE_LOOP);
      glVertex2f(downPos.x,   downPos.y);
      glVertex2f(mMousePos.x, downPos.y);
      glVertex2f(mMousePos.x, mMousePos.y);
      glVertex2f(downPos.x,   mMousePos.y);
   glEnd();
}


void EditorUserInterface::renderDockItems()
{
   for(S32 i = 0; i < mDockItems.size(); i++)
   {
      mDockItems[i]->renderInEditor(mCurrentScale, mSnapVertexIndex, false, false, mShowMode);
      mDockItems[i]->setLitUp(false);
   }
}


// Render help messages at bottom of screen
void EditorUserInterface::renderHelpMessage()
{
   if(!mouseOnDock() || mPreviewMode)  // Help messages only shown when hovering over dock item, and only when dock is visible
      return;

   if(!mDockItemHit)
      return;

   mDockItemHit->setLitUp(true);       // Will trigger a selection highlight to appear around dock item

   glColor(Colors::green);

   // Center string between left side of screen and edge of dock
   const char *helpString = mDockItemHit->getEditorHelpString();
   S32 x = (gScreenInfo.getGameCanvasWidth() - horizMargin - DOCK_WIDTH - getStringWidth(15, helpString)) / 2;
   drawString(x, gScreenInfo.getGameCanvasHeight() - vertMargin - 15, 15, helpString);
}


void EditorUserInterface::renderSaveMessage()
{
   if(mSaveMsgTimer.getCurrent())
   {
      F32 alpha = 1.0;
      if(mSaveMsgTimer.getCurrent() < 1000)
         alpha = (F32) mSaveMsgTimer.getCurrent() / 1000;

      bool disableBlending = false;

      if(!glIsEnabled(GL_BLEND))
      {
         glEnable(GL_BLEND);
         disableBlending = true; 
      }

      glColor(mSaveMsgColor, alpha);
      drawCenteredString(gScreenInfo.getGameCanvasHeight() - vertMargin - 65, 25, mSaveMsg.c_str());

      if(disableBlending)
         glDisable(GL_BLEND);
   }
}


void EditorUserInterface::renderWarnings()
{
   if(mWarnMsgTimer.getCurrent())
   {
      F32 alpha = 1.0;
      if (mWarnMsgTimer.getCurrent() < 1000)
         alpha = (F32) mWarnMsgTimer.getCurrent() / 1000;

      bool disableBlending = false;

      if(!glIsEnabled(GL_BLEND))
      {
         glEnable(GL_BLEND);
         disableBlending = true; 
      }

      glColor(mWarnMsgColor, alpha);
      drawCenteredString(gScreenInfo.getGameCanvasHeight() / 4, 25, mWarnMsg1.c_str());
      drawCenteredString(gScreenInfo.getGameCanvasHeight() / 4 + 30, 25, mWarnMsg2.c_str());

      if(disableBlending)
         glDisable(GL_BLEND);
   }

   if(mLevelErrorMsgs.size() || mLevelWarnings.size())
   {
      S32 ypos = vertMargin + 50;

      glColor(gErrorMessageTextColor);

      for(S32 i = 0; i < mLevelErrorMsgs.size(); i++)
      {
         drawCenteredString(ypos, 20, mLevelErrorMsgs[i].c_str());
         ypos += 25;
      }

      glColor(Colors::yellow);

      for(S32 i = 0; i < mLevelWarnings.size(); i++)
      {
         drawCenteredString(ypos, 20, mLevelWarnings[i].c_str());
         ypos += 25;
      }
   }
}


const Color *EditorUserInterface::getTeamColor(S32 team)
{
   return getGame()->getTeamColor(team);
}


void EditorUserInterface::renderSnapTarget(const Point &target)
{
   //glLineWidth(gLineWidth1);

   //glColor(Colors::magenta);
   //drawFilledSquare(target, 2);

   //glLineWidth(gDefaultLineWidth);
}


////////////////////////////////////////
////////////////////////////////////////
/*
1. User creates wall by drawing line
2. Each line segment is converted to a series of endpoints, who's location is adjusted to improve rendering (extended)
3. Those endpoints are used to generate a series of WallSegment objects, each with 4 corners
4. Those corners are used to generate a series of edges on each WallSegment.  Initially, each segment has 4 corners
   and 4 edges.
5. Segments are intsersected with one another, punching "holes", and creating a series of shorter edges that represent
   the dark blue outlines seen in the game and in the editor.

If wall shape or location is changed steps 1-5 need to be repeated
If intersecting wall is changed, only steps 4 and 5 need to be repeated
If wall thickness is changed, steps 3-5 need to be repeated
*/


void EditorUserInterface::clearSelection()
{
   const Vector<EditorObject *> *objList = getObjectList();

   for(S32 i = 0; i < objList->size(); i++)
      objList->get(i)->unselect();
}


// Copy selection to the clipboard
void EditorUserInterface::copySelection()
{
   if(!anyItemsSelected())
      return;

   bool alreadyCleared = false;

   const Vector<EditorObject *> *objList = getObjectList();

   for(S32 i = 0; i < objList->size(); i++)
   {
      if(objList->get(i)->isSelected())
      {
         EditorObject *newItem =  objList->get(i)->copy();   
         newItem->setSelected(false);

         if(!alreadyCleared)  // Make sure we only purge the existing clipboard if we'll be putting someting new there
         {
            mClipboard.clear();
            alreadyCleared = true;
         }

         mClipboard.push_back(boost::shared_ptr<EditorObject>(newItem));
      }
   }
}


// Paste items on the clipboard
void EditorUserInterface::pasteSelection()
{
   if(mDraggingObjects)    // Pasting while dragging can cause crashes!!
      return;

   S32 itemCount = mClipboard.size();

    if(itemCount == 0)     // Nothing on clipboard, nothing to do
      return;

   saveUndoState();        // So we can undo the paste

   clearSelection();       // Only the pasted items should be selected

   Point pos = snapPoint(convertCanvasToLevelCoord(mMousePos));

   Point firstPoint = mClipboard[0]->getVert(0);
   Point offset;

   for(S32 i = 0; i < itemCount; i++)
   {
      offset = firstPoint - mClipboard[i]->getVert(0);

      EditorObject *newObject = mClipboard[i]->newCopy();

      newObject->setSelected(true);
      newObject->moveTo(pos - offset);

      // onGeomChanged calls updateExtentInDatabase, which only sets the object's extent, but does not do anything with the database
      // since object won't be in the database until addToGame is called, which will insert object with extent calculated in onGeomChanged
      newObject->onGeomChanged();                                          
      newObject->addToGame(getGame(), getGame()->getEditorDatabase()); 
   }

   validateLevel();
   setNeedToSave(true);
   autoSave();
}


// Expand or contract selection by scale
void EditorUserInterface::scaleSelection(F32 scale)
{
   if(!anyItemsSelected() || scale < .01 || scale == 1)    // Apply some sanity checks
      return;

   saveUndoState();

   // Find center of selection
   Point min, max;                        
   computeSelectionMinMax(min, max);
   Point ctr = (min + max) * 0.5;

   if(scale > 1 && min.distanceTo(max) * scale  > 50 * getGame()->getGridSize())    // If walls get too big, they'll bog down the db
      return;

   const Vector<EditorObject *> *objList = getObjectList();

   for(S32 i = 0; i < objList->size(); i++)
      if(objList->get(i)->isSelected())
         objList->get(i)->scale(ctr, scale);

   setNeedToSave(true);
   autoSave();
}


// Rotate selected objects around their center point by angle
void EditorUserInterface::rotateSelection(F32 angle)
{
   if(!anyItemsSelected())
      return;

   saveUndoState();

   const Vector<EditorObject *> *objList = getObjectList();

   for(S32 i = 0; i < objList->size(); i++)
      if(objList->get(i)->isSelected())
      {
         objList->get(i)->rotateAboutPoint(Point(0,0), angle);
         objList->get(i)->onGeomChanged();
      }

   setNeedToSave(true);
   autoSave();
}


// Find all objects in bounds 
// TODO: This should be a database function!
void EditorUserInterface::computeSelectionMinMax(Point &min, Point &max)
{
   min.set(F32_MAX, F32_MAX);
   max.set(-F32_MAX, -F32_MAX);

   const Vector<EditorObject *> *objList = getObjectList();

   for(S32 i = 0; i < objList->size(); i++)
   {
      EditorObject *obj = objList->get(i);

      if(obj->isSelected())
      {
         for(S32 j = 0; j < obj->getVertCount(); j++)
         {
            Point v = obj->getVert(j);

            if(v.x < min.x)   min.x = v.x;
            if(v.x > max.x)   max.x = v.x;
            if(v.y < min.y)   min.y = v.y;
            if(v.y > max.y)   max.y = v.y;
         }
      }
   }
}


// Set the team affiliation of any selected items
void EditorUserInterface::setCurrentTeam(S32 currentTeam)
{
   mCurrentTeam = currentTeam;
   bool anyChanged = false;

   if(anythingSelected())
      saveUndoState();

   if(currentTeam >= getGame()->getTeamCount())
   {
      char msg[255];

      if(getGame()->getTeamCount() == 1)
         dSprintf(msg, sizeof(msg), "Only 1 team has been configured.");
      else
         dSprintf(msg, sizeof(msg), "Only %d teams have been configured.", getGame()->getTeamCount());

      setWarnMessage(msg, "Hit [F2] to configure teams.");

      return;
   }

   // Update all dock items to reflect new current team
   for(S32 i = 0; i < mDockItems.size(); i++)
   {
      if(!mDockItems[i]->hasTeam())
         continue;

      if(currentTeam == TEAM_NEUTRAL && !mDockItems[i]->canBeNeutral())
         continue;

      if(currentTeam == TEAM_HOSTILE && !mDockItems[i]->canBeHostile())
         continue;

      mDockItems[i]->setTeam(currentTeam);
   }


   const Vector<EditorObject *> *objList = getObjectList();

   for(S32 i = 0; i < objList->size(); i++)
   {
      EditorObject *obj = objList->get(i);
      if(obj->isSelected())
      {
         if(!obj->hasTeam())
            continue;

         if(currentTeam == TEAM_NEUTRAL && !obj->canBeNeutral())
            continue;

         if(currentTeam == TEAM_HOSTILE && !obj->canBeHostile())
            continue;

         if(!anyChanged)
            saveUndoState();

         obj->setTeam(currentTeam);
         anyChanged = true;
      }
   }

   // Overwrite any warnings set above.  If we have a group of items selected, it makes no sense to show a
   // warning if one of those items has the team set improperly.  The warnings are more appropriate if only
   // one item is selected, or none of the items are given a valid team setting.

   if(anyChanged)
   {
      setWarnMessage("", "");
      validateLevel();
      setNeedToSave(true);
      autoSave();
   }
}


void EditorUserInterface::flipSelectionHorizontal()
{
   if(!anyItemsSelected())
      return;

   saveUndoState();

   Point min, max;
   computeSelectionMinMax(min, max);
   F32 centerX = (min.x + max.x) / 2;

   const Vector<EditorObject *> *objList = getObjectList();

   for(S32 i = 0; i < objList->size(); i++)
      if(objList->get(i)->isSelected())
         objList->get(i)->flipHorizontal(centerX);

   setNeedToSave(true);
   autoSave();
}


void EditorUserInterface::flipSelectionVertical()
{
   if(!anyItemsSelected())
      return;

   saveUndoState();

   Point min, max;
   computeSelectionMinMax(min, max);
   F32 centerY = (min.y + max.y) / 2;

   const Vector<EditorObject *> *objList = getObjectList();

   for(S32 i = 0; i < objList->size(); i++)
      if(objList->get(i)->isSelected())
         objList->get(i)->flipVertical(centerY);

   setNeedToSave(true);
   autoSave();
}


extern bool pointInTriangle(const Point &p, const Point &a, const Point &b, const Point &c);

static const S32 POINT_HIT_RADIUS = 9;
static const S32 EDGE_HIT_RADIUS = 6;

void EditorUserInterface::findHitItemAndEdge()
{
   mItemHit = NULL;
   mEdgeHit = NONE;
   mVertexHit = NONE;

   // Make hit rectangle larger than 1x1 -- when we consider point items, we need to make sure that we grab the item even when we're not right
   // on top of it, as the point item's hit target is much larger than the item itself.  100 is a guess that seems to work well.
   // Note that this is only used for requesting a candidate list from the database, actual hit detection is more precise.
   const Rect cursorRect((mMousePos - mCurrentOffset) / mCurrentScale, 100); 

   fillVector.clear();
   EditorObjectDatabase *editorDb = getGame()->getEditorDatabase();
   editorDb->findObjects((TestFunc)isAnyObjectType, fillVector, cursorRect);
   //getGame()->getEditorDatabase()->findObjects(fillVector);

   if(fillVector.size() > 0)
      int x = 0;

   Point mouse = convertCanvasToLevelCoord(mMousePos);      // Figure out where the mouse is in level coords

   // Do this in two passes -- the first we only consider selected items, the second pass will consider all targets.
   // This will give priority to hitting vertices of selected items.
   for(S32 firstPass = 1; firstPass >= 0; firstPass--)     // firstPass will be true the first time through, false the second time
      for(S32 i = fillVector.size() - 1; i >= 0; i--)      // Go in reverse order to prioritize items drawn on top
      {
         EditorObject *obj = dynamic_cast<EditorObject *>(fillVector[i]);

         TNLAssert(obj, "Expected an EditorObject!");

         if(firstPass == (!obj->isSelected() && !obj->anyVertsSelected()))  // First pass is for selected items only
            continue;                                                       // Second pass only for unselected items
         
         // Only select walls in CTRL-A mode...
         if(mShowMode == ShowWallsOnly && !(isWallType(obj->getObjectTypeNumber())))   // Only select walls in CTRL-A mode
            continue;                                                                  // ...so if it's not a wall, proceed to next item

         if(checkForVertexHit(obj) || checkForEdgeHit(mouse, obj)) 
            return;                 
      }

   // We've already checked for wall vertices; now we'll check for hits in the interior of walls
   GridDatabase *wallDb = getGame()->getWallSegmentManager()->getWallSegmentDatabase();
   fillVector2.clear();

   wallDb->findObjects((TestFunc)isAnyObjectType, fillVector2, cursorRect);

   for(S32 i = 0; i < fillVector2.size(); i++)
      if(checkForWallHit(mouse, fillVector2[i]))
         return;

   if(mShowMode == ShowWallsOnly) 
      return;

   // If we're still here, it means we didn't find anything yet.  Make one more pass, and see if we're in any polys.
   // This time we'll loop forward, though I don't think it really matters.
   for(S32 i = 0; i < fillVector.size(); i++)
     if(checkForPolygonHit(mouse, dynamic_cast<EditorObject *>(fillVector[i])))
        return;
}


// Vertex is weird because we don't always do thing in level coordinates -- some of our hit computation is based on
// absolute screen coordinates; some things, like wall vertices, are the same size at every zoom scale.  
bool EditorUserInterface::checkForVertexHit(EditorObject *object)
{
   F32 radius = object->getEditorRadius(mCurrentScale);

   for(S32 i = object->getVertCount() - 1; i >= 0; i--)
   {
      // p represents pixels from mouse to obj->getVert(j), at any zoom
      Point p = mMousePos - mCurrentOffset - (object->getVert(i) + object->getEditorSelectionOffset(mCurrentScale)) * mCurrentScale;    

      if(fabs(p.x) < radius && fabs(p.y) < radius)
      {
         mItemHit = object;
         mVertexHit = i;
         return true;
      }
   }

   return false;
}


bool EditorUserInterface::checkForEdgeHit(const Point &point, EditorObject *object)
{
   // Points have no edges, and walls are checked via another mechanism
   if(object->getGeomType() == geomPoint) 
      return false;

   const Vector<Point> &verts = *object->getOutline(); 
   TNLAssert(verts.size(), "Empty vertex problem");

   bool loop = (object->getGeomType() == geomPolygon);

   Point closest;

   S32 j_prev  = loop ? (verts.size() - 1) : 0;
         
   for(S32 j = loop ? 0 : 1; j < verts.size(); j++)
   {
      if(findNormalPoint(point, verts[j_prev], verts[j], closest))
      {
         F32 distance = (point - closest).len();
         if(distance < EDGE_HIT_RADIUS / mCurrentScale) 
         {
            mItemHit = object;
            mEdgeHit = j_prev;

            return true;
         }
      }
      j_prev = j;
   }

   return false;
}


bool EditorUserInterface::checkForWallHit(const Point &point, DatabaseObject *object)
{
   WallSegment *wallSegment = dynamic_cast<WallSegment *>(object);
   TNLAssert(wallSegment, "Expected a WallSegment!");

   if(triangulatedFillContains(wallSegment->getTriangulatedFillPoints(), point))
   {
      // Now that we've found a segment that our mouse is over, we need to find the wall object that it belongs to.  Chances are good
      // that it will be one of the objects sitting in fillVector.
      for(S32 i = 0; i < fillVector.size(); i++)
      {
         if(isWallType(fillVector[i]->getObjectTypeNumber()))
         {
            EditorObject *eobj = dynamic_cast<EditorObject *>(fillVector[i]);

            if(eobj->getSerialNumber() == wallSegment->getOwner())
            {
               mItemHit = eobj;
               return true;
            }
         }
      }

      // Note, if we get to here, we have a problem.

      //logprintf("Found seg: %s", wallSegment->getExtent().toString().c_str());

      //TNLAssert(false, "Should have found a wall.  Either the extents are wrong again, or the walls and their segments are out of sync.");

      // This code does a less efficient but more thorough job finding a wall that matches the segment we hit... if the above assert
      // keeps going off, and we can't fix it, this code here should take care of the problem.  But using it is an admission of failure.

      EditorObjectDatabase *editorDb = getGame()->getEditorDatabase();
      const Vector<EditorObject *> *objList = editorDb->getObjectList();

      for(S32 i = 0; i < objList->size(); i++)
      {
         if(isWallType(objList->get(i)->getObjectTypeNumber()))
         {
            EditorObject *eobj = objList->get(i);

            if(eobj->getSerialNumber() == wallSegment->getOwner())
            {
               //editorDb->dumpObjects();
               //logprintf("Found wall: %s", eobj->getExtent().toString().c_str());
               mItemHit = eobj;
               return true;
            }
         }
      }
   }

   return false;
}


bool EditorUserInterface::checkForPolygonHit(const Point &point, EditorObject *object)
{
   if(object->getGeomType() == geomPolygon && triangulatedFillContains(object->getFill(), point))
   {
      mItemHit = object;
      return true;
   }

   return false;
}


// Sets mDockItemHit
void EditorUserInterface::findHitItemOnDock()
{
   mDockItemHit = NULL;

   if(mShowMode == ShowWallsOnly)     // Only add dock items when objects are visible
      return;

   for(S32 i = mDockItems.size() - 1; i >= 0; i--)     // Go in reverse order because the code we copied did ;-)
   {
      Point pos = mDockItems[i]->getVert(0);

      if(fabs(mMousePos.x - pos.x) < POINT_HIT_RADIUS && fabs(mMousePos.y - pos.y) < POINT_HIT_RADIUS)
      {
         mDockItemHit = mDockItems[i].get();
         return;
      }
   }

   // Now check for polygon interior hits
   for(S32 i = 0; i < mDockItems.size(); i++)
      if(mDockItems[i]->getGeomType() == geomPolygon)
      {
         Vector<Point> verts;
         for(S32 j = 0; j < mDockItems[i]->getVertCount(); j++)
            verts.push_back(mDockItems[i]->getVert(j));

         if(PolygonContains2(verts.address(),verts.size(), mMousePos))
         {
            mDockItemHit = mDockItems[i].get();
            return;
         }
      }

   return;
}


// Incoming calls from SDL come here (because that's where they went when GLUT was in charge)...
void EditorUserInterface::onMouseMoved(S32 x, S32 y)
{
   onMouseMoved();      //... and go here
}


void EditorUserInterface::onMouseMoved()
{
   if(mouseIgnore)  // Needed to avoid freezing effect from too many mouseMoved events without a render in between
      return;

   mouseIgnore = true;

   // Doing this with MOUSE_RIGHT allows you to drag a vertex you just placed by holding the right-mouse button
   if(getInputCodeState(MOUSE_LEFT) || getInputCodeState(MOUSE_RIGHT))
   {
      onMouseDragged();
      return;
   }

   mMousePos.set(gScreenInfo.getMousePos());

   if(mCreatingPoly || mCreatingPolyline)
      return;

   findHitItemAndEdge();      //  Sets mItemHit, mVertexHit, and mEdgeHit
   findHitItemOnDock();

   // Unhighlight the currently lit up object, if any
   if(mItemToLightUp)
      mItemToLightUp->setLitUp(false);

   mItemToLightUp = NULL;

   // We hit a vertex that wasn't already selected
   if(mVertexHit != NONE && !mItemHit->vertSelected(mVertexHit))   
   {
      mItemToLightUp = mItemHit;
      mItemToLightUp->setVertexLitUp(mVertexHit);
   }

   // We hit an item that wasn't already selected
   else if(mItemHit && !mItemHit->isSelected())                   
      mItemToLightUp = mItemHit;

   // Check again, and take a point object in preference to a vertex
   if(mItemHit && !mItemHit->isSelected() && mItemHit->getGeomType() == geomPoint)  
      mItemToLightUp = mDockItemHit;

   if(mItemToLightUp)
      mItemToLightUp->setLitUp(true);

   bool showMoveCursor = (mItemHit || mVertexHit != NONE || mEdgeHit != NONE || mDockItemHit);


   findSnapVertex();

   SDL_ShowCursor((showMoveCursor && !mPreviewMode) ? SDL_ENABLE : SDL_ENABLE);     // ???
}


void EditorUserInterface::onMouseDragged()
{
   //if(mouseIgnore)  // Needed to avoid freezing effect from too many mouseMoved events without a render in between (sam)
   //   return;

   //mouseIgnore = true;

   mMousePos.set(gScreenInfo.getMousePos());

   if(mCreatingPoly || mCreatingPolyline || mDragSelecting)
      return;

   bool needToSaveUndoState = true;

   if(mDraggingDockItem != NULL)      // We just started dragging an item off the dock
   {
       startDraggingDockItem();  
       needToSaveUndoState = false;
   }

   findSnapVertex();

   if(!mSnapObject || mSnapVertexIndex == NONE)
      return;
   
   
   if(!mDraggingObjects)            // Just started dragging
   {
      mMoveOrigin = mSnapObject->getVert(mSnapVertexIndex);
      mOriginalVertLocations.clear();

      const Vector<EditorObject *> *objList = getObjectList();

      for(S32 i = 0; i < objList->size(); i++)
      {
         EditorObject *obj = objList->get(i);

         if(obj->isSelected() || obj->anyVertsSelected())
            for(S32 j = 0; j < obj->getVertCount(); j++)
               if(obj->isSelected() || obj->vertSelected(j))
                  mOriginalVertLocations.push_back(obj->getVert(j));
      }

      if(needToSaveUndoState)
         saveUndoState();
   }

   mDraggingObjects = true;


   Point delta;

   // The thinking here is that for large items -- walls, polygons, etc., we may grab an item far from its snap vertex, and we
   // want to factor that offset into our calculations.  For point items (and vertices), we don't really care about any slop
   // in the selection, and we just want the damn thing where we put it.
   if(mSnapObject->getGeomType() == geomPoint || (mItemHit && mItemHit->anyVertsSelected()))
      delta = snapPoint(convertCanvasToLevelCoord(mMousePos)) - mMoveOrigin;
   else
      delta = (snapPoint(convertCanvasToLevelCoord(mMousePos) + mMoveOrigin - mMouseDownPos) - mMoveOrigin );


   // Update coordinates of dragged item
   const Vector<EditorObject *> *objList = getObjectList();

   S32 count = 0;

   for(S32 i = 0; i < objList->size(); i++)
   {
      EditorObject *obj = objList->get(i);

      if(obj->isSelected() || obj->anyVertsSelected())
      {
         for(S32 j = 0; j < obj->getVertCount(); j++)
            if(obj->isSelected() || obj->vertSelected(j))
            {
               obj->setVert(mOriginalVertLocations[count] + delta, j);
               count++;
            }

         // If we are dragging a vertex, and not the entire item, we are changing the geom, so notify the item
         if(obj->anyVertsSelected())
            obj->onGeomChanging();  

         if(obj->isSelected())     
            obj->onItemDragging();      // Make sure this gets run after we've updated the item's location
      }
   }
}


EditorObject *EditorUserInterface::copyDockItem(EditorObject *source)
{
   // Instantiate object so we are essentially dragging a non-dock item
   EditorObject *newObject = source->newCopy();
   newObject->newObjectFromDock(getGame()->getGridSize());     // Do things particular to creating an object that came from dock

   return newObject;
}


// User just dragged an item off the dock
void EditorUserInterface::startDraggingDockItem()
{
   saveUndoState();     // Save our undo state before we create a new item

   EditorObject *item = copyDockItem(mDraggingDockItem);

   //item->initializeEditor(getGridSize());    // Override this to define some initial geometry for your object... 

   // Offset lets us drag an item out from the dock by an amount offset from the 0th vertex.  This makes placement seem more natural.
   Point pos = snapPoint(convertCanvasToLevelCoord(mMousePos), true) - item->getInitialPlacementOffset(getGame()->getGridSize());
   item->moveTo(pos);
      
   //item->setWidth((mDockItems[mDraggingDockItem]->getGeomType() == geomPolygon) ? .7 : 1);      // TODO: Still need this?
   item->addToEditor(getGame());          

   clearSelection();            // No items are selected...
   item->setSelected(true);     // ...except for the new one
   mDraggingDockItem = NULL;    // Because now we're dragging a real item
   validateLevel();             // Check level for errors


   // Because we sometimes have trouble finding an item when we drag it off the dock, after it's been sorted,
   // we'll manually set mItemHit based on the selected item, which will always be the one we just added.
   // TODO: Still needed?

   const Vector<EditorObject *> *objList = getObjectList();

   mEdgeHit = NONE;
   for(S32 i = 0; i < objList->size(); i++)
      if(objList->get(i)->isSelected())
      {
         mItemHit = objList->get(i);
         break;
      }
}


// Sets mSnapObject and mSnapVertexIndex based on the vertex closest to the cursor that is part of the selected set
// What we really want is the closest vertex in the closest feature
void EditorUserInterface::findSnapVertex()
{
   F32 closestDist = F32_MAX;

   if(mDraggingObjects)    // Don't change snap vertex once we're dragging
      return;

   mSnapObject = NULL;
   mSnapVertexIndex = NONE;

   Point mouseLevelCoord = convertCanvasToLevelCoord(mMousePos);

   // If we have a hit item, and it's selected, find the closest vertex in the item
   if(mItemHit && mItemHit->isSelected())   
   {
      // If we've hit an edge, restrict our search to the two verts that make up that edge
      if(mEdgeHit != NONE)
      {
         mSnapObject = mItemHit;     // Regardless of vertex, this is our hit item
         S32 v1 = mEdgeHit;
         S32 v2 = mEdgeHit + 1;

         // Handle special case of looping item
         if(mEdgeHit == mItemHit->getVertCount() - 1)
            v2 = 0;

         // Find closer vertex: v1 or v2
         mSnapVertexIndex = (mItemHit->getVert(v1).distSquared(mouseLevelCoord) < 
                          mItemHit->getVert(v2).distSquared(mouseLevelCoord)) ? v1 : v2;

         return;
      }

      // Didn't hit an edge... find the closest vertex anywhere in the item
      for(S32 j = 0; j < mItemHit->getVertCount(); j++)
      {
         F32 dist = mItemHit->getVert(j).distSquared(mouseLevelCoord);

         if(dist < closestDist)
         {
            closestDist = dist;
            mSnapObject = mItemHit;
            mSnapVertexIndex = j;
         }
      }
      return;
   } 

   const Vector<EditorObject *> *objList = getObjectList();

   // Otherwise, we don't have a selected hitItem -- look for a selected vertex
   for(S32 i = 0; i < objList->size(); i++)
   {
      EditorObject *obj = objList->get(i);

      for(S32 j = 0; j < obj->getVertCount(); j++)
      {
         // If we find a selected vertex, there will be only one, and this is our snap point
         if(obj->vertSelected(j))
         {
            mSnapObject = obj;
            mSnapVertexIndex = j;
            return;     
         }
      }
   }
}


void EditorUserInterface::deleteSelection(bool objectsOnly)
{
   if(mDraggingObjects)     // No deleting while we're dragging, please...
      return;

   if(!anythingSelected())  // Nothing to delete
      return;

   bool deleted = false;

   const Vector<EditorObject *> *objList = getObjectList();

   for(S32 i = objList->size()-1; i >= 0; i--)  // Reverse to avoid having to have i-- in middle of loop
   {
      EditorObject *obj = objList->get(i);

      if(obj->isSelected())
      {  
         // Since indices change as items are deleted, this will keep incorrect items from being deleted
         if(obj->isLitUp())
            mItemToLightUp = NULL;

         if(!deleted)
            saveUndoState();

         deleteItem(i);
         deleted = true;
      }
      else if(!objectsOnly)      // Deleted any selected vertices
      {
         bool geomChanged = false;

         for(S32 j = 0; j < obj->getVertCount(); j++) 
         {
            if(obj->vertSelected(j))
            {
               
               if(!deleted)
                  saveUndoState();
              
               obj->deleteVert(j);
               deleted = true;

               geomChanged = true;
               mSnapObject = NULL;
               mSnapVertexIndex = NONE;
            }
         }

         // Deleted last vertex, or item can't lose a vertex... it must go!
         if(obj->getVertCount() == 0 || (obj->getGeomType() == geomSimpleLine && obj->getVertCount() < 2)
                                     || (obj->getGeomType() == geomPolyLine       && obj->getVertCount() < 2)
                                     || (obj->getGeomType() == geomPolygon       && obj->getVertCount() < 2))
         {
            deleteItem(i);
            deleted = true;
         }
         else if(geomChanged)
            obj->onGeomChanged();

      }  // else if(!objectsOnly) 
   }  // for

   if(deleted)
   {
      setNeedToSave(true);
      autoSave();

      mItemToLightUp = NULL;     // In case we just deleted a lit item; not sure if really needed, as we do this above
   }
}


// Increase selected wall thickness by amt
void EditorUserInterface::changeBarrierWidth(S32 amt)
{
   if(!mLastUndoStateWasBarrierWidthChange)
      saveUndoState(); 

   fillVector.clear();
   getGame()->getEditorDatabase()->findObjects((TestFunc)isLineItemType, fillVector);

   for(S32 i = 0; i < fillVector.size(); i++)
   {
      LineItem *obj = dynamic_cast<LineItem *>(fillVector[i]);   // Walls are a subclass of LineItem, so this will work for both
      if((obj->isSelected() || (obj->isLitUp() && obj->isVertexLitUp(NONE))))
         obj->changeWidth(amt);     
   }

   mLastUndoStateWasBarrierWidthChange = true;
}


// Split wall/barrier on currently selected vertex/vertices
// Or, if entire wall is selected, split on snapping vertex -- this seems a natural way to do it
void EditorUserInterface::splitBarrier()
{
   bool split = false;

   const Vector<EditorObject *> *objList = getObjectList();

   for(S32 i = 0; i < objList->size(); i++)
   {
      EditorObject *obj = objList->get(i);

      if(obj->getGeomType() == geomPolyLine)
          for(S32 j = 1; j < obj->getVertCount() - 1; j++)     // Can't split on end vertices!
            if(obj->vertSelected(j))
            {
               saveUndoState();
               
               doSplit(obj, j);

               split = true;
               goto done2;                         // Yes, gotos are naughty, but they just work so well sometimes...
            }
   }

   // If we didn't find a suitable selected vertex to split on, look for a selected line with a magenta vertex
   if(!split && mSnapObject && mSnapObject->getGeomType() == geomPolyLine && mSnapObject->isSelected() && 
         mSnapVertexIndex != NONE && mSnapVertexIndex != 0 && mSnapVertexIndex != mSnapObject->getVertCount() - 1)
   {         
      saveUndoState();

      doSplit(mSnapObject, mSnapVertexIndex);

      split = true;
   }

done2:
   if(split)
   {
      clearSelection();
      setNeedToSave(true);
      autoSave();
   }
}


// Split wall or line -- will probably crash on other geom types
void EditorUserInterface::doSplit(EditorObject *object, S32 vertex)
{
   EditorObject *newObj = object->newCopy();    // Copy the attributes
   newObj->clearVerts();                        // Wipe out the geometry

   // Note that it would be more efficient to start at the end and work backwards, but the direction of our numbering would be
   // reversed in the new object compared to what it was.  This isn't important at the moment, but it just seems wrong from a
   // geographic POV.  Which I have.
   for(S32 i = vertex; i < object->getVertCount(); i++) 
   {
      newObj->addVert(object->getVert(i), true);      // true: If wall already has more than max number of points, let children have more as well
      if(i != vertex)               // i.e. if this isn't the first iteration
      {
         object->deleteVert(i);     // Don't delete first vertex -- we need it to remain as final vertex of old feature
         i--;
      }
   }

   newObj->addToEditor(getGame());     // Needs to happen before onGeomChanged, so mGame will not be NULL

   // Tell the new segments that they have new geometry
   object->onGeomChanged();
   newObj->onGeomChanged();            
}


// Join two or more sections of wall that have coincident end points.  Will ignore invalid join attempts.
void EditorUserInterface::joinBarrier()
{
   EditorObject *joinedObj = NULL;

   const Vector<EditorObject *> *objList = getObjectList();

   for(S32 i = 0; i < objList->size()-1; i++)
   {
      EditorObject *obj_i = objList->get(i);

      if(obj_i->getGeomType() == geomPolyLine && obj_i->isSelected())      // Will work for both lines and walls, or any future polylines
      {
         for(S32 j = i + 1; j < objList->size(); j++)                      // Compare against remaining objects
         {
            EditorObject *obj_j = objList->get(j);

            if(obj_j->getObjectTypeNumber() == obj_i->getObjectTypeNumber() && obj_j->isSelected())
            {
               // Don't join if resulting object would be too big!
               if(obj_i->getVertCount() + obj_j->getVertCount() > gMaxPolygonPoints)
                  continue;

               if(obj_i->getVert(0).distanceTo(obj_j->getVert(0)) < .01)   // First vertices are the same  1 2 3 | 1 4 5
               {
                  if(!joinedObj)          // This is first join candidate found; something's going to merge, so save an undo state
                     saveUndoState();
               
                  joinedObj = obj_i;

                  for(S32 a = 1; a < obj_j->getVertCount(); a++)           // Skip first vertex, because it would be a dupe
                     obj_i->addVertFront(obj_j->getVert(a));

                  deleteItem(j);
                  i--;  j--;
               }

               // First vertex conincides with final vertex 3 2 1 | 5 4 3
               else if(obj_i->getVert(0).distanceTo(obj_j->getVert(obj_j->getVertCount()-1)) < .01)     
               {
                  if(!joinedObj)
                     saveUndoState();

                  joinedObj = obj_i;
                  
                  for(S32 a = obj_j->getVertCount()-2; a >= 0; a--)
                     obj_i->addVertFront(obj_j->getVert(a));

                  deleteItem(j);    // j has been merged into i; don't need j anymore!
                  i--;  j--;
               }

               // Last vertex conincides with first 1 2 3 | 3 4 5
               else if(obj_i->getVert(obj_i->getVertCount()-1).distanceTo(obj_j->getVert(0)) < .01)     
               {
                  if(!joinedObj)
                     saveUndoState();

                  joinedObj = obj_i;

                  for(S32 a = 1; a < obj_j->getVertCount(); a++)  // Skip first vertex, because it would be a dupe         
                     obj_i->addVert(obj_j->getVert(a));

                  deleteItem(j);
                  i--;  j--;
               }

               // Last vertices coincide  1 2 3 | 5 4 3
               else if(obj_i->getVert(obj_i->getVertCount()-1).distanceTo(obj_j->getVert(obj_j->getVertCount()-1)) < .01)     
               {
                  if(!joinedObj)
                     saveUndoState();

                  joinedObj = obj_i;

                  for(S32 a = obj_j->getVertCount()-2; a >= 0; a--)
                     obj_i->addVert(obj_j->getVert(a));

                  deleteItem(j);
                  i--;  j--;
               }
            }
         }
      }
   }

   if(joinedObj)     // We had a successful merger
   {
      clearSelection();
      setNeedToSave(true);
      autoSave();
      joinedObj->onGeomChanged();

      joinedObj->setSelected(true);
   }
}


void EditorUserInterface::deleteItem(S32 itemIndex)
{
   const Vector<EditorObject *> *objList = getObjectList();
   EditorObject *obj = objList->get(itemIndex);

   Game *game = getGame();
   WallSegmentManager *wallSegmentManager = game->getWallSegmentManager();

   U8 type = obj->getObjectTypeNumber();

   if(isWallType(type))
   {
      // Need to recompute boundaries of any intersecting walls
      //wallSegmentManager->invalidateIntersectingSegments(game->getEditorDatabase(), obj); // Mark intersecting segments invalid
      wallSegmentManager->deleteSegments(obj->getItemId());                               // Delete the segments associated with the wall

      game->getEditorDatabase()->removeFromDatabase(obj, obj->getExtent());

      wallSegmentManager->recomputeAllWallGeometry(game->getEditorDatabase());            // Recompute wall edges
      resnapAllEngineeredItems();         // Really only need to resnap items that were attached to deleted wall... but we
                                          // don't yet have a method to do that, and I'm feeling lazy at the moment
   }
   else
      game->getEditorDatabase()->removeFromDatabase(obj, obj->getExtent());

   // Reset a bunch of things
   mSnapObject = NULL;
   mSnapVertexIndex = NONE;
   mItemToLightUp = NULL;

   validateLevel();

   onMouseMoved();   // Reset cursor  
   game->getEditorDatabase()->dumpObjects();
}


void EditorUserInterface::insertNewItem(U8 itemTypeNumber)
{
   if(mShowMode == ShowWallsOnly || mDraggingObjects)     // No inserting when items are hidden or being dragged!
      return;

   clearSelection();
   saveUndoState();

   S32 team = TEAM_NEUTRAL;

   EditorObject *newObject = NULL;

   // Find a dockItem to copy
   for(S32 i = 0; i < mDockItems.size(); i++)
      if(mDockItems[i]->getObjectTypeNumber() == itemTypeNumber)
      {
         newObject = copyDockItem(mDockItems[i].get());
         break;
      }
   TNLAssert(newObject, "Couldn't create object in insertNewItem()");

   newObject->moveTo(snapPoint(convertCanvasToLevelCoord(mMousePos)));
   newObject->addToEditor(getGame());    
   newObject->onGeomChanged();

   validateLevel();
   setNeedToSave(true);
   autoSave();
}


static LineEditor getNewEntryBox(string value, string prompt, S32 length, LineEditor::LineEditorFilter filter)
{
   LineEditor entryBox(length);
   entryBox.setPrompt(prompt);
   entryBox.setString(value);
   entryBox.setFilter(filter);

   return entryBox;
}


void EditorUserInterface::centerView()
{
   const Vector<EditorObject *> *objList = getObjectList();
   const Vector<EditorObject *> *levelGenObjList = mLevelGenDatabase.getObjectList();

   if(objList->size() || levelGenObjList->size())
   {
      F32 minx =  F32_MAX,   miny =  F32_MAX;
      F32 maxx = -F32_MAX,   maxy = -F32_MAX;

      for(S32 i = 0; i < objList->size(); i++)
      {
         EditorObject *obj = objList->get(i);

         for(S32 j = 0; j < obj->getVertCount(); j++)
         {
            if(obj->getVert(j).x < minx)
               minx = obj->getVert(j).x;
            if(obj->getVert(j).x > maxx)
               maxx = obj->getVert(j).x;
            if(obj->getVert(j).y < miny)
               miny = obj->getVert(j).y;
            if(obj->getVert(j).y > maxy)
               maxy = obj->getVert(j).y;
         }
      }

      for(S32 i = 0; i < levelGenObjList->size(); i++)
      {
         EditorObject *obj = levelGenObjList->get(i);

         for(S32 j = 0; j < obj->getVertCount(); j++)
         {
            if(obj->getVert(j).x < minx)
               minx = obj->getVert(j).x;
            if(obj->getVert(j).x > maxx)
               maxx = obj->getVert(j).x;
            if(obj->getVert(j).y < miny)
               miny = obj->getVert(j).y;
            if(obj->getVert(j).y > maxy)
               maxy = obj->getVert(j).y;
         }
      }

      // If we have only one point object in our level, the following will correct
      // for any display weirdness.
      if(minx == maxx && miny == maxy)    // i.e. a single point item
      {
         mCurrentScale = MIN_SCALE;
         mCurrentOffset.set(gScreenInfo.getGameCanvasWidth() / 2  - mCurrentScale * minx, 
                            gScreenInfo.getGameCanvasHeight() / 2 - mCurrentScale * miny);
      }
      else
      {
         F32 midx = (minx + maxx) / 2;
         F32 midy = (miny + maxy) / 2;

         mCurrentScale = min(gScreenInfo.getGameCanvasWidth() / (maxx - minx), gScreenInfo.getGameCanvasHeight() / (maxy - miny));
         mCurrentScale /= 1.3f;      // Zoom out a bit
         mCurrentOffset.set(gScreenInfo.getGameCanvasWidth() / 2  - mCurrentScale * midx, 
                            gScreenInfo.getGameCanvasHeight() / 2 - mCurrentScale * midy);
      }
   }
   else     // Put (0,0) at center of screen
   {
      mCurrentScale = STARTING_SCALE;
      mCurrentOffset.set(gScreenInfo.getGameCanvasWidth() / 2, gScreenInfo.getGameCanvasHeight() / 2);
   }
}


// Gets run when user exits special-item editing mode, called from attribute editors
void EditorUserInterface::doneEditingAttributes(EditorAttributeMenuUI *editor, EditorObject *object)
{
   object->onAttrsChanged();

   const Vector<EditorObject *> *objList = getObjectList();

   // Find any other selected items of the same type of the item we just edited, and update their attributes too
   for(S32 i = 0; i < objList->size(); i++)
   {
      EditorObject *obj = objList->get(i);

      if(obj != object && obj->isSelected() && obj->getObjectTypeNumber() == object->getObjectTypeNumber())
      {
         editor->doneEditingAttrs(obj);  // Transfer attributes from editor to object
         obj->onAttrsChanged();          // And notify the object that its attributes have changed
      }
   }
}


void EditorUserInterface::zoom(F32 zoomAmount)
{
   Point mouseLevelPoint = convertCanvasToLevelCoord(mMousePos);

   mCurrentScale *= 1 + zoomAmount;

   if(mCurrentScale < MIN_SCALE)
      mCurrentScale = MIN_SCALE;
   else if(mCurrentScale > MAX_SCALE)
      mCurrentScale = MAX_SCALE;
   
   Point newMousePoint = convertLevelToCanvasCoord(mouseLevelPoint);

   mCurrentOffset += mMousePos - newMousePoint;
}


// Handle key presses
void EditorUserInterface::onKeyDown(InputCode inputCode, char ascii)
{
   if(OGLCONSOLE_ProcessBitfighterKeyEvent(inputCode, ascii))      // Pass the key on to the console for processing
      return;

   string inputString = makeInputString(inputCode);

   // TODO: Make this stuff work like the attribute entry stuff; use a real menu and not this ad-hoc code
   // This is where we handle entering things like rotation angle and other data that requires a special entry box.
   // NOT for editing an item's attributes.  Still used, but untested in refactor.
   if(entryMode != EntryNone)
      textEntryKeyHandler(inputCode, ascii);

   else if(inputCode == KEY_ENTER)       // Enter - Edit props
      startAttributeEditor();

   // Mouse wheel zooms in and out

   else if(inputCode == MOUSE_WHEEL_UP)
      zoom(-0.2);
   else if(inputCode == MOUSE_WHEEL_DOWN)
      zoom(0.2);

   // Regular key handling from here on down
   else if(checkModifier(KEY_SHIFT) && inputCode == KEY_0)  // Shift-0 -> Set team to hostile
      setCurrentTeam(-2);

   else if(ascii == '#' || ascii == '!')
   {
      S32 selected = NONE;

      const Vector<EditorObject *> *objList = getObjectList();

      // Find first selected item, and just work with that.  Unselect the rest.
      for(S32 i = 0; i < objList->size(); i++)
      {
         if(objList->get(i)->isSelected())
         {
            if(selected == NONE)
            {
               selected = i;
               continue;
            }
            else
               objList->get(i)->setSelected(false);
         }
      }

      if(selected == NONE)      // Nothing selected, nothing to do!
         return;

      mEntryBox = getNewEntryBox(objList->get(selected)->getItemId() <= 0 ? "" : itos(objList->get(selected)->getItemId()), 
                                 "Item ID:", 10, LineEditor::digitsOnlyFilter);
      entryMode = EntryID;
   }

   else if(ascii >= '0' && ascii <= '9' && checkModifier(KEY_NONE))  // Change team affiliation of selection with 0-9 keys
   {
      setCurrentTeam(ascii - '1');
      return;
   }

   // Ctrl-left click is same as right click for Mac users
   else if(inputCode == MOUSE_RIGHT || (inputCode == MOUSE_LEFT && checkModifier(KEY_CTRL)))
   {
      if(getInputCodeState(MOUSE_LEFT) && !checkModifier(KEY_CTRL))  // Prevent weirdness
         return;  

      mMousePos.set(gScreenInfo.getMousePos());

      if(mCreatingPoly || mCreatingPolyline)
      {
         if(mNewItem->getVertCount() < gMaxPolygonPoints)            // Limit number of points in a polygon/polyline
         {
            mNewItem->addVert(snapPoint(convertCanvasToLevelCoord(mMousePos)));
            mNewItem->onGeomChanging();
         }
         
         return;
      }

      saveUndoState();     // Save undo state before we clear the selection
      clearSelection();    // Unselect anything currently selected

      // Can only add new vertices by clicking on item's edge, not it's interior (for polygons, that is)
      if(mEdgeHit != NONE && mItemHit && (mItemHit->getGeomType() == geomPolyLine || mItemHit->getGeomType() >= geomPolygon))
      {
         if(mItemHit->getVertCount() >= gMaxPolygonPoints)     // Polygon full -- can't add more
            return;

         Point newVertex = snapPoint(convertCanvasToLevelCoord(mMousePos));      // adding vertex w/ right-mouse

         mAddingVertex = true;

         // Insert an extra vertex at the mouse clicked point, and then select it.
         mItemHit->insertVert(newVertex, mEdgeHit + 1);
         mItemHit->selectVert(mEdgeHit + 1);

         // Alert the item that its geometry is changing
         mItemHit->onGeomChanging();

         mMouseDownPos = newVertex;
         
      }
      else     // Start creating a new poly or new polyline (tilde key + right-click ==> start polyline)
      {
         S32 width;

         if(getInputCodeState(KEY_BACKQUOTE))      // Was KEY_TILDE, but SDL reports this key as KEY_BACKQUOTE, at least on US American keyboards
         {
            mCreatingPolyline = true;
            mNewItem = new LineItem();
            width = 2;
         }
         else
         {
            mCreatingPoly = true;
            width = Barrier::DEFAULT_BARRIER_WIDTH;
            mNewItem = new WallItem();
         }

         mNewItem->initializeEditor();
         mNewItem->setTeam(mCurrentTeam);
         mNewItem->addVert(snapPoint(convertCanvasToLevelCoord(mMousePos)));
      }
   }
   else if(inputCode == MOUSE_LEFT)
   {
      if(getInputCodeState(MOUSE_RIGHT))        // Prevent weirdness
         return;

      mDraggingDockItem = NULL;
      mMousePos.set(gScreenInfo.getMousePos());

      if(mCreatingPoly || mCreatingPolyline)    // Save any polygon/polyline we might be creating
      {
         saveUndoState();                       // Save state prior to addition of new polygon

         if(mNewItem->getVertCount() < 2)
            delete mNewItem;
         else
         {
            mNewItem->addToEditor(getGame());
            mNewItem->onGeomChanged();          // Walls need to be added to editor BEFORE onGeomChanged() is run!
         }

         mNewItem = NULL;

         mCreatingPoly = false;
         mCreatingPolyline = false;
      }

      mMouseDownPos = convertCanvasToLevelCoord(mMousePos);

      if(mouseOnDock())    // On the dock?  Did we hit something to start dragging off the dock?
      {
         clearSelection();
         mDraggingDockItem = mDockItemHit;
      }
      else                 // Mouse is not on dock
      {
         mDraggingDockItem = NULL;

         // rules for mouse down:
         // if the click has no shift- modifier, then
         //   if the click was on something that was selected
         //     do nothing
         //   else
         //     clear the selection
         //     add what was clicked to the selection
         //  else
         //    toggle the selection of what was clicked

         if(!checkModifier(KEY_SHIFT))      // Shift key is not down
         {
            // If we hit a vertex of an already selected item --> now we can move that vertex w/o losing our selection.
            // Note that in the case of a point item, we want to skip this step, as we don't select individual vertices.
            if(mVertexHit != NONE && mItemHit->isSelected() && mItemHit->getGeomType() != geomPoint)    
            {
               clearSelection();
               mItemHit->selectVert(mVertexHit);
            }

            if(mItemHit && mItemHit->isSelected())   // Hit an already selected item
            {
               // Do nothing
            }
            else if(mItemHit && mItemHit->getGeomType() == geomPoint)  // Hit a point item
            {
               clearSelection();
               mItemHit->setSelected(true);
            }
            else if(mVertexHit != NONE && (!mItemHit || !mItemHit->isSelected()))      // Hit a vertex of an unselected item
            {        // (braces required)
               if(!mItemHit->vertSelected(mVertexHit))
               {
                  clearSelection();
                  mItemHit->selectVert(mVertexHit);
               }
            }
            else if(mItemHit)                                                          // Hit a non-point item, but not a vertex
            {
               clearSelection();
               mItemHit->setSelected(true);
            }
            else     // Clicked off in space.  Starting to draw a bounding rectangle?
            {
               mDragSelecting = true;
               clearSelection();
            }
         }
         else     // Shift key is down
         {
            if(mVertexHit != NONE)
            {
               if(mItemHit->vertSelected(mVertexHit))
                  mItemHit->unselectVert(mVertexHit);
               else
                  mItemHit->aselectVert(mVertexHit);
            }
            else if(mItemHit)
               mItemHit->setSelected(!mItemHit->isSelected());    // Toggle selection of hit item
            else
               mDragSelecting = true;
         }
     }     // end mouse not on dock block, doc

     findSnapVertex();     // Update snap vertex in the event an item was selected

   }     // end if inputCode == MOUSE_LEFT

   // Neither mouse button, let's try some keys
   else if(inputString == "D"|| inputString == "Shift+D")            // Pan right
      mRight = true;
   else if(inputString == "Right Arrow")  // Pan right
      mRight = true;
   else if(inputString == "H")            // Flip horizontal
      flipSelectionHorizontal();
   else if(inputString == "Ctrl+V")       // Paste selection
      pasteSelection();
   else if(inputString == "V")            // Flip vertical
      flipSelectionVertical();
   else if(inputString == "/")
      OGLCONSOLE_ShowConsole();

   else if(inputString == "Ctrl+Shift+L") // Reload level
   {
      loadLevel();                        
      setSaveMessage("Reloaded " + getLevelFileName(), true);
   }
   else if(inputString == "Ctrl+Shift+Z") // Redo
      redo();
   else if(inputString == "Ctrl+Z")       // Undo
      undo(true);
   else if(inputString == "Z")            // Reset veiw
      centerView();
   else if(inputString == "Ctrl+Shift+R") // Rotate by arbitrary amount
   {
      if(!anyItemsSelected())
         return;

      mEntryBox = getNewEntryBox("", "Rotation angle:", 10, LineEditor::numericFilter);
      entryMode = EntryAngle;
   }
   else if(inputString == "Ctrl+R")       // Run levelgen script, or clear last results
   {
      if(mLevelGenDatabase.getObjectList()->size() == 0)
         runLevelGenScript();
      else
         clearLevelGenItems();
   }
   else if(inputString == "R")            // Rotate CCW
      rotateSelection(-15.f); 
   else if(inputString == "Shift+R")      // Rotate CW
      rotateSelection(15.f); 

   else if(inputString == "Ctrl+I")       // Insert items generated with script into editor
      copyScriptItemsToEditor();

   else if(inputString == "Up Arrow" || inputString == "W" || inputString == "Shift+W")  // W or Up - Pan up
      mUp = true;
   else if(inputString == "Ctrl+Up Arrow")      // Zoom in
      mIn = true;
   else if(inputString == "Ctrl+Down Arrow")    // Zoom out
      mOut = true;
   else if(inputString == "Down Arrow")   // Pan down
      mDown = true;
   else if(inputString == "Ctrl+S")       // Save
      saveLevel(true, true);
   else if(inputString == "S"|| inputString == "Shift+S")            // Pan down
      mDown = true;
   else if(inputString == "Ctrl+A")       // Toggle see all objects
   {
      mShowMode = (ShowMode) ((U32)mShowMode + 1);

      if(mShowMode == ShowModesCount)
         mShowMode = (ShowMode) 0;        // First mode

      if(mShowMode == ShowWallsOnly && !mDraggingObjects)
         SDL_ShowCursor(SDL_ENABLE);

      populateDock();   // Different modes have different items

      onMouseMoved();   // Reset mouse to spray if appropriate
   }
   else if(inputString == "Left Arrow" || inputString == "A"|| inputString == "Shift+A")   // Left or A - Pan left
      mLeft = true;
   else if(inputString == "Shift-=")      // Shifted - Increase barrier width by 1
      changeBarrierWidth(1);
   else if(inputString == "=")            // Unshifted + --> by 5                      
      changeBarrierWidth(5);
   else if(inputString == "Shift + Minus")   // Shifted - Decrease barrier width by 1
      changeBarrierWidth(-1);
   else if(inputString == "Minus")        // Unshifted --> by 5
      changeBarrierWidth(-5);
   else if(inputString == ";")
      runPlugin(getGame()->getSettings()->getFolderManager(), "plugin_arc.lua", Vector<string>());

   else if(inputString == "E")            // Zoom In
      mIn = true;
   else if(inputString == "\\")           // Split barrier on selected vertex
      splitBarrier();
   else if(inputString == "J")            // Join selected barrier segments
      joinBarrier();
   else if(inputString == "Ctrl+Shift+X") // Resize selection
   {
      if(!anyItemsSelected())
         return;

      mEntryBox = getNewEntryBox("", "Resize factor:", 10, LineEditor::numericFilter);
      entryMode = EntryScale;
   }
   else if(inputString == "Ctrl+X")     // Cut selection
   {
      copySelection();
      deleteSelection(true);
   }
   else if(inputString == "Ctrl+C")    // Copy selection to clipboard
      copySelection();
   else if(inputString == "C")         // Zoom out
      mOut = true;
   else if(inputString == "F3")        // Level Parameter Editor
   {
      playBoop();
      getUIManager()->getGameParamUserInterface()->activate();
   }
   else if(inputString == "F2")               // Team Editor Menu
   {
      getUIManager()->getTeamDefUserInterface()->activate();
      playBoop();
   }
   else if(inputString == "T")                // Teleporter
      insertNewItem(TeleportTypeNumber);
   else if(inputString == "P")                // Speed Zone
      insertNewItem(SpeedZoneTypeNumber);
   else if(inputString == "G")                // Spawn
      insertNewItem(ShipSpawnTypeNumber);
   else if(inputString == "Ctrl+B")           // Spy Bug
      insertNewItem(SpyBugTypeNumber);
   else if(inputString == "B")                // Repair
      insertNewItem(RepairItemTypeNumber);
   else if(inputString == "Y")                // Turret
      insertNewItem(TurretTypeNumber);
   else if(inputString == "M")                // Mine
      insertNewItem(MineTypeNumber);
   else if(inputString == "F")                // Force Field
      insertNewItem(ForceFieldProjectorTypeNumber);
   else if(inputString == "Backspace" || inputString == "Del")
      deleteSelection(false);
   else if(inputCode == keyHELP)              // Turn on help screen
   {
      getGame()->getUIManager()->getEditorInstructionsUserInterface()->activate();
      playBoop();
   }
   else if(inputCode == keyOUTGAMECHAT)      // Turn on Global Chat overlay
      getGame()->getUIManager()->getChatUserInterface()->activate();
   else if(inputCode == keyDIAG)             // Turn on diagnostic overlay
      getGame()->getUIManager()->getDiagnosticUserInterface()->activate();
   else if(inputCode == KEY_ESCAPE)          // Activate the menu
   {
      playBoop();
      getGame()->getUIManager()->getEditorMenuUserInterface()->activate();
   }
   else if(inputString == "Space")           // No snapping to grid, but still to other things
      mSnapContext = NO_GRID_SNAPPING;
   else if(inputString == "Shift+Space")     // Completely disable snapping
      mSnapContext = NO_SNAPPING;
   else if(inputString == "Tab")             // Turn on preview mode
      mPreviewMode = true;
}


// Handle keyboard activity when we're editing an item's attributes
void EditorUserInterface::textEntryKeyHandler(InputCode inputCode, char ascii)
{
   if(inputCode == KEY_ENTER)
   {
      if(entryMode == EntryID)
      {
         const Vector<EditorObject *> *objList = getObjectList();

         for(S32 i = 0; i < objList->size(); i++)
         {
            EditorObject *obj = objList->get(i);

            if(obj->isSelected())             // Should only be one
            {
               U32 id = atoi(mEntryBox.c_str());
               if(obj->getItemId() != (S32)id)     // Did the id actually change?
               {
                  obj->setItemId(id);
                  mAllUndoneUndoLevel = -1;        // If so, it can't be undone
               }
               break;
            }
         }
      }
      else if(entryMode == EntryAngle)
      {
         F32 angle = (F32) atof(mEntryBox.c_str());
         rotateSelection(-angle);      // Positive angle should rotate CW, negative makes that happen
      }
      else if(entryMode == EntryScale)
      {
         F32 scale = (F32) atof(mEntryBox.c_str());
         scaleSelection(scale);
      }

      entryMode = EntryNone;
   }
   else if(inputCode == KEY_ESCAPE)
   {
      entryMode = EntryNone;
   }
   else if(inputCode == KEY_BACKSPACE || inputCode == KEY_DELETE)
      mEntryBox.handleBackspace(inputCode);

   else
      mEntryBox.addChar(ascii);

   // else ignore keystroke
}


void EditorUserInterface::startAttributeEditor()
{
   const Vector<EditorObject *> *objList = getObjectList();

   for(S32 i = 0; i < objList->size(); i++)
   {
      EditorObject *obj_i = objList->get(i);
      if(obj_i->isSelected())
      {
         // Force item i to be the one and only selected item type.  This will clear up some problems that might otherwise
         // occur if you had different item types selected while you were editing attributes.   If you have multiple
         // items selected, all will end up with the same values, which only make sense if they are the same kind
         // of object.  So after this runs, there may be multiple items selected, but they'll all  be the same type.
         for(S32 j = 0; j < objList->size(); j++)
         {
            EditorObject *obj_j = objList->get(j);

            if(obj_j->isSelected() && obj_j->getObjectTypeNumber() != obj_i->getObjectTypeNumber())
               obj_j->unselect();
         }

         // Activate the attribute editor if there is one
         EditorAttributeMenuUI *menu = obj_i->getAttributeMenu();
         if(menu)
         {
            obj_i->setIsBeingEdited(true);
            menu->startEditingAttrs(obj_i);
            menu->activate();

            saveUndoState();
         }

         break;
      }
   }
}


void EditorUserInterface::onKeyUp(InputCode inputCode)
{
   switch(inputCode)
   {
      case KEY_UP:
         mIn = false;
         // fall-through OK  ...why?
      case KEY_W:
         mUp = false;
         break;
      case KEY_DOWN:
         mOut = false;
         // fall-through OK  ...why?
      case KEY_S:
         mDown = false;
         break;
      case KEY_LEFT:
      case KEY_A:
         mLeft = false;
         break;
      case KEY_RIGHT:
      case KEY_D:
         mRight = false;
         break;
      case KEY_E:
         mIn = false;
         break;
      case KEY_C:
         mOut = false;
         break;
      case KEY_SPACE:
         mSnapContext = FULL_SNAPPING;
         break;
      case KEY_TAB:
         mPreviewMode = false;
         break;
      case MOUSE_LEFT:
      case MOUSE_RIGHT:  
         mMousePos.set(gScreenInfo.getMousePos());

         if(mDragSelecting)      // We were drawing a rubberband selection box
         {
            Rect r(convertCanvasToLevelCoord(mMousePos), mMouseDownPos);

            fillVector.clear();

            if(mShowMode == ShowWallsOnly)
               getGame()->getEditorDatabase()->findObjects((TestFunc)isWallType, fillVector);
            else
               getGame()->getEditorDatabase()->findObjects(fillVector);
            /*   EditorObjectDatabase *editorDb = getGame()->getEditorDatabase();
               editorDb->findObjects((TestFunc)isAnyObjectType, fillVector, cursorRect);*/


            for(S32 i = 0; i < fillVector.size(); i++)
            {
               EditorObject *obj = dynamic_cast<EditorObject *>(fillVector[i]);

               // Make sure that all vertices of an item are inside the selection box; basically means that the entire 
               // item needs to be surrounded to be included in the selection
               S32 j;

               for(j = 0; j < obj->getVertCount(); j++)
                  if(!r.contains(obj->getVert(j)))
                     break;
               if(j == obj->getVertCount())
                  obj->setSelected(true);
            }
            mDragSelecting = false;
         }
         else if(mDraggingObjects)     // We were dragging and dropping.  Could have been a move or a delete (by dragging to dock).
         {
            if(mAddingVertex)
            {
               deleteUndoState();
               mAddingVertex = false;
            }

            onFinishedDragging();
         }

         break;
   }     // case
}


// Called when user has been dragging an object and then releases it
void EditorUserInterface::onFinishedDragging()
{
   mDraggingObjects = false;

   // Dragged item off the dock, then back on  ==> nothing changed; restore to unmoved state, which was stored on undo stack
   if(mouseOnDock() && mDraggingDockItem != NULL)
   {
      undo(false);
      return;
   }

   // Mouse is over the dock and we dragged something to the dock (probably a delete)
   if(mouseOnDock() && !mDraggingDockItem)
   {
      const Vector<EditorObject *> *objList = getObjectList();
      bool deletedSomething = false;

      for(S32 i = 0; i < objList->size(); i++)    //  Delete all selected items
         if(objList->get(i)->isSelected())
         {
            deleteItem(i);
            i--;
            deletedSomething = true;
         }

      // We deleted something, our job is done
      if(deletedSomething)
         return;
   }

   // Mouse not on dock, we are either:
   // 1. dragging from the dock,
   // 2. moving something,
   // 3. or we moved something to the dock and nothing was deleted, e.g. when dragging a vertex
   // need to save an undo state if anything changed
   if(mDraggingDockItem == NULL)    // Not dragging from dock - user is moving object around screen, or dragging vertex to dock
   {
      // If our snap vertex has moved then all selected items have moved
      bool itemsMoved = mSnapObject->getVert(mSnapVertexIndex) != mMoveOrigin;

      if(itemsMoved)    // Move consumated... update any moved items, and save our autosave
      {
         const Vector<EditorObject *> *objList = getObjectList();

         for(S32 i = 0; i < objList->size(); i++)
            if(objList->get(i)->isSelected() || objList->get(i)->anyVertsSelected())
               objList->get(i)->onGeomChanged();

         setNeedToSave(true);
         autoSave();

         return;
      }
      else     // We started our move, then didn't end up moving anything... remove associated undo state
         deleteUndoState();
   }
}


bool EditorUserInterface::mouseOnDock()
{
   return (mMousePos.x >= gScreenInfo.getGameCanvasWidth() - DOCK_WIDTH - horizMargin &&
           mMousePos.x <= gScreenInfo.getGameCanvasWidth() - horizMargin &&
           mMousePos.y >= gScreenInfo.getGameCanvasHeight() - vertMargin - getDockHeight(mShowMode) &&
           mMousePos.y <= gScreenInfo.getGameCanvasHeight() - vertMargin);
}


bool EditorUserInterface::anyItemsSelected()
{
   const Vector<EditorObject *> *objList = getObjectList();

   for(S32 i = 0; i < objList->size(); i++)
      if(objList->get(i)->isSelected())
         return true;

   return false;
}


S32 EditorUserInterface::getItemSelectedCount()
{
   const Vector<EditorObject *> *objList = getObjectList();

   S32 count = 0;

   for(S32 i = 0; i < objList->size(); i++)
      if(objList->get(i)->isSelected())
         count++;

   return count;
}

bool EditorUserInterface::anythingSelected()
{
   const Vector<EditorObject *> *objList = getObjectList();

   for(S32 i = 0; i < objList->size(); i++)
      if(objList->get(i)->isSelected() || objList->get(i)->anyVertsSelected() )
         return true;

   return false;
}


void EditorUserInterface::idle(U32 timeDelta)
{
   F32 pixelsToScroll = timeDelta * (getInputCodeState(KEY_SHIFT) ? 1.0f : 0.5f);    // Double speed when shift held down

   if(mLeft && !mRight)
      mCurrentOffset.x += pixelsToScroll;
   else if(mRight && !mLeft)
      mCurrentOffset.x -= pixelsToScroll;
   if(mUp && !mDown)
      mCurrentOffset.y += pixelsToScroll;
   else if(mDown && !mUp)
      mCurrentOffset.y -= pixelsToScroll;

   Point mouseLevelPoint = convertCanvasToLevelCoord(mMousePos);

   if(mIn && !mOut)
      zoom(timeDelta * 0.002f);
   else if(mOut && !mIn)
      zoom(timeDelta * -0.002f);

   mSaveMsgTimer.update(timeDelta);
   mWarnMsgTimer.update(timeDelta);
}


void EditorUserInterface::setSaveMessage(string msg, bool savedOK)
{
   mSaveMsg = msg;
   mSaveMsgTimer = saveMsgDisplayTime;
   mSaveMsgColor = (savedOK ? Colors::green : Colors::red);
}


void EditorUserInterface::setWarnMessage(string msg1, string msg2)
{
   mWarnMsg1 = msg1;
   mWarnMsg2 = msg2;
   mWarnMsgTimer = warnMsgDisplayTime;
   mWarnMsgColor = gErrorMessageTextColor;
}


bool EditorUserInterface::saveLevel(bool showFailMessages, bool showSuccessMessages, bool autosave)
{
   string saveName = autosave ? "auto.save" : mEditFileName;

   try
   {
      // Check if we have a valid (i.e. non-null) filename
      if(saveName == "")
      {
         ErrorMessageUserInterface *ui = getUIManager()->getErrorMsgUserInterface();

         ui->reset();
         ui->setTitle("INVALID FILE NAME");
         ui->setMessage(1, "The level file name is invalid or empty.  The level cannot be saved.");
         ui->setMessage(2, "To correct the problem, please change the file name using the");
         ui->setMessage(3, "Game Parameters menu, which you can access by pressing [F3].");

         ui->activate();

         return false;
      }

      FolderManager *folderManager = getGame()->getSettings()->getFolderManager();

      string fileName = joindir(folderManager->levelDir, saveName).c_str();

      FILE *f = fopen(fileName.c_str(), "w");
      if(!f)
         throw(SaveException("Could not open file for writing"));

      // Write out basic game parameters, including gameType info
      s_fprintf(f, "%s", getGame()->toString().c_str());    // Note that this toString appends a newline char; most don't


      // Write out all level items (do two passes; walls first, non-walls next, so turrets & forcefields have something to grab onto)
      const Vector<EditorObject *> *objList = getObjectList();

      for(S32 j = 0; j < 2; j++)
         for(S32 i = 0; i < objList->size(); i++)
         {
            EditorObject *p = objList->get(i);

            // Writing wall items on first pass, non-wall items next -- that will make sure mountable items have something to grab onto
            if((j == 0 && isWallType(p->getObjectTypeNumber())) ||
               (j == 1 && ! isWallType(p->getObjectTypeNumber())) )
               p->saveItem(f, getGame()->getGridSize());
         }
      fclose(f);
   }
   catch (SaveException &e)
   {
      if(showFailMessages)
         setSaveMessage("Error Saving: " + string(e.what()), false);
      return false;
   }

   if(!autosave)     // Doesn't count as a save!
   {
      mNeedToSave = false;
      mAllUndoneUndoLevel = mLastUndoIndex;     // If we undo to this point, we won't need to save
   }

   if(showSuccessMessages)
      setSaveMessage("Saved " + getLevelFileName(), true);

   return true;
}


// We need some local hook into the testLevelStart() below.  Ugly but apparently necessary.
void testLevelStart_local(ClientGame *game)
{
   game->getUIManager()->getEditorUserInterface()->testLevelStart();
}


extern void initHostGame(GameSettings *settings, const Vector<string> &levelList, bool testMode, bool dedicatedServer);

void EditorUserInterface::testLevel()
{
   bool gameTypeError = false;
   if(!getGame()->getGameType())     // Not sure this could really happen anymore...  TODO: Make sure we always have a valid gametype
      gameTypeError = true;

   // With all the map loading error fixes, game should never crash!
   validateLevel();
   if(mLevelErrorMsgs.size() || mLevelWarnings.size() || gameTypeError)
   {
      YesNoUserInterface *ui = getUIManager()->getYesNoUserInterface();

      ui->reset();
      ui->setTitle("LEVEL HAS PROBLEMS");

      S32 line = 1;
      for(S32 i = 0; i < mLevelErrorMsgs.size(); i++)
         ui->setMessage(line++, mLevelErrorMsgs[i].c_str());

      for(S32 i = 0; i < mLevelWarnings.size(); i++)
         ui->setMessage(line++, mLevelWarnings[i].c_str());

      if(gameTypeError)
      {
         ui->setMessage(line++, "ERROR: GameType is invalid.");
         ui->setMessage(line++, "(Fix in Level Parameters screen [F3])");
      }

      ui->setInstr("Press [Y] to start, [ESC] to cancel");
      ui->registerYesFunction(testLevelStart_local);   // testLevelStart_local() just calls testLevelStart() below
      ui->activate();

      return;
   }

   testLevelStart();
}


void EditorUserInterface::testLevelStart()
{
   string tmpFileName = mEditFileName;
   mEditFileName = "editor.tmp";

   SDL_ShowCursor(SDL_DISABLE);        // Turn off cursor
   bool nts = mNeedToSave;             // Save these parameters because they are normally reset when a level is saved.
   S32 auul = mAllUndoneUndoLevel;     // Since we're only saving a temp copy, we really shouldn't reset them...

   mEditorGameType = getGame()->getGameType();     // Sock our current gametype away, will use it when we reenter the editor

   if(saveLevel(true, false))
   {
      mEditFileName = tmpFileName;     // Restore the level name

      mWasTesting = true;

      Vector<string> levelList;
      levelList.push_back("editor.tmp");
      initHostGame(getGame()->getSettings(), levelList, true, false);
   }

   mNeedToSave = nts;                  // Restore saved parameters
   mAllUndoneUndoLevel = auul;
}


////////////////////////////////////////
////////////////////////////////////////


// Constructor
EditorMenuUserInterface::EditorMenuUserInterface(ClientGame *game) : Parent(game)
{
   setMenuID(EditorMenuUI);
   mMenuTitle = "EDITOR MENU";
}


void EditorMenuUserInterface::onActivate()
{
   Parent::onActivate();
   setupMenus();
}


extern MenuItem *getWindowModeMenuItem(U32 displayMode);

//////////
// Editor menu callbacks
//////////

void reactivatePrevUICallback(ClientGame *game, U32 unused)
{
   game->getUIManager()->reactivatePrevUI();
}


static void testLevelCallback(ClientGame *game, U32 unused)
{
   game->getUIManager()->getEditorUserInterface()->testLevel();
}


void returnToEditorCallback(ClientGame *game, U32 unused)
{
   EditorUserInterface *ui = game->getUIManager()->getEditorUserInterface();

   ui->saveLevel(true, true);                                     // Save level
   ui->setSaveMessage("Saved " + ui->getLevelFileName(), true);   // Setup a message for the user
   game->getUIManager()->reactivatePrevUI();                      // Return to editor
}


static void activateHelpCallback(ClientGame *game, U32 unused)
{
   game->getUIManager()->getEditorInstructionsUserInterface()->activate();
}


static void activateLevelParamsCallback(ClientGame *game, U32 unused)
{
   game->getUIManager()->getGameParamUserInterface()->activate();
}


static void activateTeamDefCallback(ClientGame *game, U32 unused)
{
   game->getUIManager()->getTeamDefUserInterface()->activate();
}


void quitEditorCallback(ClientGame *game, U32 unused)
{
   EditorUserInterface *editorUI = game->getUIManager()->getEditorUserInterface();

   if(editorUI->getNeedToSave())
   {
      YesNoUserInterface *ui = game->getUIManager()->getYesNoUserInterface();

      ui->reset();
      ui->setInstr("Press [Y] to save, [N] to quit [ESC] to cancel");
      ui->setTitle("SAVE YOUR EDITS?");
      ui->setMessage(1, "You have not saved your edits to the level.");
      ui->setMessage(3, "Do you want to?");
      ui->registerYesFunction(saveLevelCallback);
      ui->registerNoFunction(backToMainMenuCallback);
      ui->activate();
   }
   else
     backToMainMenuCallback(game);

   editorUI->clearUndoHistory();        // Clear up a little memory
}

//////////

void EditorMenuUserInterface::setupMenus()
{
   clearMenuItems();
   addMenuItem(new MenuItem("RETURN TO EDITOR", reactivatePrevUICallback,    "", KEY_R));
   addMenuItem(getWindowModeMenuItem((U32)getGame()->getSettings()->getIniSettings()->displayMode));
   addMenuItem(new MenuItem("TEST LEVEL",       testLevelCallback,           "", KEY_T));
   addMenuItem(new MenuItem("SAVE LEVEL",       returnToEditorCallback,      "", KEY_S));
   addMenuItem(new MenuItem("INSTRUCTIONS",     activateHelpCallback,        "", KEY_I, keyHELP));
   addMenuItem(new MenuItem("LEVEL PARAMETERS", activateLevelParamsCallback, "", KEY_L, KEY_F3));
   addMenuItem(new MenuItem("MANAGE TEAMS",     activateTeamDefCallback,     "", KEY_M, KEY_F2));
   addMenuItem(new MenuItem("QUIT",             quitEditorCallback,          "", KEY_Q, KEY_UNKNOWN));
}


void EditorMenuUserInterface::onEscape()
{
   SDL_ShowCursor(SDL_DISABLE);
   getUIManager()->reactivatePrevUI();
}


};

=======
      Spawn *spawn = dynamic_cast<Spawn *>(fillVector[i]);
      S32 team = spawn->getTeam();

      if(team == TEAM_NEUTRAL)
         foundNeutralSpawn = true;
      else if(team >= 0)
         foundSpawn[team] = true;
   }

   fillVector.clear();
   gridDatabase->findObjects(SoccerBallItemTypeNumber, fillVector);
   if(fillVector.size() > 0)
      foundSoccerBall = true;

   fillVector.clear();
   gridDatabase->findObjects(NexusTypeNumber, fillVector);
   if(fillVector.size() > 0)
      foundNexus = true;

   fillVector.clear();
   gridDatabase->findObjects(FlagTypeNumber, fillVector);
   for (S32 i = 0; i < fillVector.size(); i++)
   {
      foundFlags = true;
      FlagItem *flag = dynamic_cast<FlagItem *>(fillVector[i]);
      if(flag->getTeam() >= 0)
      {
         foundTeamFlags = true;
         break;
      }
   }

   fillVector.clear();
   gridDatabase->findObjects(FlagSpawnTypeNumber, fillVector);
   for(S32 i = 0; i < fillVector.size(); i++)
   {
      FlagSpawn *flagSpawn = dynamic_cast<FlagSpawn *>(fillVector[i]);
      if(flagSpawn->getTeam() >= 0)
      {
         foundTeamFlagSpawns = true;
         break;
      }
   }

   // "Unversal errors" -- levelgens can't (yet) change gametype

   GameType *gameType = getGame()->getGameType();

   // Check for soccer ball in a a game other than SoccerGameType. Doesn't crash no more.
   if(foundSoccerBall && gameType->getGameType() != GameType::SoccerGame)
      mLevelWarnings.push_back("WARNING: Soccer ball can only be used in soccer game.");

   // Check for the nexus object in a non-hunter game. Does not affect gameplay in non-hunter game.
   if(foundNexus && gameType->getGameType() != GameType::NexusGame)
      mLevelWarnings.push_back("WARNING: Nexus object can only be used in Hunters game.");

   // Check for missing nexus object in a hunter game.  This cause mucho dolor!
   if(!foundNexus && gameType->getGameType() == GameType::NexusGame)
      mLevelErrorMsgs.push_back("ERROR: Nexus game must have a Nexus.");

   if(foundFlags && !gameType->isFlagGame())
      mLevelWarnings.push_back("WARNING: This game type does not use flags.");
   else if(foundTeamFlags && !gameType->isTeamFlagGame())
      mLevelWarnings.push_back("WARNING: This game type does not use team flags.");

   // Check for team flag spawns on games with no team flags
   if(foundTeamFlagSpawns && !foundTeamFlags)
      mLevelWarnings.push_back("WARNING: Found team flag spawns but no team flags.");

   // Errors that may be corrected by levelgen -- script could add spawns
   // Neutral spawns work for all; if there's one, then that will satisfy our need for spawns for all teams
   if(getGame()->getGameType()->getScriptName() == "" && !foundNeutralSpawn)
   {
      // Make sure each team has a spawn point
      for(S32 i = 0; i < (S32)foundSpawn.size(); i++)
         if(!foundSpawn[i])
         {
            dSprintf(buf, sizeof(buf), "%d", i+1);

            if(!hasError)     // This is our first error
            {
               teams = "team ";
               teamList = buf;
            }
            else
            {
               teams = "teams ";
               teamList += ", ";
               teamList += buf;
            }
            hasError = true;
         }
   }

   if(hasError)     // Compose error message
      mLevelErrorMsgs.push_back("ERROR: Need spawn point for " + teams + teamList);
}


void EditorUserInterface::validateTeams()
{
   fillVector.clear();
   getGame()->getEditorDatabase()->findObjects(fillVector);
   
   validateTeams(fillVector);
}


// Check that each item has a valid team  (fixes any problems it finds)
void EditorUserInterface::validateTeams(const Vector<DatabaseObject *> &dbObjects)
{
   S32 teams = getGame()->getTeamCount();

   for(S32 i = 0; i < dbObjects.size(); i++)
   {
      EditorObject *obj = dynamic_cast<EditorObject *>(dbObjects[i]);
      S32 team = obj->getTeam();

      if(obj->hasTeam() && ((team >= 0 && team < teams) || team == TEAM_NEUTRAL || team == TEAM_HOSTILE))  
         continue;      // This one's OK

      if(team == TEAM_NEUTRAL && obj->canBeNeutral())
         continue;      // This one too

      if(team == TEAM_HOSTILE && obj->canBeHostile())
         continue;      // This one too

      if(obj->hasTeam())
         obj->setTeam(0);               // We know there's at least one team, so there will always be a team 0
      else if(obj->canBeHostile() && !obj->canBeNeutral())
         obj->setTeam(TEAM_HOSTILE); 
      else
         obj->setTeam(TEAM_NEUTRAL);    // We won't consider the case where hasTeam == canBeNeutral == canBeHostile == false
   }
}


// Search through editor objects, to make sure everything still has a valid team.  If not, we'll assign it a default one.
// Note that neutral/hostile items are on team -1/-2, and will be unaffected by this loop or by the number of teams we have.
void EditorUserInterface::teamsHaveChanged()
{
   bool teamsChanged = false;

   if(getGame()->getTeamCount() != mOldTeams.size())     // Number of teams has changed
      teamsChanged = true;
   else
      for(S32 i = 0; i < getGame()->getTeamCount(); i++)
      {
         AbstractTeam *team = getGame()->getTeam(i);

         if(mOldTeams[i].color != team->getColor() || mOldTeams[i].name != team->getName().getString()) // Color(s) or names(s) have changed
         {
            teamsChanged = true;
            break;
         }
      }

   if(!teamsChanged)       // Nothing changed, we're done here
      return;

   validateTeams();

   // TODO: I hope we can get rid of this in future... perhaps replace with mDockItems being stored in a database, and pass the database?
   Vector<DatabaseObject *> hackyjunk;
   hackyjunk.resize(mDockItems.size());
   for(S32 i = 0; i < mDockItems.size(); i++)
      hackyjunk[i] = mDockItems[i].get();

   validateTeams(hackyjunk);

   validateLevel();          // Revalidate level -- if teams have changed, requirements for spawns have too
   setNeedToSave(true);
   autoSave();
   mAllUndoneUndoLevel = -1; // This change can't be undone
}


string EditorUserInterface::getLevelFileName()
{
   return mEditFileName;
}


// Handle console input
// Valid commands: help, run, clear, quit, exit
void processEditorConsoleCommand(OGLCONSOLE_Console console, char *cmdline)
{
   Vector<string> words = parseString(cmdline);
   if(words.size() == 0)
      return;

   string cmd = lcase(words[0]);
   EditorUserInterface *ui = gClientGame->getUIManager()->getEditorUserInterface();

   if(cmd == "quit" || cmd == "exit") 
      OGLCONSOLE_HideConsole();

   else if(cmd == "help" || cmd == "?") 
      OGLCONSOLE_Output(console, "Commands: help; run; clear; quit\n");

   else if(cmd == "run")
   {
      if(words.size() == 1)      // Too few args
         OGLCONSOLE_Output(console, "Usage: run <script_name> {args}\n");
      else
      {
         ui->saveUndoState();
         words.erase(0);         // Get rid of "run", leaving script name and args

         string name = words[0];
         words.erase(0);

         ui->onBeforeRunScriptFromConsole();
         ui->runScript(gClientGame->getSettings()->getFolderManager(), name, words);
         ui->onAfterRunScriptFromConsole();
      }
   }   

   else if(cmd == "clear")
      ui->clearLevelGenItems();

   else
      OGLCONSOLE_Output(console, "Unknown command: %s\n", cmd.c_str());
}


void EditorUserInterface::onBeforeRunScriptFromConsole()
{
   const Vector<EditorObject *> *objList = getObjectList();

   // Use selection as a marker -- will have to change in future
   for(S32 i = 0; i < objList->size(); i++)
      objList->get(i)->setSelected(true);
}


void EditorUserInterface::onAfterRunScriptFromConsole()
{
   const Vector<EditorObject *> *objList = getObjectList();

   for(S32 i = 0; i < objList->size(); i++)
      objList->get(i)->setSelected(!objList->get(i)->isSelected());

   rebuildEverything();
}


extern void actualizeScreenMode(bool);

void EditorUserInterface::onActivate()
{
   FolderManager *folderManager = getGame()->getSettings()->getFolderManager();

   if(folderManager->levelDir == "")      // Never did resolve a leveldir... no editing for you!
   {
      getUIManager()->reactivatePrevUI();     // Must come before the error msg, so it will become the previous UI when that one exits

      ErrorMessageUserInterface *ui = getUIManager()->getErrorMsgUserInterface();
      ui->reset();
      ui->setTitle("HOUSTON, WE HAVE A PROBLEM");
      ui->setMessage(1, "No valid level folder was found..."); 
      ui->setMessage(2, "cannot start the level editor");
      ui->setMessage(4, "Check the LevelDir parameter in your INI file,");
      ui->setMessage(5, "or your command-line parameters to make sure");
      ui->setMessage(6, "you have correctly specified a valid folder.");
      ui->activate();

      return;
   }

   // Check if we have a level name:
   if(getLevelFileName() == "")         // We need to take a detour to get a level name
   {
      // Don't save this menu (false, below).  That way, if the user escapes out, and is returned to the "previous"
      // UI, they will get back to where they were before (prob. the main menu system), not back to here.
      getUIManager()->getLevelNameEntryUserInterface()->activate(false);

      return;
   }

   mLevelErrorMsgs.clear();
   mLevelWarnings.clear();

   mSaveMsgTimer.clear();

   mGameTypeArgs.clear();

   loadLevel();
   setCurrentTeam(0);

   mSnapDisabled = false;      // Hold [space] to temporarily disable snapping

   // Reset display parameters...
   mDragSelecting = false;
   mUp = mDown = mLeft = mRight = mIn = mOut = false;
   mCreatingPoly = false;
   mCreatingPolyline = false;
   mDraggingObjects = false;
   mDraggingDockItem = NULL;
   mCurrentTeam = 0;
   mPreviewMode = false;
   entryMode = EntryNone;

   mItemToLightUp = NULL;    

   mSaveMsgTimer = 0;

   OGLCONSOLE_EnterKey(processEditorConsoleCommand);     // Setup callback for processing console commands

   actualizeScreenMode(true);

   centerView();
}


void EditorUserInterface::onDeactivate()
{
   mDockItems.clear();     // Free some memory -- dock will be rebuilt when editor restarts
   actualizeScreenMode(true);
}


void EditorUserInterface::onReactivate()     // Run when user re-enters the editor after testing, among other things
{
   mDraggingObjects = false;  

   if(mWasTesting)
   {
      mWasTesting = false;
      mSaveMsgTimer.clear();

      getGame()->setGameType(mEditorGameType); 

      remove("editor.tmp");      // Delete temp file
   }


   if(mCurrentTeam >= getGame()->getTeamCount())
      mCurrentTeam = 0;

   OGLCONSOLE_EnterKey(processEditorConsoleCommand);     // Restore callback for processing console commands

   actualizeScreenMode(true);
}


static Point sCenter;

// Called when we shift between windowed and fullscreen mode, before change is made
void EditorUserInterface::onPreDisplayModeChange()
{
   sCenter.set(mCurrentOffset.x - gScreenInfo.getGameCanvasWidth() / 2, mCurrentOffset.y - gScreenInfo.getGameCanvasHeight() / 2);
}

// Called when we shift between windowed and fullscreen mode, after change is made
void EditorUserInterface::onDisplayModeChange()
{
   // Recenter canvas -- note that canvasWidth may change during displayMode change
   mCurrentOffset.set(sCenter.x + gScreenInfo.getGameCanvasWidth() / 2, sCenter.y + gScreenInfo.getGameCanvasHeight() / 2);

   populateDock();               // If game type has changed, items on dock will change
}


Point EditorUserInterface::snapPointToLevelGrid(Point const &p)
{
   if(mSnapDisabled)
      return p;

   // First, find a snap point based on our grid
   F32 factor = (showMinorGridLines() ? 0.1f : 0.5f) * getGame()->getGridSize();     // Tenths or halves -- major gridlines are gridsize pixels apart

   return Point(floor(p.x / factor + 0.5) * factor, floor(p.y / factor + 0.5) * factor);
}


Point EditorUserInterface::snapPoint(Point const &p, bool snapWhileOnDock)
{
   if(mouseOnDock() && !snapWhileOnDock) 
      return p;      // No snapping!

   const Vector<EditorObject *> *objList = getObjectList();

   Point snapPoint(p);

   WallSegmentManager *wallSegmentManager = getGame()->getWallSegmentManager();

   if(mDraggingObjects)
   {
      // Mark all items being dragged as no longer being snapped -- only our primary "focus" item will be snapped
      for(S32 i = 0; i < objList->size(); i++)
         if(objList->get(i)->isSelected())
            objList->get(i)->setSnapped(false);
   
      // Turrets & forcefields: Snap to a wall edge as first (and only) choice
      if(isEngineeredType(mSnapObject->getObjectTypeNumber()))
      {
         EngineeredItem *engrObj = dynamic_cast<EngineeredItem *>(mSnapObject);
         return engrObj->mountToWall(snapPointToLevelGrid(p), wallSegmentManager->getWallEdgeDatabase(), 
                                                              wallSegmentManager->getWallSegmentDatabase());
      }
   }

   F32 maxSnapDist = 2 / (mCurrentScale * mCurrentScale);
   F32 minDist = maxSnapDist;

   // Where will we be snapping things?
   bool snapToWallCorners = getSnapToWallCorners();
   bool snapToLevelGrid = !mSnapDisabled;

   if(snapToLevelGrid)     // Lowest priority
   {
      snapPoint = snapPointToLevelGrid(p);
      minDist = snapPoint.distSquared(p);
   }

   // Now look for other things we might want to snap to
   for(S32 i = 0; i < objList->size(); i++)
   {
      EditorObject *obj = objList->get(i);
      // Don't snap to selected items or items with selected verts
      if(obj->isSelected() || obj->anyVertsSelected())    
         continue;

      for(S32 j = 0; j < obj->getVertCount(); j++)
      {
         F32 dist = obj->getVert(j).distSquared(p);
         if(dist < minDist)
         {
            minDist = dist;
            snapPoint.set(obj->getVert(j));
         }
      }
   }

   // Search for a corner to snap to - by using wall edges, we'll also look for intersections between segments
   if(snapToWallCorners)
      checkCornersForSnap(p, wallSegmentManager->mWallEdges, minDist, snapPoint);

   return snapPoint;
}


bool EditorUserInterface::getSnapToWallCorners()
{
   return !mSnapDisabled && mDraggingObjects && !(isWallType(mSnapObject->getObjectTypeNumber()));
}


extern bool findNormalPoint(const Point &p, const Point &s1, const Point &s2, Point &closest);

static Point closest;      // Reusable container

static bool checkEdge(const Point &clickPoint, const Point &start, const Point &end, F32 &minDist, Point &snapPoint)
{
   if(findNormalPoint(clickPoint, start, end, closest))    // closest is point on line where clickPoint normal intersects
   {
      F32 dist = closest.distSquared(clickPoint);
      if(dist < minDist)
      {
         minDist = dist;
         snapPoint.set(closest);  
         return true;
      }
   }

   return false;
}


// Checks for snapping against a series of edges defined by verts in A-B-C-D format if abcFormat is true, or A-B B-C C-D if false
// Sets snapPoint and minDist.  Returns index of closest segment found if closer than minDist.

// Not currently used 

S32 EditorUserInterface::checkEdgesForSnap(const Point &clickPoint, const Vector<Point> &verts, bool abcFormat,
                                           F32 &minDist, Point &snapPoint )
{
   S32 inc = abcFormat ? 1 : 2;   
   S32 segFound = NONE;

   for(S32 i = 0; i < verts.size() - 1; i += inc)
      if(checkEdge(clickPoint, verts[i], verts[i+1], minDist, snapPoint))
         segFound = i;

   return segFound;
}


// Not currently used 

S32 EditorUserInterface::checkEdgesForSnap(const Point &clickPoint, const Vector<WallEdge *> &edges, bool abcFormat,
                                           F32 &minDist, Point &snapPoint )
{
   S32 inc = abcFormat ? 1 : 2;   
   S32 segFound = NONE;

   for(S32 i = 0; i < edges.size(); i++)
      if(checkEdge(clickPoint, *edges[i]->getStart(), *edges[i]->getEnd(), minDist, snapPoint))
         segFound = i;

   return segFound;
}


static bool checkPoint(const Point &clickPoint, const Point &point, F32 &minDist, Point &snapPoint)
{
   F32 dist = point.distSquared(clickPoint);
   if(dist < minDist)
   {
      minDist = dist;
      snapPoint = point;
      return true;
   }

   return false;
}


S32 EditorUserInterface::checkCornersForSnap(const Point &clickPoint, const Vector<WallEdge *> &edges, F32 &minDist, Point &snapPoint)
{
   S32 vertFound = NONE;
   const Point *vert;

   for(S32 i = 0; i < edges.size(); i++)
      for(S32 j = 0; j < 1; j++)
      {
         vert = (j == 0) ? edges[i]->getStart() : edges[i]->getEnd();
         if(checkPoint(clickPoint, *vert, minDist, snapPoint))
            vertFound = i;
      }

   return vertFound;
}


////////////////////////////////////
////////////////////////////////////
// Rendering routines

extern Color gErrorMessageTextColor;

static bool fillRendered = false;


bool EditorUserInterface::showMinorGridLines()
{
   return mCurrentScale >= .5;
}


// Render background snap grid
void EditorUserInterface::renderGrid()
{
   if(mPreviewMode)     // No grid in preview mode
      return;   

   F32 colorFact = mSnapDisabled ? .5f : 1;
   
   // Minor grid lines
   for(S32 i = 1; i >= 0; i--)
   {
      if((i && showMinorGridLines()) || !i)      // Minor then major gridlines
      {
         F32 gridScale = mCurrentScale * getGame()->getGridSize() * (i ? 0.1f : 1);    // Major gridlines are gridSize() pixels apart   
         F32 color = ((i ? .2f : .4f) * colorFact);

         F32 xStart = fmod(mCurrentOffset.x, gridScale);
         F32 yStart = fmod(mCurrentOffset.y, gridScale);

         glColor3f(color, color, color);
         glBegin(GL_LINES);
            while(yStart < gScreenInfo.getGameCanvasHeight())
            {
               glVertex2f(0, yStart);
               glVertex2f((F32)gScreenInfo.getGameCanvasWidth(), yStart);
               yStart += gridScale;
            }
            while(xStart < gScreenInfo.getGameCanvasWidth())
            {
               glVertex2f(xStart, 0);
               glVertex2f(xStart, (F32)gScreenInfo.getGameCanvasHeight());
               xStart += gridScale;
            }
         glEnd();
      }
   }

   // Draw axes
   glColor(0.7f * colorFact);
   glLineWidth(gLineWidth3);

   Point origin = convertLevelToCanvasCoord(Point(0,0));

   glBegin(GL_LINES);
      glVertex2f(0, origin.y);
      glVertex2f((F32)gScreenInfo.getGameCanvasWidth(), origin.y);
      glVertex2f(origin.x, 0);
      glVertex2f(origin.x, (F32)gScreenInfo.getGameCanvasHeight());
   glEnd();

   glLineWidth(gDefaultLineWidth);
}


S32 getDockHeight(ShowMode mode)
{
   if(mode == ShowWallsOnly)
      return 62;
   else  // mShowMode == ShowAllObjects
      return gScreenInfo.getGameCanvasHeight() - 2 * EditorUserInterface::vertMargin;
}


void EditorUserInterface::renderDock(F32 width)    // width is current wall width, used for displaying info on dock
{
   // Render item dock down RHS of screen
   const S32 canvasWidth = gScreenInfo.getGameCanvasWidth();
   const S32 canvasHeight = gScreenInfo.getGameCanvasHeight();

   S32 dockHeight = getDockHeight(mShowMode);

   drawFilledRect(canvasWidth - DOCK_WIDTH - horizMargin, canvasHeight - vertMargin, 
                  canvasWidth - horizMargin,              canvasHeight - vertMargin - dockHeight, 
                  Colors::black, (mouseOnDock() ? Colors::yellow : Colors::white));

   // Draw coordinates on dock -- if we're moving an item, show the coords of the snap vertex, otherwise show the coords of the
   // snapped mouse position
   Point pos;
   if(mSnapObject)
      pos = mSnapObject->getVert(mSnapVertexIndex);
   else
      pos = snapPoint(convertCanvasToLevelCoord(mMousePos));

   F32 xpos = gScreenInfo.getGameCanvasWidth() - horizMargin - DOCK_WIDTH / 2.f;

   char text[50];
   glColor(Colors::white);
   dSprintf(text, sizeof(text), "%2.2f|%2.2f", pos.x, pos.y);
   drawStringc(xpos, (F32)gScreenInfo.getGameCanvasHeight() - vertMargin - 15, 8, text);

   // And scale
   dSprintf(text, sizeof(text), "%2.2f", mCurrentScale);
   drawStringc(xpos, (F32)gScreenInfo.getGameCanvasHeight() - vertMargin - 25, 8, text);

   // Show number of teams
   dSprintf(text, sizeof(text), "Teams: %d",  getGame()->getTeamCount());
   drawStringc(xpos, (F32)gScreenInfo.getGameCanvasHeight() - vertMargin - 35, 8, text);

   glColor(mNeedToSave ? Colors::red : Colors::green);     // Color level name by whether it needs to be saved or not
   dSprintf(text, sizeof(text), "%s%s", mNeedToSave ? "*" : "", mEditFileName.substr(0, mEditFileName.find_last_of('.')).c_str());    // Chop off extension
   drawStringc(xpos, (F32)gScreenInfo.getGameCanvasHeight() - vertMargin - 45, 8, text);

   // And wall width as needed
   if(width != NONE)
   {
      glColor(Colors::white);
      dSprintf(text, sizeof(text), "Width: %2.0f", width);
      drawStringc(xpos, (F32)gScreenInfo.getGameCanvasHeight() - vertMargin - 55, 8, text);
   }
}


void EditorUserInterface::renderTextEntryOverlay()
{
   // Render id-editing overlay
   if(entryMode != EntryNone)
   {
      static const S32 fontsize = 16;
      static const S32 inset = 9;
      static const S32 boxheight = fontsize + 2 * inset;
      static const Color color(0.9, 0.9, 0.9);
      static const Color errorColor(Colors::red);

      bool errorFound = false;

      // Check for duplicate IDs if we're in ID entry mode
      if(entryMode == EntryID)
      {
         S32 id = atoi(mEntryBox.c_str());      // mEntryBox has digits only filter applied; ids can only be positive ints

         if(id != 0)    // Check for duplicates
         {
            const Vector<EditorObject *> *objList = getObjectList();

            for(S32 i = 0; i < objList->size(); i++)
               if(objList->get(i)->getItemId() == id && !objList->get(i)->isSelected())
               {
                  errorFound = true;
                  break;
               }
         }
      }

      // Calculate box width
      S32 boxwidth = 2 * inset + getStringWidth(fontsize, mEntryBox.getPrompt().c_str()) + 
          mEntryBox.getMaxLen() * getStringWidth(fontsize, "-") + 25;

      // Render entry box    
      bool disableBlending = false;

      if(!glIsEnabled(GL_BLEND))
      {
         glEnable(GL_BLEND);
         disableBlending = true; 
      }

      S32 xpos = (gScreenInfo.getGameCanvasWidth()  - boxwidth) / 2;
      S32 ypos = (gScreenInfo.getGameCanvasHeight() - boxheight) / 2;

      for(S32 i = 1; i >= 0; i--)
      {
         glColor(Color(.3f,.6f,.3f), i ? .85f : 1);

         glBegin(i ? GL_POLYGON : GL_LINE_LOOP);
            glVertex2i(xpos,            ypos);
            glVertex2i(xpos + boxwidth, ypos);
            glVertex2i(xpos + boxwidth, ypos + boxheight);
            glVertex2i(xpos,            ypos + boxheight);
         glEnd();
      }

      if(disableBlending)
         glDisable(GL_BLEND);

      xpos += inset;
      ypos += inset;
      glColor(errorFound ? errorColor : color);
      xpos += drawStringAndGetWidthf(xpos, ypos, fontsize, "%s ", mEntryBox.getPrompt().c_str());
      drawString(xpos, ypos, fontsize, mEntryBox.c_str());
      mEntryBox.drawCursor(xpos, ypos, fontsize);
   }
}


void EditorUserInterface::renderReferenceShip()
{
   // Render ship at cursor to show scale
   static F32 thrusts[4] =  { 1, 0, 0, 0 };

   glPushMatrix();
      glTranslate(mMousePos);
      glScale(mCurrentScale);
      glRotatef(90, 0, 0, 1);
      renderShip(&Colors::red, 1, thrusts, 1, 5, 0, false, false, false, false);
      glRotatef(-90, 0, 0, 1);

      // And show how far it can see
      F32 horizDist = Game::PLAYER_VISUAL_DISTANCE_HORIZONTAL;
      F32 vertDist = Game::PLAYER_VISUAL_DISTANCE_VERTICAL;

      bool disableBlending = false;

      if(!glIsEnabled(GL_BLEND))
      {
         glEnable(GL_BLEND);
         disableBlending = true; 
      }

      glColor4f(.5, .5, 1, .35f);
      glBegin(GL_POLYGON);
         glVertex2f(-horizDist, -vertDist);
         glVertex2f(horizDist, -vertDist);
         glVertex2f(horizDist, vertDist);
         glVertex2f(-horizDist, vertDist);
      glEnd();
      
      if(disableBlending)
         glDisable(GL_BLEND);

   glPopMatrix();
}


static F32 getRenderingAlpha(bool isScriptItem)
{
   return isScriptItem ? .6f : 1;     // Script items will appear somewhat translucent
}


const char *getModeMessage(ShowMode mode)
{
   if(mode == ShowWallsOnly)
      return "Wall editing mode.  Hit Ctrl-A to change.";
   else     // Normal mode
      return "";
}


static S32 QSORT_CALLBACK sortByTeam(DatabaseObject **a, DatabaseObject **b)
{
   TNLAssert(dynamic_cast<BfObject *>(*a), "Not a BfObject");
   TNLAssert(dynamic_cast<BfObject *>(*b), "Not a BfObject");
   return ((BfObject *)(*b))->getTeam() - ((BfObject *)(*a))->getTeam();
}


static void drawFourArrows(Point pos)
{
   const F32 pointList[] = {
      0, 15, 0, -15,
      0, 15, 5, 10,
      0, 15, -5, 10,
      0, -15, 5, -10,
      0, -15, -5, -10,
      15, 0, -15, 0,
      15, 0, 10, 5,
      15, 0, 10, -5,
      -15, 0, -10, 5,
      -15, 0, -10, -5,
   };

   glPushMatrix();
   glTranslate(pos);
   glEnableClientState(GL_VERTEX_ARRAY);
   glVertexPointer(2, GL_FLOAT, sizeof(pointList[0]) * 2, pointList);    
   glDrawArrays(GL_LINES, 0, sizeof(pointList) / (sizeof(pointList[0]) * 2));
   glDisableClientState(GL_VERTEX_ARRAY);
   glPopMatrix();

}

void EditorUserInterface::render()
{
   mouseIgnore = false; // Needed to avoid freezing effect from too many mouseMoved events without a render in between (sam)

   if(mPreviewMode)
   {
      fillVector.clear();
      
      EditorObjectDatabase *editorDb = getGame()->getEditorDatabase();
      editorDb->findObjects(SpyBugTypeNumber, fillVector);

      if(fillVector.size() != 0)
      {

      // Use Z Buffer to make use of not drawing overlap visible area of same team SpyBug, but does overlap different team.
      fillVector.sort(sortByTeam);
      glClear(GL_DEPTH_BUFFER_BIT);
      glEnable(GL_DEPTH_TEST);
      glEnable(GL_DEPTH_WRITEMASK);
      glDepthFunc(GL_LESS);
      glPushMatrix();
      glTranslatef(0, 0, -0.95f);
      glBlendFunc(GL_ONE_MINUS_DST_COLOR, GL_ONE);  // This blending works like this, source(SRC) * GL_ONE_MINUS_DST_COLOR + destination(DST) * GL_ONE
      bool disableBlending = !glIsEnabled(GL_BLEND);

      if(disableBlending)
         glEnable(GL_BLEND);

      S32 prevTeam;

      // Draw spybug visibility ranges first, underneath everything else
      for(S32 i = 0; i < fillVector.size(); i++)
      {
         EditorObject *editorObj = dynamic_cast<EditorObject *>(fillVector[i]);

         if(i != 0 && editorObj->getTeam() != prevTeam)
            glTranslatef(0, 0, 0.05);
         prevTeam = editorObj->getTeam();

         Point pos = editorObj->getVert(0);
         pos *= mCurrentScale;
         pos += mCurrentOffset;
         renderSpyBugVisibleRange(pos, getGame()->getTeamColor(editorObj->getTeam()), mCurrentScale);
      }

      if(disableBlending)
         glDisable(GL_BLEND);

      setDefaultBlendFunction();

      glPopMatrix();
      glDisable(GL_DEPTH_WRITEMASK);
      glDisable(GL_DEPTH_TEST);

      }

      // Next draw turret firing ranges for selected or highlighted turrets only
      fillVector.clear();
      
      editorDb->findObjects(TurretTypeNumber, fillVector);
      for(S32 i = 0; i < fillVector.size(); i++)
      {
         EditorObject *editorObj = dynamic_cast<EditorObject *>(fillVector[i]);
         if(editorObj->isSelected() || editorObj->isLitUp())
         {
            Point pos = editorObj->getVert(0);
            pos *= mCurrentScale;
            pos += mCurrentOffset;
            renderTurretFiringRange(pos, getGame()->getTeamColor(editorObj->getTeam()), mCurrentScale);
         }
      }
   }
   else
      renderGrid();        // Render grid first, so it's at the bottom

   bool disableBlending = false;

   if(!glIsEnabled(GL_BLEND))
   {
      glEnable(GL_BLEND);        // Enable transparency
      disableBlending = true;
   }

   glPushMatrix();
      setLevelToCanvasCoordConversion();

      const Vector<EditorObject *> *levelGenObjList = mLevelGenDatabase.getObjectList();
      for(S32 i = 0; i < levelGenObjList->size(); i++)
         levelGenObjList->get(i)->renderInEditor(mCurrentScale, mSnapVertexIndex, true, mPreviewMode, mShowMode);
   
      // Render polyWall item fill just before rendering regular walls.  This will create the effect of all walls merging together.  
      // PolyWall outlines are already part of the wallSegmentManager, so will be rendered along with those of regular walls.
      const Vector<EditorObject *> *objList = getObjectList();

      for(S32 i = 0; i < objList->size(); i++)
      {
         EditorObject *obj = objList->get(i);
         if(obj->getObjectTypeNumber() == PolyWallTypeNumber)
         {
            PolyWall *wall = dynamic_cast<PolyWall *>(obj);
            wall->renderFill();
         }
      }
  
      getGame()->getWallSegmentManager()->renderWalls(getGame()->getSettings(),
                     mDraggingObjects, mPreviewMode, getSnapToWallCorners(), getRenderingAlpha(false/*isScriptItem*/));

    

#ifdef SHOW_EXTENT_BOXES
      for(S32 i = 0; i < objList->size(); i++)
      {
         EditorObject *obj = objList->get(i);
         {
            glColor(Colors::red);
            glBegin(GL_LINE_LOOP);
               glVertex2f(obj->getExtent().min.x, obj->getExtent().min.y);
               glVertex2f(obj->getExtent().min.x, obj->getExtent().max.y);
               glVertex2f(obj->getExtent().max.x, obj->getExtent().max.y);
               glVertex2f(obj->getExtent().max.x, obj->getExtent().min.y);
            glEnd();
         }
      }
#endif

      // == Normal items ==
      // Draw map items (teleporters, etc.) that are not being dragged, and won't have any text labels  (below the dock)
      // Don't render polywalls, as we've alrady drawn those.
      for(S32 i = 0; i < objList->size(); i++)
      {
         EditorObject *obj = objList->get(i);

         if(obj->getObjectTypeNumber() != PolyWallTypeNumber)
            if(!(mDraggingObjects && obj->isSelected()) || mPreviewMode)
               obj->renderInEditor(mCurrentScale, mSnapVertexIndex, false, mPreviewMode, mShowMode);
      }

      if(!mPreviewMode)
      {
         // == Selected items ==
         // Draw map items (teleporters, etc.) that are are selected and/or lit up, so label is readable (still below the dock)
         // Do this as a separate operation to ensure that these are drawn on top of those drawn above.
         for(S32 i = 0; i < objList->size(); i++)
         {
            EditorObject *obj = objList->get(i);
            if(obj->isSelected() || obj->isLitUp())
               obj->renderInEditor(mCurrentScale, mSnapVertexIndex, false, mPreviewMode, mShowMode);
         }
      }

      fillRendered = false;
      F32 width = NONE;

      // Draw geomPolyLine features under construction
      if(mCreatingPoly || mCreatingPolyline)    
      {
         // Add a vert (and deleted it later) to help show what this item would look like if the user placed the vert in the current location
         mNewItem->addVert(snapPoint(convertCanvasToLevelCoord(mMousePos)));
         glLineWidth(gLineWidth3);

         if(mCreatingPoly) // Wall
            glColor(*SELECT_COLOR);
         else              // LineItem
            glColor(getTeamColor(mNewItem->getTeam()));

         renderPolyline(mNewItem->getOutline());

         glLineWidth(gDefaultLineWidth);

         for(S32 j = mNewItem->getVertCount() - 1; j >= 0; j--)      // Go in reverse order so that placed vertices are drawn atop unplaced ones
         {
            Point v = mNewItem->getVert(j);
            
            // Draw vertices
            if(j == mNewItem->getVertCount() - 1)                    // This is our most current vertex
               renderVertex(HighlightedVertex, v, NO_NUMBER, mCurrentScale);
            else
               renderVertex(SelectedItemVertex, v, j, mCurrentScale);
         }
         mNewItem->deleteVert(mNewItem->getVertCount() - 1); 
      }

      // Since we're not constructing a barrier, if there are any barriers or lineItems selected, 
      // get the width for display at bottom of dock
      else  
      {
         fillVector.clear();
         getGame()->getEditorDatabase()->findObjects((TestFunc)isLineItemType, fillVector);

         for(S32 i = 0; i < fillVector.size(); i++)
         {
            LineItem *obj = dynamic_cast<LineItem *>(fillVector[i]);   // Walls are a subclass of LineItem, so this will work for both

            if(obj && (obj->isSelected() || (obj->isLitUp() && obj->isVertexLitUp(NONE))))
            {
               width = (F32)obj->getWidth();
               break;
            }
         }
      }

      // Draw map items (teleporters, etc.) that are being dragged  (above the dock).  But don't draw walls here, or
      // we'll lose our wall centernlines.
      if(mDraggingObjects)
         for(S32 i = 0; i < objList->size(); i++)
         {
            EditorObject *obj = objList->get(i);
            if(obj->isSelected() && !isWallType(obj->getObjectTypeNumber()))    // Object is selected and is not a wall
               obj->renderInEditor(mCurrentScale, mSnapVertexIndex, false, mPreviewMode, mShowMode);
         }

      // Render our snap vertex as a hollow magenta box
      if(!mPreviewMode && mSnapObject && mSnapObject->isSelected() && mSnapVertexIndex != NONE)      
         renderVertex(SnappingVertex, mSnapObject->getVert(mSnapVertexIndex), NO_NUMBER, mCurrentScale/*, alpha*/);  

    glPopMatrix(); 


   if(mPreviewMode)
      renderReferenceShip();
   else
   {
      renderDock(width);
      renderDockItems();
   }

   renderDragSelectBox();

   if(disableBlending)
      glDisable(GL_BLEND);

   if(mScrollWithMouse)
   {
		glColor(Colors::white);
      drawFourArrows(mScrollWithMouseLocation);
   }

   renderHelpMessage();    // Also highlights dock item we're hovering over
   renderSaveMessage();
   renderWarnings();


   glColor(Colors::cyan);
   drawCenteredString(vertMargin, 14, getModeMessage(mShowMode));

   renderTextEntryOverlay();

   renderConsole();  // Rendered last, so it's always on top
}


// Draw box for selecting items
void EditorUserInterface::renderDragSelectBox()
{
   if(!mDragSelecting)   
      return;
   
   glColor(Colors::white);
   Point downPos = convertLevelToCanvasCoord(mMouseDownPos);
   glBegin(GL_LINE_LOOP);
      glVertex2f(downPos.x,   downPos.y);
      glVertex2f(mMousePos.x, downPos.y);
      glVertex2f(mMousePos.x, mMousePos.y);
      glVertex2f(downPos.x,   mMousePos.y);
   glEnd();
}


void EditorUserInterface::renderDockItems()
{
   for(S32 i = 0; i < mDockItems.size(); i++)
   {
      mDockItems[i]->renderInEditor(mCurrentScale, mSnapVertexIndex, false, false, mShowMode);
      mDockItems[i]->setLitUp(false);
   }
}


// Render help messages at bottom of screen
void EditorUserInterface::renderHelpMessage()
{
   if(!mouseOnDock() || mPreviewMode)  // Help messages only shown when hovering over dock item, and only when dock is visible
      return;

   if(!mDockItemHit)
      return;

   mDockItemHit->setLitUp(true);       // Will trigger a selection highlight to appear around dock item

   glColor(Colors::green);

   // Center string between left side of screen and edge of dock
   const char *helpString = mDockItemHit->getEditorHelpString();
   S32 x = (gScreenInfo.getGameCanvasWidth() - horizMargin - DOCK_WIDTH - getStringWidth(15, helpString)) / 2;
   drawString(x, gScreenInfo.getGameCanvasHeight() - vertMargin - 15, 15, helpString);
}


void EditorUserInterface::renderSaveMessage()
{
   if(mSaveMsgTimer.getCurrent())
   {
      F32 alpha = 1.0;
      if(mSaveMsgTimer.getCurrent() < 1000)
         alpha = (F32) mSaveMsgTimer.getCurrent() / 1000;

      bool disableBlending = false;

      if(!glIsEnabled(GL_BLEND))
      {
         glEnable(GL_BLEND);
         disableBlending = true; 
      }

      glColor(mSaveMsgColor, alpha);
      drawCenteredString(gScreenInfo.getGameCanvasHeight() - vertMargin - 65, 25, mSaveMsg.c_str());

      if(disableBlending)
         glDisable(GL_BLEND);
   }
}


void EditorUserInterface::renderWarnings()
{
   if(mWarnMsgTimer.getCurrent())
   {
      F32 alpha = 1.0;
      if (mWarnMsgTimer.getCurrent() < 1000)
         alpha = (F32) mWarnMsgTimer.getCurrent() / 1000;

      bool disableBlending = false;

      if(!glIsEnabled(GL_BLEND))
      {
         glEnable(GL_BLEND);
         disableBlending = true; 
      }

      glColor(mWarnMsgColor, alpha);
      drawCenteredString(gScreenInfo.getGameCanvasHeight() / 4, 25, mWarnMsg1.c_str());
      drawCenteredString(gScreenInfo.getGameCanvasHeight() / 4 + 30, 25, mWarnMsg2.c_str());

      if(disableBlending)
         glDisable(GL_BLEND);
   }

   if(mLevelErrorMsgs.size() || mLevelWarnings.size())
   {
      S32 ypos = vertMargin + 50;

      glColor(gErrorMessageTextColor);

      for(S32 i = 0; i < mLevelErrorMsgs.size(); i++)
      {
         drawCenteredString(ypos, 20, mLevelErrorMsgs[i].c_str());
         ypos += 25;
      }

      glColor(Colors::yellow);

      for(S32 i = 0; i < mLevelWarnings.size(); i++)
      {
         drawCenteredString(ypos, 20, mLevelWarnings[i].c_str());
         ypos += 25;
      }
   }
}


const Color *EditorUserInterface::getTeamColor(S32 team)
{
   return getGame()->getTeamColor(team);
}


void EditorUserInterface::renderSnapTarget(const Point &target)
{
   glLineWidth(gLineWidth1);

   glColor(Colors::magenta);
   drawCircle(target, 5);

   glLineWidth(gDefaultLineWidth);
}


////////////////////////////////////////
////////////////////////////////////////
/*
1. User creates wall by drawing line
2. Each line segment is converted to a series of endpoints, who's location is adjusted to improve rendering (extended)
3. Those endpoints are used to generate a series of WallSegment objects, each with 4 corners
4. Those corners are used to generate a series of edges on each WallSegment.  Initially, each segment has 4 corners
   and 4 edges.
5. Segments are intsersected with one another, punching "holes", and creating a series of shorter edges that represent
   the dark blue outlines seen in the game and in the editor.

If wall shape or location is changed steps 1-5 need to be repeated
If intersecting wall is changed, only steps 4 and 5 need to be repeated
If wall thickness is changed, steps 3-5 need to be repeated
*/


void EditorUserInterface::clearSelection()
{
   const Vector<EditorObject *> *objList = getObjectList();

   for(S32 i = 0; i < objList->size(); i++)
      objList->get(i)->unselect();
}


// Copy selection to the clipboard
void EditorUserInterface::copySelection()
{
   if(!anyItemsSelected())
      return;

   bool alreadyCleared = false;

   const Vector<EditorObject *> *objList = getObjectList();

   for(S32 i = 0; i < objList->size(); i++)
   {
      if(objList->get(i)->isSelected())
      {
         EditorObject *newItem =  objList->get(i)->copy();   
         newItem->setSelected(false);

         if(!alreadyCleared)  // Make sure we only purge the existing clipboard if we'll be putting someting new there
         {
            mClipboard.clear();
            alreadyCleared = true;
         }

         mClipboard.push_back(boost::shared_ptr<EditorObject>(newItem));
      }
   }
}


// Paste items on the clipboard
void EditorUserInterface::pasteSelection()
{
   if(mDraggingObjects)    // Pasting while dragging can cause crashes!!
      return;

   S32 itemCount = mClipboard.size();

    if(itemCount == 0)     // Nothing on clipboard, nothing to do
      return;

   saveUndoState();        // So we can undo the paste

   clearSelection();       // Only the pasted items should be selected

   Point pos = snapPoint(convertCanvasToLevelCoord(mMousePos));

   Point firstPoint = mClipboard[0]->getVert(0);
   Point offset;

   for(S32 i = 0; i < itemCount; i++)
   {
      offset = firstPoint - mClipboard[i]->getVert(0);

      EditorObject *newObject = mClipboard[i]->newCopy();

      newObject->setSelected(true);
      newObject->moveTo(pos - offset);

      // onGeomChanged calls updateExtentInDatabase, which only sets the object's extent, but does not do anything with the database
      // since object won't be in the database until addToGame is called, which will insert object with extent calculated in onGeomChanged
      newObject->onGeomChanged();                                          
      newObject->addToGame(getGame(), getGame()->getEditorDatabase()); 
   }

   validateLevel();
   setNeedToSave(true);
   autoSave();
}


// Expand or contract selection by scale
void EditorUserInterface::scaleSelection(F32 scale)
{
   if(!anyItemsSelected() || scale < .01 || scale == 1)    // Apply some sanity checks
      return;

   saveUndoState();

   // Find center of selection
   Point min, max;                        
   computeSelectionMinMax(min, max);
   Point ctr = (min + max) * 0.5;

   if(scale > 1 && min.distanceTo(max) * scale  > 50 * getGame()->getGridSize())    // If walls get too big, they'll bog down the db
      return;

   const Vector<EditorObject *> *objList = getObjectList();

   for(S32 i = 0; i < objList->size(); i++)
      if(objList->get(i)->isSelected())
         objList->get(i)->scale(ctr, scale);

   setNeedToSave(true);
   autoSave();
}


// Rotate selected objects around their center point by angle
void EditorUserInterface::rotateSelection(F32 angle)
{
   if(!anyItemsSelected())
      return;

   saveUndoState();

   const Vector<EditorObject *> *objList = getObjectList();

   for(S32 i = 0; i < objList->size(); i++)
      if(objList->get(i)->isSelected())
      {
         objList->get(i)->rotateAboutPoint(Point(0,0), angle);
         objList->get(i)->onGeomChanged();
      }

   setNeedToSave(true);
   autoSave();
}


// Find all objects in bounds 
// TODO: This should be a database function!
void EditorUserInterface::computeSelectionMinMax(Point &min, Point &max)
{
   min.set(F32_MAX, F32_MAX);
   max.set(-F32_MAX, -F32_MAX);

   const Vector<EditorObject *> *objList = getObjectList();

   for(S32 i = 0; i < objList->size(); i++)
   {
      EditorObject *obj = objList->get(i);

      if(obj->isSelected())
      {
         for(S32 j = 0; j < obj->getVertCount(); j++)
         {
            Point v = obj->getVert(j);

            if(v.x < min.x)   min.x = v.x;
            if(v.x > max.x)   max.x = v.x;
            if(v.y < min.y)   min.y = v.y;
            if(v.y > max.y)   max.y = v.y;
         }
      }
   }
}


// Set the team affiliation of any selected items
void EditorUserInterface::setCurrentTeam(S32 currentTeam)
{
   mCurrentTeam = currentTeam;
   bool anyChanged = false;

   if(anythingSelected())
      saveUndoState();

   if(currentTeam >= getGame()->getTeamCount())
   {
      char msg[255];

      if(getGame()->getTeamCount() == 1)
         dSprintf(msg, sizeof(msg), "Only 1 team has been configured.");
      else
         dSprintf(msg, sizeof(msg), "Only %d teams have been configured.", getGame()->getTeamCount());

      setWarnMessage(msg, "Hit [F2] to configure teams.");

      return;
   }

   // Update all dock items to reflect new current team
   for(S32 i = 0; i < mDockItems.size(); i++)
   {
      if(!mDockItems[i]->hasTeam())
         continue;

      if(currentTeam == TEAM_NEUTRAL && !mDockItems[i]->canBeNeutral())
         continue;

      if(currentTeam == TEAM_HOSTILE && !mDockItems[i]->canBeHostile())
         continue;

      mDockItems[i]->setTeam(currentTeam);
   }


   const Vector<EditorObject *> *objList = getObjectList();

   for(S32 i = 0; i < objList->size(); i++)
   {
      EditorObject *obj = objList->get(i);
      if(obj->isSelected())
      {
         if(!obj->hasTeam())
            continue;

         if(currentTeam == TEAM_NEUTRAL && !obj->canBeNeutral())
            continue;

         if(currentTeam == TEAM_HOSTILE && !obj->canBeHostile())
            continue;

         if(!anyChanged)
            saveUndoState();

         obj->setTeam(currentTeam);
         anyChanged = true;
      }
   }

   // Overwrite any warnings set above.  If we have a group of items selected, it makes no sense to show a
   // warning if one of those items has the team set improperly.  The warnings are more appropriate if only
   // one item is selected, or none of the items are given a valid team setting.

   if(anyChanged)
   {
      setWarnMessage("", "");
      validateLevel();
      setNeedToSave(true);
      autoSave();
   }
}


void EditorUserInterface::flipSelectionHorizontal()
{
   if(!anyItemsSelected())
      return;

   saveUndoState();

   Point min, max;
   computeSelectionMinMax(min, max);
   F32 centerX = (min.x + max.x) / 2;

   const Vector<EditorObject *> *objList = getObjectList();

   for(S32 i = 0; i < objList->size(); i++)
      if(objList->get(i)->isSelected())
         objList->get(i)->flipHorizontal(centerX);

   setNeedToSave(true);
   autoSave();
}


void EditorUserInterface::flipSelectionVertical()
{
   if(!anyItemsSelected())
      return;

   saveUndoState();

   Point min, max;
   computeSelectionMinMax(min, max);
   F32 centerY = (min.y + max.y) / 2;

   const Vector<EditorObject *> *objList = getObjectList();

   for(S32 i = 0; i < objList->size(); i++)
      if(objList->get(i)->isSelected())
         objList->get(i)->flipVertical(centerY);

   setNeedToSave(true);
   autoSave();
}


extern bool pointInTriangle(const Point &p, const Point &a, const Point &b, const Point &c);

static const S32 POINT_HIT_RADIUS = 9;
static const S32 EDGE_HIT_RADIUS = 6;

void EditorUserInterface::findHitItemAndEdge()
{
   mItemHit = NULL;
   mEdgeHit = NONE;
   mVertexHit = NONE;

   // Make hit rectangle larger than 1x1 -- when we consider point items, we need to make sure that we grab the item even when we're not right
   // on top of it, as the point item's hit target is much larger than the item itself.  100 is a guess that seems to work well.
   // Note that this is only used for requesting a candidate list from the database, actual hit detection is more precise.
   const Rect cursorRect((mMousePos - mCurrentOffset) / mCurrentScale, 100); 

   fillVector.clear();
   EditorObjectDatabase *editorDb = getGame()->getEditorDatabase();
   editorDb->findObjects((TestFunc)isAnyObjectType, fillVector, cursorRect);
   //getGame()->getEditorDatabase()->findObjects(fillVector);

   if(fillVector.size() > 0)
      int x = 0;

   Point mouse = convertCanvasToLevelCoord(mMousePos);      // Figure out where the mouse is in level coords

   // Do this in two passes -- the first we only consider selected items, the second pass will consider all targets.
   // This will give priority to hitting vertices of selected items.
   for(S32 firstPass = 1; firstPass >= 0; firstPass--)     // firstPass will be true the first time through, false the second time
      for(S32 i = fillVector.size() - 1; i >= 0; i--)      // Go in reverse order to prioritize items drawn on top
      {
         EditorObject *obj = dynamic_cast<EditorObject *>(fillVector[i]);

         TNLAssert(obj, "Expected an EditorObject!");

         if(firstPass == (!obj->isSelected() && !obj->anyVertsSelected()))  // First pass is for selected items only
            continue;                                                       // Second pass only for unselected items
         
         // Only select walls in CTRL-A mode...
         if(mShowMode == ShowWallsOnly && !(isWallType(obj->getObjectTypeNumber())))   // Only select walls in CTRL-A mode
            continue;                                                                  // ...so if it's not a wall, proceed to next item

         if(checkForVertexHit(obj) || checkForEdgeHit(mouse, obj)) 
            return;                 
      }

   // We've already checked for wall vertices; now we'll check for hits in the interior of walls
   GridDatabase *wallDb = getGame()->getWallSegmentManager()->getWallSegmentDatabase();
   fillVector2.clear();

   wallDb->findObjects((TestFunc)isAnyObjectType, fillVector2, cursorRect);

   for(S32 i = 0; i < fillVector2.size(); i++)
      if(checkForWallHit(mouse, fillVector2[i]))
         return;

   if(mShowMode == ShowWallsOnly) 
      return;

   // If we're still here, it means we didn't find anything yet.  Make one more pass, and see if we're in any polys.
   // This time we'll loop forward, though I don't think it really matters.
   for(S32 i = 0; i < fillVector.size(); i++)
     if(checkForPolygonHit(mouse, dynamic_cast<EditorObject *>(fillVector[i])))
        return;
}


// Vertex is weird because we don't always do thing in level coordinates -- some of our hit computation is based on
// absolute screen coordinates; some things, like wall vertices, are the same size at every zoom scale.  
bool EditorUserInterface::checkForVertexHit(EditorObject *object)
{
   F32 radius = object->getEditorRadius(mCurrentScale);

   for(S32 i = object->getVertCount() - 1; i >= 0; i--)
   {
      // p represents pixels from mouse to obj->getVert(j), at any zoom
      Point p = mMousePos - mCurrentOffset - (object->getVert(i) + object->getEditorSelectionOffset(mCurrentScale)) * mCurrentScale;    

      if(fabs(p.x) < radius && fabs(p.y) < radius)
      {
         mItemHit = object;
         mVertexHit = i;
         return true;
      }
   }

   return false;
}


bool EditorUserInterface::checkForEdgeHit(const Point &point, EditorObject *object)
{
   // Points have no edges, and walls are checked via another mechanism
   if(object->getGeomType() == geomPoint) 
      return false;

   const Vector<Point> &verts = *object->getOutline(); 
   TNLAssert(verts.size(), "Empty vertex problem");

   bool loop = (object->getGeomType() == geomPolygon);

   Point closest;

   S32 j_prev  = loop ? (verts.size() - 1) : 0;
         
   for(S32 j = loop ? 0 : 1; j < verts.size(); j++)
   {
      if(findNormalPoint(point, verts[j_prev], verts[j], closest))
      {
         F32 distance = (point - closest).len();
         if(distance < EDGE_HIT_RADIUS / mCurrentScale) 
         {
            mItemHit = object;
            mEdgeHit = j_prev;

            return true;
         }
      }
      j_prev = j;
   }

   return false;
}


bool EditorUserInterface::checkForWallHit(const Point &point, DatabaseObject *object)
{
   WallSegment *wallSegment = dynamic_cast<WallSegment *>(object);
   TNLAssert(wallSegment, "Expected a WallSegment!");

   if(triangulatedFillContains(wallSegment->getTriangulatedFillPoints(), point))
   {
      // Now that we've found a segment that our mouse is over, we need to find the wall object that it belongs to.  Chances are good
      // that it will be one of the objects sitting in fillVector.
      for(S32 i = 0; i < fillVector.size(); i++)
      {
         if(isWallType(fillVector[i]->getObjectTypeNumber()))
         {
            EditorObject *eobj = dynamic_cast<EditorObject *>(fillVector[i]);

            if(eobj->getSerialNumber() == wallSegment->getOwner())
            {
               mItemHit = eobj;
               return true;
            }
         }
      }

      // Note, if we get to here, we have a problem.

      //logprintf("Found seg: %s", wallSegment->getExtent().toString().c_str());

      //TNLAssert(false, "Should have found a wall.  Either the extents are wrong again, or the walls and their segments are out of sync.");

      // This code does a less efficient but more thorough job finding a wall that matches the segment we hit... if the above assert
      // keeps going off, and we can't fix it, this code here should take care of the problem.  But using it is an admission of failure.

      EditorObjectDatabase *editorDb = getGame()->getEditorDatabase();
      const Vector<EditorObject *> *objList = editorDb->getObjectList();

      for(S32 i = 0; i < objList->size(); i++)
      {
         if(isWallType(objList->get(i)->getObjectTypeNumber()))
         {
            EditorObject *eobj = objList->get(i);

            if(eobj->getSerialNumber() == wallSegment->getOwner())
            {
               //editorDb->dumpObjects();
               //logprintf("Found wall: %s", eobj->getExtent().toString().c_str());
               mItemHit = eobj;
               return true;
            }
         }
      }
   }

   return false;
}


bool EditorUserInterface::checkForPolygonHit(const Point &point, EditorObject *object)
{
   if(object->getGeomType() == geomPolygon && triangulatedFillContains(object->getFill(), point))
   {
      mItemHit = object;
      return true;
   }

   return false;
}


// Sets mDockItemHit
void EditorUserInterface::findHitItemOnDock()
{
   mDockItemHit = NULL;

   if(mShowMode == ShowWallsOnly)     // Only add dock items when objects are visible
      return;

   for(S32 i = mDockItems.size() - 1; i >= 0; i--)     // Go in reverse order because the code we copied did ;-)
   {
      Point pos = mDockItems[i]->getVert(0);

      if(fabs(mMousePos.x - pos.x) < POINT_HIT_RADIUS && fabs(mMousePos.y - pos.y) < POINT_HIT_RADIUS)
      {
         mDockItemHit = mDockItems[i].get();
         return;
      }
   }

   // Now check for polygon interior hits
   for(S32 i = 0; i < mDockItems.size(); i++)
      if(mDockItems[i]->getGeomType() == geomPolygon)
      {
         Vector<Point> verts;
         for(S32 j = 0; j < mDockItems[i]->getVertCount(); j++)
            verts.push_back(mDockItems[i]->getVert(j));

         if(PolygonContains2(verts.address(),verts.size(), mMousePos))
         {
            mDockItemHit = mDockItems[i].get();
            return;
         }
      }

   return;
}


// Incoming calls from SDL come here (because that's where they went when GLUT was in charge)...
void EditorUserInterface::onMouseMoved(S32 x, S32 y)
{
   onMouseMoved();      //... and go here
}


void EditorUserInterface::onMouseMoved()
{
   if(mouseIgnore)  // Needed to avoid freezing effect from too many mouseMoved events without a render in between
      return;

   mouseIgnore = true;

   // Doing this with MOUSE_RIGHT allows you to drag a vertex you just placed by holding the right-mouse button
   if(getInputCodeState(MOUSE_LEFT) || getInputCodeState(MOUSE_RIGHT))
   {
      onMouseDragged();
      return;
   }

   mMousePos.set(gScreenInfo.getMousePos());

   if(mCreatingPoly || mCreatingPolyline)
      return;

   findHitItemAndEdge();      //  Sets mItemHit, mVertexHit, and mEdgeHit
   findHitItemOnDock();

   // Unhighlight the currently lit up object, if any
   if(mItemToLightUp)
      mItemToLightUp->setLitUp(false);

   mItemToLightUp = NULL;

   // We hit a vertex that wasn't already selected
   if(mVertexHit != NONE && !mItemHit->vertSelected(mVertexHit))   
   {
      mItemToLightUp = mItemHit;
      mItemToLightUp->setVertexLitUp(mVertexHit);
   }

   // We hit an item that wasn't already selected
   else if(mItemHit && !mItemHit->isSelected())                   
      mItemToLightUp = mItemHit;

   // Check again, and take a point object in preference to a vertex
   if(mItemHit && !mItemHit->isSelected() && mItemHit->getGeomType() == geomPoint)  
      mItemToLightUp = mDockItemHit;

   if(mItemToLightUp)
      mItemToLightUp->setLitUp(true);

   bool showMoveCursor = (mItemHit || mVertexHit != NONE || mEdgeHit != NONE || mDockItemHit);


   findSnapVertex();

   SDL_ShowCursor((showMoveCursor && !mPreviewMode) ? SDL_ENABLE : SDL_ENABLE);     // ???
}


void EditorUserInterface::onMouseDragged()
{
   //if(mouseIgnore)  // Needed to avoid freezing effect from too many mouseMoved events without a render in between (sam)
   //   return;

   //mouseIgnore = true;

   mMousePos.set(gScreenInfo.getMousePos());

   if(mCreatingPoly || mCreatingPolyline || mDragSelecting)
      return;

   bool needToSaveUndoState = true;

   if(mDraggingDockItem != NULL)      // We just started dragging an item off the dock
   {
       startDraggingDockItem();  
       needToSaveUndoState = false;
   }

   findSnapVertex();

   if(!mSnapObject || mSnapVertexIndex == NONE)
      return;
   
   
   if(!mDraggingObjects)            // Just started dragging
   {
      mMoveOrigin = mSnapObject->getVert(mSnapVertexIndex);
      mOriginalVertLocations.clear();

      const Vector<EditorObject *> *objList = getObjectList();

      for(S32 i = 0; i < objList->size(); i++)
      {
         EditorObject *obj = objList->get(i);

         if(obj->isSelected() || obj->anyVertsSelected())
            for(S32 j = 0; j < obj->getVertCount(); j++)
               if(obj->isSelected() || obj->vertSelected(j))
                  mOriginalVertLocations.push_back(obj->getVert(j));
      }

      if(needToSaveUndoState)
         saveUndoState();
   }

   mDraggingObjects = true;



   Point delta;

   // The thinking here is that for large items -- walls, polygons, etc., we may grab an item far from its snap vertex, and we
   // want to factor that offset into our calculations.  For point items (and vertices), we don't really care about any slop
   // in the selection, and we just want the damn thing where we put it.
   if(mSnapObject->getGeomType() == geomPoint || (mItemHit && mItemHit->anyVertsSelected()))
      delta = snapPoint(convertCanvasToLevelCoord(mMousePos)) - mMoveOrigin;
   else
      delta = (snapPoint(convertCanvasToLevelCoord(mMousePos) + mMoveOrigin - mMouseDownPos) - mMoveOrigin );


   // Update coordinates of dragged item
   const Vector<EditorObject *> *objList = getObjectList();

   S32 count = 0;

   for(S32 i = 0; i < objList->size(); i++)
   {
      EditorObject *obj = objList->get(i);

      if(obj->isSelected() || obj->anyVertsSelected())
      {
         for(S32 j = 0; j < obj->getVertCount(); j++)
            if(obj->isSelected() || obj->vertSelected(j))
            {
               obj->setVert(mOriginalVertLocations[count] + delta, j);
               count++;
            }

         // If we are dragging a vertex, and not the entire item, we are changing the geom, so notify the item
         if(obj->anyVertsSelected())
            obj->onGeomChanging();  

         if(obj->isSelected())     
            obj->onItemDragging();      // Make sure this gets run after we've updated the item's location
      }
   }
}


EditorObject *EditorUserInterface::copyDockItem(EditorObject *source)
{
   // Instantiate object so we are essentially dragging a non-dock item
   EditorObject *newObject = source->newCopy();
   newObject->newObjectFromDock(getGame()->getGridSize());     // Do things particular to creating an object that came from dock

   return newObject;
}


// User just dragged an item off the dock
void EditorUserInterface::startDraggingDockItem()
{
   saveUndoState();     // Save our undo state before we create a new item

   EditorObject *item = copyDockItem(mDraggingDockItem);

   //item->initializeEditor(getGridSize());    // Override this to define some initial geometry for your object... 

   // Offset lets us drag an item out from the dock by an amount offset from the 0th vertex.  This makes placement seem more natural.
   Point pos = snapPoint(convertCanvasToLevelCoord(mMousePos), true) - item->getInitialPlacementOffset(getGame()->getGridSize());
   item->moveTo(pos);
      
   //item->setWidth((mDockItems[mDraggingDockItem]->getGeomType() == geomPolygon) ? .7 : 1);      // TODO: Still need this?
   item->addToEditor(getGame());          

   clearSelection();            // No items are selected...
   item->setSelected(true);     // ...except for the new one
   mDraggingDockItem = NULL;    // Because now we're dragging a real item
   validateLevel();             // Check level for errors


   // Because we sometimes have trouble finding an item when we drag it off the dock, after it's been sorted,
   // we'll manually set mItemHit based on the selected item, which will always be the one we just added.
   // TODO: Still needed?

   const Vector<EditorObject *> *objList = getObjectList();

   mEdgeHit = NONE;
   for(S32 i = 0; i < objList->size(); i++)
      if(objList->get(i)->isSelected())
      {
         mItemHit = objList->get(i);
         break;
      }
}


// Sets mSnapObject and mSnapVertexIndex based on the vertex closest to the cursor that is part of the selected set
// What we really want is the closest vertex in the closest feature
void EditorUserInterface::findSnapVertex()
{
   F32 closestDist = F32_MAX;

   if(mDraggingObjects)    // Don't change snap vertex once we're dragging
      return;

   mSnapObject = NULL;
   mSnapVertexIndex = NONE;

   Point mouseLevelCoord = convertCanvasToLevelCoord(mMousePos);

   // If we have a hit item, and it's selected, find the closest vertex in the item
   if(mItemHit && mItemHit->isSelected())   
   {
      // If we've hit an edge, restrict our search to the two verts that make up that edge
      if(mEdgeHit != NONE)
      {
         mSnapObject = mItemHit;     // Regardless of vertex, this is our hit item
         S32 v1 = mEdgeHit;
         S32 v2 = mEdgeHit + 1;

         // Handle special case of looping item
         if(mEdgeHit == mItemHit->getVertCount() - 1)
            v2 = 0;

         // Find closer vertex: v1 or v2
         mSnapVertexIndex = (mItemHit->getVert(v1).distSquared(mouseLevelCoord) < 
                          mItemHit->getVert(v2).distSquared(mouseLevelCoord)) ? v1 : v2;

         return;
      }

      // Didn't hit an edge... find the closest vertex anywhere in the item
      for(S32 j = 0; j < mItemHit->getVertCount(); j++)
      {
         F32 dist = mItemHit->getVert(j).distSquared(mouseLevelCoord);

         if(dist < closestDist)
         {
            closestDist = dist;
            mSnapObject = mItemHit;
            mSnapVertexIndex = j;
         }
      }
      return;
   } 

   const Vector<EditorObject *> *objList = getObjectList();

   // Otherwise, we don't have a selected hitItem -- look for a selected vertex
   for(S32 i = 0; i < objList->size(); i++)
   {
      EditorObject *obj = objList->get(i);

      for(S32 j = 0; j < obj->getVertCount(); j++)
      {
         // If we find a selected vertex, there will be only one, and this is our snap point
         if(obj->vertSelected(j))
         {
            mSnapObject = obj;
            mSnapVertexIndex = j;
            return;     
         }
      }
   }
}


void EditorUserInterface::deleteSelection(bool objectsOnly)
{
   if(mDraggingObjects)     // No deleting while we're dragging, please...
      return;

   if(!anythingSelected())  // Nothing to delete
      return;

   bool deleted = false;

   const Vector<EditorObject *> *objList = getObjectList();

   for(S32 i = objList->size()-1; i >= 0; i--)  // Reverse to avoid having to have i-- in middle of loop
   {
      EditorObject *obj = objList->get(i);

      if(obj->isSelected())
      {  
         // Since indices change as items are deleted, this will keep incorrect items from being deleted
         if(obj->isLitUp())
            mItemToLightUp = NULL;

         if(!deleted)
            saveUndoState();

         deleteItem(i);
         deleted = true;
      }
      else if(!objectsOnly)      // Deleted any selected vertices
      {
         bool geomChanged = false;

         for(S32 j = 0; j < obj->getVertCount(); j++) 
         {
            if(obj->vertSelected(j))
            {
               
               if(!deleted)
                  saveUndoState();
              
               obj->deleteVert(j);
               deleted = true;

               geomChanged = true;
               mSnapObject = NULL;
               mSnapVertexIndex = NONE;
            }
         }

         // Deleted last vertex, or item can't lose a vertex... it must go!
         if(obj->getVertCount() == 0 || (obj->getGeomType() == geomSimpleLine && obj->getVertCount() < 2)
                                     || (obj->getGeomType() == geomPolyLine       && obj->getVertCount() < 2)
                                     || (obj->getGeomType() == geomPolygon       && obj->getVertCount() < 2))
         {
            deleteItem(i);
            deleted = true;
         }
         else if(geomChanged)
            obj->onGeomChanged();

      }  // else if(!objectsOnly) 
   }  // for

   if(deleted)
   {
      setNeedToSave(true);
      autoSave();

      mItemToLightUp = NULL;     // In case we just deleted a lit item; not sure if really needed, as we do this above
   }
}


// Increase selected wall thickness by amt
void EditorUserInterface::changeBarrierWidth(S32 amt)
{
   if(!mLastUndoStateWasBarrierWidthChange)
      saveUndoState(); 

   fillVector.clear();
   getGame()->getEditorDatabase()->findObjects((TestFunc)isLineItemType, fillVector);

   for(S32 i = 0; i < fillVector.size(); i++)
   {
      LineItem *obj = dynamic_cast<LineItem *>(fillVector[i]);   // Walls are a subclass of LineItem, so this will work for both
      if((obj->isSelected() || (obj->isLitUp() && obj->isVertexLitUp(NONE))))
         obj->changeWidth(amt);     
   }

   mLastUndoStateWasBarrierWidthChange = true;
}


// Split wall/barrier on currently selected vertex/vertices
// Or, if entire wall is selected, split on snapping vertex -- this seems a natural way to do it
void EditorUserInterface::splitBarrier()
{
   bool split = false;

   const Vector<EditorObject *> *objList = getObjectList();

   for(S32 i = 0; i < objList->size(); i++)
   {
      EditorObject *obj = objList->get(i);

      if(obj->getGeomType() == geomPolyLine)
          for(S32 j = 1; j < obj->getVertCount() - 1; j++)     // Can't split on end vertices!
            if(obj->vertSelected(j))
            {
               saveUndoState();
               
               doSplit(obj, j);

               split = true;
               goto done2;                         // Yes, gotos are naughty, but they just work so well sometimes...
            }
   }

   // If we didn't find a suitable selected vertex to split on, look for a selected line with a magenta vertex
   if(!split && mSnapObject && mSnapObject->getGeomType() == geomPolyLine && mSnapObject->isSelected() && 
         mSnapVertexIndex != NONE && mSnapVertexIndex != 0 && mSnapVertexIndex != mSnapObject->getVertCount() - 1)
   {         
      saveUndoState();

      doSplit(mSnapObject, mSnapVertexIndex);

      split = true;
   }

done2:
   if(split)
   {
      clearSelection();
      setNeedToSave(true);
      autoSave();
   }
}


// Split wall or line -- will probably crash on other geom types
void EditorUserInterface::doSplit(EditorObject *object, S32 vertex)
{
   EditorObject *newObj = object->newCopy();    // Copy the attributes
   newObj->clearVerts();                        // Wipe out the geometry

   // Note that it would be more efficient to start at the end and work backwards, but the direction of our numbering would be
   // reversed in the new object compared to what it was.  This isn't important at the moment, but it just seems wrong from a
   // geographic POV.  Which I have.
   for(S32 i = vertex; i < object->getVertCount(); i++) 
   {
      newObj->addVert(object->getVert(i), true);      // true: If wall already has more than max number of points, let children have more as well
      if(i != vertex)               // i.e. if this isn't the first iteration
      {
         object->deleteVert(i);     // Don't delete first vertex -- we need it to remain as final vertex of old feature
         i--;
      }
   }

   newObj->addToEditor(getGame());     // Needs to happen before onGeomChanged, so mGame will not be NULL

   // Tell the new segments that they have new geometry
   object->onGeomChanged();
   newObj->onGeomChanged();            
}


// Join two or more sections of wall that have coincident end points.  Will ignore invalid join attempts.
void EditorUserInterface::joinBarrier()
{
   EditorObject *joinedObj = NULL;

   const Vector<EditorObject *> *objList = getObjectList();

   for(S32 i = 0; i < objList->size()-1; i++)
   {
      EditorObject *obj_i = objList->get(i);

      if(obj_i->getGeomType() == geomPolyLine && obj_i->isSelected())      // Will work for both lines and walls, or any future polylines
      {
         for(S32 j = i + 1; j < objList->size(); j++)                      // Compare against remaining objects
         {
            EditorObject *obj_j = objList->get(j);

            if(obj_j->getObjectTypeNumber() == obj_i->getObjectTypeNumber() && obj_j->isSelected())
            {
               // Don't join if resulting object would be too big!
               if(obj_i->getVertCount() + obj_j->getVertCount() > gMaxPolygonPoints)
                  continue;

               if(obj_i->getVert(0).distanceTo(obj_j->getVert(0)) < .01)   // First vertices are the same  1 2 3 | 1 4 5
               {
                  if(!joinedObj)          // This is first join candidate found; something's going to merge, so save an undo state
                     saveUndoState();
               
                  joinedObj = obj_i;

                  for(S32 a = 1; a < obj_j->getVertCount(); a++)           // Skip first vertex, because it would be a dupe
                     obj_i->addVertFront(obj_j->getVert(a));

                  deleteItem(j);
                  i--;  j--;
               }

               // First vertex conincides with final vertex 3 2 1 | 5 4 3
               else if(obj_i->getVert(0).distanceTo(obj_j->getVert(obj_j->getVertCount()-1)) < .01)     
               {
                  if(!joinedObj)
                     saveUndoState();

                  joinedObj = obj_i;
                  
                  for(S32 a = obj_j->getVertCount()-2; a >= 0; a--)
                     obj_i->addVertFront(obj_j->getVert(a));

                  deleteItem(j);    // j has been merged into i; don't need j anymore!
                  i--;  j--;
               }

               // Last vertex conincides with first 1 2 3 | 3 4 5
               else if(obj_i->getVert(obj_i->getVertCount()-1).distanceTo(obj_j->getVert(0)) < .01)     
               {
                  if(!joinedObj)
                     saveUndoState();

                  joinedObj = obj_i;

                  for(S32 a = 1; a < obj_j->getVertCount(); a++)  // Skip first vertex, because it would be a dupe         
                     obj_i->addVert(obj_j->getVert(a));

                  deleteItem(j);
                  i--;  j--;
               }

               // Last vertices coincide  1 2 3 | 5 4 3
               else if(obj_i->getVert(obj_i->getVertCount()-1).distanceTo(obj_j->getVert(obj_j->getVertCount()-1)) < .01)     
               {
                  if(!joinedObj)
                     saveUndoState();

                  joinedObj = obj_i;

                  for(S32 a = obj_j->getVertCount()-2; a >= 0; a--)
                     obj_i->addVert(obj_j->getVert(a));

                  deleteItem(j);
                  i--;  j--;
               }
            }
         }
      }
   }

   if(joinedObj)     // We had a successful merger
   {
      clearSelection();
      setNeedToSave(true);
      autoSave();
      joinedObj->onGeomChanged();

      joinedObj->setSelected(true);
   }
}


void EditorUserInterface::deleteItem(S32 itemIndex)
{
   const Vector<EditorObject *> *objList = getObjectList();
   EditorObject *obj = objList->get(itemIndex);

   Game *game = getGame();
   WallSegmentManager *wallSegmentManager = game->getWallSegmentManager();

   U8 type = obj->getObjectTypeNumber();

   if(isWallType(type))
   {
      // Need to recompute boundaries of any intersecting walls
      //wallSegmentManager->invalidateIntersectingSegments(game->getEditorDatabase(), obj); // Mark intersecting segments invalid
      wallSegmentManager->deleteSegments(obj->getItemId());                               // Delete the segments associated with the wall

      game->getEditorDatabase()->removeFromDatabase(obj, obj->getExtent());

      wallSegmentManager->recomputeAllWallGeometry(game->getEditorDatabase());            // Recompute wall edges
      resnapAllEngineeredItems();         // Really only need to resnap items that were attached to deleted wall... but we
                                          // don't yet have a method to do that, and I'm feeling lazy at the moment
   }
   else
      game->getEditorDatabase()->removeFromDatabase(obj, obj->getExtent());

   // Reset a bunch of things
   mSnapObject = NULL;
   mSnapVertexIndex = NONE;
   mItemToLightUp = NULL;

   validateLevel();

   onMouseMoved();   // Reset cursor  
   game->getEditorDatabase()->dumpObjects();
}


void EditorUserInterface::insertNewItem(U8 itemTypeNumber)
{
   if(mShowMode == ShowWallsOnly || mDraggingObjects)     // No inserting when items are hidden or being dragged!
      return;

   clearSelection();
   saveUndoState();

   S32 team = TEAM_NEUTRAL;

   EditorObject *newObject = NULL;

   // Find a dockItem to copy
   for(S32 i = 0; i < mDockItems.size(); i++)
      if(mDockItems[i]->getObjectTypeNumber() == itemTypeNumber)
      {
         newObject = copyDockItem(mDockItems[i].get());
         break;
      }
   TNLAssert(newObject, "Couldn't create object in insertNewItem()");

   newObject->moveTo(snapPoint(convertCanvasToLevelCoord(mMousePos)));
   newObject->addToEditor(getGame());    
   newObject->onGeomChanged();

   validateLevel();
   setNeedToSave(true);
   autoSave();
}


static LineEditor getNewEntryBox(string value, string prompt, S32 length, LineEditor::LineEditorFilter filter)
{
   LineEditor entryBox(length);
   entryBox.setPrompt(prompt);
   entryBox.setString(value);
   entryBox.setFilter(filter);

   return entryBox;
}


void EditorUserInterface::centerView()
{
   const Vector<EditorObject *> *objList = getObjectList();
   const Vector<EditorObject *> *levelGenObjList = mLevelGenDatabase.getObjectList();

   if(objList->size() || levelGenObjList->size())
   {
      F32 minx =  F32_MAX,   miny =  F32_MAX;
      F32 maxx = -F32_MAX,   maxy = -F32_MAX;

      for(S32 i = 0; i < objList->size(); i++)
      {
         EditorObject *obj = objList->get(i);

         for(S32 j = 0; j < obj->getVertCount(); j++)
         {
            if(obj->getVert(j).x < minx)
               minx = obj->getVert(j).x;
            if(obj->getVert(j).x > maxx)
               maxx = obj->getVert(j).x;
            if(obj->getVert(j).y < miny)
               miny = obj->getVert(j).y;
            if(obj->getVert(j).y > maxy)
               maxy = obj->getVert(j).y;
         }
      }

      for(S32 i = 0; i < levelGenObjList->size(); i++)
      {
         EditorObject *obj = levelGenObjList->get(i);

         for(S32 j = 0; j < obj->getVertCount(); j++)
         {
            if(obj->getVert(j).x < minx)
               minx = obj->getVert(j).x;
            if(obj->getVert(j).x > maxx)
               maxx = obj->getVert(j).x;
            if(obj->getVert(j).y < miny)
               miny = obj->getVert(j).y;
            if(obj->getVert(j).y > maxy)
               maxy = obj->getVert(j).y;
         }
      }

      // If we have only one point object in our level, the following will correct
      // for any display weirdness.
      if(minx == maxx && miny == maxy)    // i.e. a single point item
      {
         mCurrentScale = MIN_SCALE;
         mCurrentOffset.set(gScreenInfo.getGameCanvasWidth() / 2  - mCurrentScale * minx, 
                            gScreenInfo.getGameCanvasHeight() / 2 - mCurrentScale * miny);
      }
      else
      {
         F32 midx = (minx + maxx) / 2;
         F32 midy = (miny + maxy) / 2;

         mCurrentScale = min(gScreenInfo.getGameCanvasWidth() / (maxx - minx), gScreenInfo.getGameCanvasHeight() / (maxy - miny));
         mCurrentScale /= 1.3f;      // Zoom out a bit
         mCurrentOffset.set(gScreenInfo.getGameCanvasWidth() / 2  - mCurrentScale * midx, 
                            gScreenInfo.getGameCanvasHeight() / 2 - mCurrentScale * midy);
      }
   }
   else     // Put (0,0) at center of screen
   {
      mCurrentScale = STARTING_SCALE;
      mCurrentOffset.set(gScreenInfo.getGameCanvasWidth() / 2, gScreenInfo.getGameCanvasHeight() / 2);
   }
}


// Gets run when user exits special-item editing mode, called from attribute editors
void EditorUserInterface::doneEditingAttributes(EditorAttributeMenuUI *editor, EditorObject *object)
{
   object->onAttrsChanged();

   const Vector<EditorObject *> *objList = getObjectList();

   // Find any other selected items of the same type of the item we just edited, and update their attributes too
   for(S32 i = 0; i < objList->size(); i++)
   {
      EditorObject *obj = objList->get(i);

      if(obj != object && obj->isSelected() && obj->getObjectTypeNumber() == object->getObjectTypeNumber())
      {
         editor->doneEditingAttrs(obj);  // Transfer attributes from editor to object
         obj->onAttrsChanged();          // And notify the object that its attributes have changed
      }
   }
}


void EditorUserInterface::zoom(F32 zoomAmount)
{
   Point mouseLevelPoint = convertCanvasToLevelCoord(mMousePos);

   mCurrentScale *= 1 + zoomAmount;

   if(mCurrentScale < MIN_SCALE)
      mCurrentScale = MIN_SCALE;
   else if(mCurrentScale > MAX_SCALE)
      mCurrentScale = MAX_SCALE;
   
   Point newMousePoint = convertLevelToCanvasCoord(mouseLevelPoint);

   mCurrentOffset += mMousePos - newMousePoint;
}


// Handle key presses
void EditorUserInterface::onKeyDown(InputCode inputCode, char ascii)
{
   if(OGLCONSOLE_ProcessBitfighterKeyEvent(inputCode, ascii))      // Pass the key on to the console for processing
      return;

   string inputString = makeInputString(inputCode);

   // TODO: Make this stuff work like the attribute entry stuff; use a real menu and not this ad-hoc code
   // This is where we handle entering things like rotation angle and other data that requires a special entry box.
   // NOT for editing an item's attributes.  Still used, but untested in refactor.
   if(entryMode != EntryNone)
      textEntryKeyHandler(inputCode, ascii);

   else if(inputCode == KEY_ENTER)       // Enter - Edit props
      startAttributeEditor();

   // Mouse wheel zooms in and out

   else if(inputCode == MOUSE_WHEEL_UP)
      zoom(-0.2);
   else if(inputCode == MOUSE_WHEEL_DOWN)
      zoom(0.2);
   else if(inputCode == MOUSE_MIDDLE)
   {
      mScrollWithMouse = !mScrollWithMouse;
      mScrollWithMouseLocation = mMousePos;
   }

   // Regular key handling from here on down
   else if(checkModifier(KEY_SHIFT) && inputCode == KEY_0)  // Shift-0 -> Set team to hostile
      setCurrentTeam(-2);

   else if(ascii == '#' || ascii == '!')
   {
      S32 selected = NONE;

      const Vector<EditorObject *> *objList = getObjectList();

      // Find first selected item, and just work with that.  Unselect the rest.
      for(S32 i = 0; i < objList->size(); i++)
      {
         if(objList->get(i)->isSelected())
         {
            if(selected == NONE)
            {
               selected = i;
               continue;
            }
            else
               objList->get(i)->setSelected(false);
         }
      }

      if(selected == NONE)      // Nothing selected, nothing to do!
         return;

      mEntryBox = getNewEntryBox(objList->get(selected)->getItemId() <= 0 ? "" : itos(objList->get(selected)->getItemId()), 
                                 "Item ID:", 10, LineEditor::digitsOnlyFilter);
      entryMode = EntryID;
   }

   else if(ascii >= '0' && ascii <= '9' && checkModifier(KEY_NONE))  // Change team affiliation of selection with 0-9 keys
   {
      setCurrentTeam(ascii - '1');
      return;
   }

   // Ctrl-left click is same as right click for Mac users
   else if(inputCode == MOUSE_RIGHT || (inputCode == MOUSE_LEFT && checkModifier(KEY_CTRL)))
   {
      if(getInputCodeState(MOUSE_LEFT) && !checkModifier(KEY_CTRL))  // Prevent weirdness
         return;  

      mMousePos.set(gScreenInfo.getMousePos());

      if(mCreatingPoly || mCreatingPolyline)
      {
         if(mNewItem->getVertCount() < gMaxPolygonPoints)            // Limit number of points in a polygon/polyline
         {
            mNewItem->addVert(snapPoint(convertCanvasToLevelCoord(mMousePos)));
            mNewItem->onGeomChanging();
         }
         
         return;
      }

      saveUndoState();     // Save undo state before we clear the selection
      clearSelection();    // Unselect anything currently selected

      // Can only add new vertices by clicking on item's edge, not it's interior (for polygons, that is)
      if(mEdgeHit != NONE && mItemHit && (mItemHit->getGeomType() == geomPolyLine || mItemHit->getGeomType() >= geomPolygon))
      {
         if(mItemHit->getVertCount() >= gMaxPolygonPoints)     // Polygon full -- can't add more
            return;

         Point newVertex = snapPoint(convertCanvasToLevelCoord(mMousePos));      // adding vertex w/ right-mouse

         mAddingVertex = true;

         // Insert an extra vertex at the mouse clicked point, and then select it.
         mItemHit->insertVert(newVertex, mEdgeHit + 1);
         mItemHit->selectVert(mEdgeHit + 1);

         // Alert the item that its geometry is changing
         mItemHit->onGeomChanging();

         mMouseDownPos = newVertex;
         
      }
      else     // Start creating a new poly or new polyline (tilde key + right-click ==> start polyline)
      {
         S32 width;

         if(getInputCodeState(KEY_BACKQUOTE))      // Was KEY_TILDE, but SDL reports this key as KEY_BACKQUOTE, at least on US American keyboards
         {
            mCreatingPolyline = true;
            mNewItem = new LineItem();
            width = 2;
         }
         else
         {
            mCreatingPoly = true;
            width = Barrier::DEFAULT_BARRIER_WIDTH;
            mNewItem = new WallItem();
         }

         mNewItem->initializeEditor();
         mNewItem->setTeam(mCurrentTeam);
         mNewItem->addVert(snapPoint(convertCanvasToLevelCoord(mMousePos)));
      }
   }
   else if(inputCode == MOUSE_LEFT)
   {
      if(getInputCodeState(MOUSE_RIGHT))        // Prevent weirdness
         return;

      mDraggingDockItem = NULL;
      mMousePos.set(gScreenInfo.getMousePos());

      if(mCreatingPoly || mCreatingPolyline)    // Save any polygon/polyline we might be creating
      {
         saveUndoState();                       // Save state prior to addition of new polygon

         if(mNewItem->getVertCount() < 2)
            delete mNewItem;
         else
         {
            mNewItem->addToEditor(getGame());
            mNewItem->onGeomChanged();          // Walls need to be added to editor BEFORE onGeomChanged() is run!
         }

         mNewItem = NULL;

         mCreatingPoly = false;
         mCreatingPolyline = false;
      }

      mMouseDownPos = convertCanvasToLevelCoord(mMousePos);

      if(mouseOnDock())    // On the dock?  Did we hit something to start dragging off the dock?
      {
         clearSelection();
         mDraggingDockItem = mDockItemHit;
      }
      else                 // Mouse is not on dock
      {
         mDraggingDockItem = NULL;

         // rules for mouse down:
         // if the click has no shift- modifier, then
         //   if the click was on something that was selected
         //     do nothing
         //   else
         //     clear the selection
         //     add what was clicked to the selection
         //  else
         //    toggle the selection of what was clicked

         if(!checkModifier(KEY_SHIFT))      // Shift key is not down
         {
            // If we hit a vertex of an already selected item --> now we can move that vertex w/o losing our selection.
            // Note that in the case of a point item, we want to skip this step, as we don't select individual vertices.
            if(mVertexHit != NONE && mItemHit->isSelected() && mItemHit->getGeomType() != geomPoint)    
            {
               clearSelection();
               mItemHit->selectVert(mVertexHit);
            }

            if(mItemHit && mItemHit->isSelected())   // Hit an already selected item
            {
               // Do nothing
            }
            else if(mItemHit && mItemHit->getGeomType() == geomPoint)  // Hit a point item
            {
               clearSelection();
               mItemHit->setSelected(true);
            }
            else if(mVertexHit != NONE && (!mItemHit || !mItemHit->isSelected()))      // Hit a vertex of an unselected item
            {        // (braces required)
               if(!mItemHit->vertSelected(mVertexHit))
               {
                  clearSelection();
                  mItemHit->selectVert(mVertexHit);
               }
            }
            else if(mItemHit)                                                          // Hit a non-point item, but not a vertex
            {
               clearSelection();
               mItemHit->setSelected(true);
            }
            else     // Clicked off in space.  Starting to draw a bounding rectangle?
            {
               mDragSelecting = true;
               clearSelection();
            }
         }
         else     // Shift key is down
         {
            if(mVertexHit != NONE)
            {
               if(mItemHit->vertSelected(mVertexHit))
                  mItemHit->unselectVert(mVertexHit);
               else
                  mItemHit->aselectVert(mVertexHit);
            }
            else if(mItemHit)
               mItemHit->setSelected(!mItemHit->isSelected());    // Toggle selection of hit item
            else
               mDragSelecting = true;
         }
     }     // end mouse not on dock block, doc

     findSnapVertex();     // Update snap vertex in the event an item was selected

   }     // end if inputCode == MOUSE_LEFT

   // Neither mouse button, let's try some keys
   else if(inputString == "D"|| inputString == "Shift+D")            // Pan right
      mRight = true;
   else if(inputString == "Right Arrow")  // Pan right
      mRight = true;
   else if(inputString == "H")            // Flip horizontal
      flipSelectionHorizontal();
   else if(inputString == "Ctrl+V")       // Paste selection
      pasteSelection();
   else if(inputString == "V")            // Flip vertical
      flipSelectionVertical();
   else if(inputString == "/")
      OGLCONSOLE_ShowConsole();

   else if(inputString == "Ctrl+Shift+L") // Reload level
   {
      loadLevel();                        
      setSaveMessage("Reloaded " + getLevelFileName(), true);
   }
   else if(inputString == "Ctrl+Shift+Z") // Redo
      redo();
   else if(inputString == "Ctrl+Z")       // Undo
      undo(true);
   else if(inputString == "Z")            // Reset veiw
      centerView();
   else if(inputString == "Ctrl+Shift+R") // Rotate by arbitrary amount
   {
      if(!anyItemsSelected())
         return;

      mEntryBox = getNewEntryBox("", "Rotation angle:", 10, LineEditor::numericFilter);
      entryMode = EntryAngle;
   }
   else if(inputString == "Ctrl+R")       // Run levelgen script, or clear last results
   {
      if(mLevelGenDatabase.getObjectList()->size() == 0)
         runLevelGenScript();
      else
         clearLevelGenItems();
   }
   else if(inputString == "R")            // Rotate CCW
      rotateSelection(-15.f); 
   else if(inputString == "Shift+R")      // Rotate CW
      rotateSelection(15.f); 

   else if(inputString == "Ctrl+I")       // Insert items generated with script into editor
      copyScriptItemsToEditor();

   else if(inputString == "Up Arrow" || inputString == "W" || inputString == "Shift+W")  // W or Up - Pan up
      mUp = true;
   else if(inputString == "Ctrl+Up Arrow")      // Zoom in
      mIn = true;
   else if(inputString == "Ctrl+Down Arrow")    // Zoom out
      mOut = true;
   else if(inputString == "Down Arrow")   // Pan down
      mDown = true;
   else if(inputString == "Ctrl+S")       // Save
      saveLevel(true, true);
   else if(inputString == "S"|| inputString == "Shift+S")            // Pan down
      mDown = true;
   else if(inputString == "Ctrl+A")       // Toggle see all objects
   {
      mShowMode = (ShowMode) ((U32)mShowMode + 1);

      if(mShowMode == ShowModesCount)
         mShowMode = (ShowMode) 0;        // First mode

      if(mShowMode == ShowWallsOnly && !mDraggingObjects)
         SDL_ShowCursor(SDL_ENABLE);

      populateDock();   // Different modes have different items

      onMouseMoved();   // Reset mouse to spray if appropriate
   }
   else if(inputString == "Left Arrow" || inputString == "A"|| inputString == "Shift+A")   // Left or A - Pan left
      mLeft = true;
   else if(inputString == "Shift-=")      // Shifted - Increase barrier width by 1
      changeBarrierWidth(1);
   else if(inputString == "=")            // Unshifted + --> by 5                      
      changeBarrierWidth(5);
   else if(inputString == "Shift + Minus")   // Shifted - Decrease barrier width by 1
      changeBarrierWidth(-1);
   else if(inputString == "Minus")        // Unshifted --> by 5
      changeBarrierWidth(-5);
   else if(inputString == ";")
      runPlugin(getGame()->getSettings()->getFolderManager(), "plugin_arc.lua", Vector<string>());

   else if(inputString == "E")            // Zoom In
      mIn = true;
   else if(inputString == "\\")           // Split barrier on selected vertex
      splitBarrier();
   else if(inputString == "J")            // Join selected barrier segments
      joinBarrier();
   else if(inputString == "Ctrl+Shift+X") // Resize selection
   {
      if(!anyItemsSelected())
         return;

      mEntryBox = getNewEntryBox("", "Resize factor:", 10, LineEditor::numericFilter);
      entryMode = EntryScale;
   }
   else if(inputString == "Ctrl+X")     // Cut selection
   {
      copySelection();
      deleteSelection(true);
   }
   else if(inputString == "Ctrl+C")    // Copy selection to clipboard
      copySelection();
   else if(inputString == "C")         // Zoom out
      mOut = true;
   else if(inputString == "F3")        // Level Parameter Editor
   {
      playBoop();
      getUIManager()->getGameParamUserInterface()->activate();
   }
   else if(inputString == "F2")        // Team Editor Menu
   {
      getUIManager()->getTeamDefUserInterface()->activate();
      playBoop();
   }
   else if(inputString == "T")               // Teleporter
      insertNewItem(TeleportTypeNumber);
   else if(inputString == "P")               // Speed Zone
      insertNewItem(SpeedZoneTypeNumber);
   else if(inputString == "G")               // Spawn
      insertNewItem(ShipSpawnTypeNumber);
   else if(inputString == "Ctrl+B")          // Spy Bug
      insertNewItem(SpyBugTypeNumber);
   else if(inputString == "B")               // Repair
      insertNewItem(RepairItemTypeNumber);
   else if(inputString == "Y")               // Turret
      insertNewItem(TurretTypeNumber);
   else if(inputString == "M")               // Mine
      insertNewItem(MineTypeNumber);
   else if(inputString == "F")               // Force Field
      insertNewItem(ForceFieldProjectorTypeNumber);
   else if(inputString == "Backspace" || inputString == "Del")
      deleteSelection(false);
   else if(inputCode == keyHELP)             // Turn on help screen
   {
      getGame()->getUIManager()->getEditorInstructionsUserInterface()->activate();
      playBoop();
   }
   else if(inputCode == keyOUTGAMECHAT)     // Turn on Global Chat overlay
      getGame()->getUIManager()->getChatUserInterface()->activate();
   else if(inputCode == keyDIAG)            // Turn on diagnostic overlay
      getGame()->getUIManager()->getDiagnosticUserInterface()->activate();
   else if(inputCode == KEY_ESCAPE)          // Activate the menu
   {
      playBoop();
      getGame()->getUIManager()->getEditorMenuUserInterface()->activate();
   }
   else if(inputString == "Space")
      mSnapDisabled = true;
   else if(inputString == "Tab")
      mPreviewMode = true;
}


// Handle keyboard activity when we're editing an item's attributes
void EditorUserInterface::textEntryKeyHandler(InputCode inputCode, char ascii)
{
   if(inputCode == KEY_ENTER)
   {
      if(entryMode == EntryID)
      {
         const Vector<EditorObject *> *objList = getObjectList();

         for(S32 i = 0; i < objList->size(); i++)
         {
            EditorObject *obj = objList->get(i);

            if(obj->isSelected())             // Should only be one
            {
               U32 id = atoi(mEntryBox.c_str());
               if(obj->getItemId() != (S32)id)     // Did the id actually change?
               {
                  obj->setItemId(id);
                  mAllUndoneUndoLevel = -1;        // If so, it can't be undone
               }
               break;
            }
         }
      }
      else if(entryMode == EntryAngle)
      {
         F32 angle = (F32) atof(mEntryBox.c_str());
         rotateSelection(-angle);      // Positive angle should rotate CW, negative makes that happen
      }
      else if(entryMode == EntryScale)
      {
         F32 scale = (F32) atof(mEntryBox.c_str());
         scaleSelection(scale);
      }

      entryMode = EntryNone;
   }
   else if(inputCode == KEY_ESCAPE)
   {
      entryMode = EntryNone;
   }
   else if(inputCode == KEY_BACKSPACE || inputCode == KEY_DELETE)
      mEntryBox.handleBackspace(inputCode);

   else
      mEntryBox.addChar(ascii);

   // else ignore keystroke
}


void EditorUserInterface::startAttributeEditor()
{
   const Vector<EditorObject *> *objList = getObjectList();

   for(S32 i = 0; i < objList->size(); i++)
   {
      EditorObject *obj_i = objList->get(i);
      if(obj_i->isSelected())
      {
         // Force item i to be the one and only selected item type.  This will clear up some problems that might otherwise
         // occur if you had different item types selected while you were editing attributes.   If you have multiple
         // items selected, all will end up with the same values, which only make sense if they are the same kind
         // of object.  So after this runs, there may be multiple items selected, but they'll all  be the same type.
         for(S32 j = 0; j < objList->size(); j++)
         {
            EditorObject *obj_j = objList->get(j);

            if(obj_j->isSelected() && obj_j->getObjectTypeNumber() != obj_i->getObjectTypeNumber())
               obj_j->unselect();
         }

         // Activate the attribute editor if there is one
         EditorAttributeMenuUI *menu = obj_i->getAttributeMenu();
         if(menu)
         {
            obj_i->setIsBeingEdited(true);
            menu->startEditingAttrs(obj_i);
            menu->activate();

            saveUndoState();
         }

         break;
      }
   }
}


void EditorUserInterface::onKeyUp(InputCode inputCode)
{
   switch(inputCode)
   {
      case KEY_UP:
         mIn = false;
         // fall-through OK  ...why?
      case KEY_W:
         mUp = false;
         break;
      case KEY_DOWN:
         mOut = false;
         // fall-through OK  ...why?
      case KEY_S:
         mDown = false;
         break;
      case KEY_LEFT:
      case KEY_A:
         mLeft = false;
         break;
      case KEY_RIGHT:
      case KEY_D:
         mRight = false;
         break;
      case KEY_E:
         mIn = false;
         break;
      case KEY_C:
         mOut = false;
         break;
      case KEY_SPACE:
         mSnapDisabled = false;
         break;
      case KEY_TAB:
         mPreviewMode = false;
         break;
      case MOUSE_MIDDLE:
         if(mScrollWithMouseLocation != mMousePos) // If user releases button after moving mouse, we can stop scrolling.
            mScrollWithMouse = false;
         break;
      case MOUSE_LEFT:
      case MOUSE_RIGHT:  
         mMousePos.set(gScreenInfo.getMousePos());

         if(mDragSelecting)      // We were drawing a rubberband selection box
         {
            Rect r(convertCanvasToLevelCoord(mMousePos), mMouseDownPos);

            fillVector.clear();

            if(mShowMode == ShowWallsOnly)
               getGame()->getEditorDatabase()->findObjects((TestFunc)isWallType, fillVector);
            else
               getGame()->getEditorDatabase()->findObjects(fillVector);
            /*   EditorObjectDatabase *editorDb = getGame()->getEditorDatabase();
               editorDb->findObjects((TestFunc)isAnyObjectType, fillVector, cursorRect);*/


            for(S32 i = 0; i < fillVector.size(); i++)
            {
               EditorObject *obj = dynamic_cast<EditorObject *>(fillVector[i]);

               // Make sure that all vertices of an item are inside the selection box; basically means that the entire 
               // item needs to be surrounded to be included in the selection
               S32 j;

               for(j = 0; j < obj->getVertCount(); j++)
                  if(!r.contains(obj->getVert(j)))
                     break;
               if(j == obj->getVertCount())
                  obj->setSelected(true);
            }
            mDragSelecting = false;
         }
         else if(mDraggingObjects)     // We were dragging and dropping.  Could have been a move or a delete (by dragging to dock).
         {
            if(mAddingVertex)
            {
               deleteUndoState();
               mAddingVertex = false;
            }

            onFinishedDragging();
         }

         break;
   }     // case
}


// Called when user has been dragging an object and then releases it
void EditorUserInterface::onFinishedDragging()
{
   mDraggingObjects = false;

   // Dragged item off the dock, then back on  ==> nothing changed; restore to unmoved state, which was stored on undo stack
   if(mouseOnDock() && mDraggingDockItem != NULL)
   {
      undo(false);
      return;
   }

   // Mouse is over the dock and we dragged something to the dock (probably a delete)
   if(mouseOnDock() && !mDraggingDockItem)
   {
      const Vector<EditorObject *> *objList = getObjectList();
      bool deletedSomething = false;

      for(S32 i = 0; i < objList->size(); i++)    //  Delete all selected items
         if(objList->get(i)->isSelected())
         {
            deleteItem(i);
            i--;
            deletedSomething = true;
         }

      // We deleted something, our job is done
      if(deletedSomething)
         return;
   }

   // Mouse not on dock, we are either:
   // 1. dragging from the dock,
   // 2. moving something,
   // 3. or we moved something to the dock and nothing was deleted, e.g. when dragging a vertex
   // need to save an undo state if anything changed
   if(mDraggingDockItem == NULL)    // Not dragging from dock - user is moving object around screen, or dragging vertex to dock
   {
      // If our snap vertex has moved then all selected items have moved
      bool itemsMoved = mSnapObject->getVert(mSnapVertexIndex) != mMoveOrigin;

      if(itemsMoved)    // Move consumated... update any moved items, and save our autosave
      {
         const Vector<EditorObject *> *objList = getObjectList();

         for(S32 i = 0; i < objList->size(); i++)
            if(objList->get(i)->isSelected() || objList->get(i)->anyVertsSelected())
               objList->get(i)->onGeomChanged();

         setNeedToSave(true);
         autoSave();

         return;
      }
      else     // We started our move, then didn't end up moving anything... remove associated undo state
         deleteUndoState();
   }
}


bool EditorUserInterface::mouseOnDock()
{
   return (mMousePos.x >= gScreenInfo.getGameCanvasWidth() - DOCK_WIDTH - horizMargin &&
           mMousePos.x <= gScreenInfo.getGameCanvasWidth() - horizMargin &&
           mMousePos.y >= gScreenInfo.getGameCanvasHeight() - vertMargin - getDockHeight(mShowMode) &&
           mMousePos.y <= gScreenInfo.getGameCanvasHeight() - vertMargin);
}


bool EditorUserInterface::anyItemsSelected()
{
   const Vector<EditorObject *> *objList = getObjectList();

   for(S32 i = 0; i < objList->size(); i++)
      if(objList->get(i)->isSelected())
         return true;

   return false;
}


S32 EditorUserInterface::getItemSelectedCount()
{
   const Vector<EditorObject *> *objList = getObjectList();

   S32 count = 0;

   for(S32 i = 0; i < objList->size(); i++)
      if(objList->get(i)->isSelected())
         count++;

   return count;
}

bool EditorUserInterface::anythingSelected()
{
   const Vector<EditorObject *> *objList = getObjectList();

   for(S32 i = 0; i < objList->size(); i++)
      if(objList->get(i)->isSelected() || objList->get(i)->anyVertsSelected() )
         return true;

   return false;
}


void EditorUserInterface::idle(U32 timeDelta)
{
   F32 pixelsToScroll = timeDelta * (getInputCodeState(KEY_SHIFT) ? 1.0f : 0.5f);    // Double speed when shift held down

   if(mLeft && !mRight)
      mCurrentOffset.x += pixelsToScroll;
   else if(mRight && !mLeft)
      mCurrentOffset.x -= pixelsToScroll;
   if(mUp && !mDown)
      mCurrentOffset.y += pixelsToScroll;
   else if(mDown && !mUp)
      mCurrentOffset.y -= pixelsToScroll;

   if(mScrollWithMouse)
      mCurrentOffset += (mScrollWithMouseLocation - mMousePos) * pixelsToScroll / 256.f;

   Point mouseLevelPoint = convertCanvasToLevelCoord(mMousePos);

   if(mIn && !mOut)
      zoom(timeDelta * 0.002f);
   else if(mOut && !mIn)
      zoom(timeDelta * -0.002f);

   mSaveMsgTimer.update(timeDelta);
   mWarnMsgTimer.update(timeDelta);
}


void EditorUserInterface::setSaveMessage(string msg, bool savedOK)
{
   mSaveMsg = msg;
   mSaveMsgTimer = saveMsgDisplayTime;
   mSaveMsgColor = (savedOK ? Colors::green : Colors::red);
}

void EditorUserInterface::setWarnMessage(string msg1, string msg2)
{
   mWarnMsg1 = msg1;
   mWarnMsg2 = msg2;
   mWarnMsgTimer = warnMsgDisplayTime;
   mWarnMsgColor = gErrorMessageTextColor;
}


bool EditorUserInterface::saveLevel(bool showFailMessages, bool showSuccessMessages, bool autosave)
{
   string saveName = autosave ? "auto.save" : mEditFileName;

   try
   {
      // Check if we have a valid (i.e. non-null) filename
      if(saveName == "")
      {
         ErrorMessageUserInterface *ui = getUIManager()->getErrorMsgUserInterface();

         ui->reset();
         ui->setTitle("INVALID FILE NAME");
         ui->setMessage(1, "The level file name is invalid or empty.  The level cannot be saved.");
         ui->setMessage(2, "To correct the problem, please change the file name using the");
         ui->setMessage(3, "Game Parameters menu, which you can access by pressing [F3].");

         ui->activate();

         return false;
      }

      FolderManager *folderManager = getGame()->getSettings()->getFolderManager();

      string fileName = joindir(folderManager->levelDir, saveName).c_str();

      FILE *f = fopen(fileName.c_str(), "w");
      if(!f)
         throw(SaveException("Could not open file for writing"));

      // Write out basic game parameters, including gameType info
      s_fprintf(f, "%s", getGame()->toString().c_str());    // Note that this toString appends a newline char; most don't


      // Write out all level items (do two passes; walls first, non-walls next, so turrets & forcefields have something to grab onto)
      const Vector<EditorObject *> *objList = getObjectList();

      for(S32 j = 0; j < 2; j++)
         for(S32 i = 0; i < objList->size(); i++)
         {
            EditorObject *p = objList->get(i);

            // Writing wall items on first pass, non-wall items next -- that will make sure mountable items have something to grab onto
            if((j == 0 && isWallType(p->getObjectTypeNumber())) ||
               (j == 1 && ! isWallType(p->getObjectTypeNumber())) )
               p->saveItem(f, getGame()->getGridSize());
         }
      fclose(f);
   }
   catch (SaveException &e)
   {
      if(showFailMessages)
         setSaveMessage("Error Saving: " + string(e.what()), false);
      return false;
   }

   if(!autosave)     // Doesn't count as a save!
   {
      mNeedToSave = false;
      mAllUndoneUndoLevel = mLastUndoIndex;     // If we undo to this point, we won't need to save
   }

   if(showSuccessMessages)
      setSaveMessage("Saved " + getLevelFileName(), true);

   return true;
}


// We need some local hook into the testLevelStart() below.  Ugly but apparently necessary.
void testLevelStart_local(ClientGame *game)
{
   game->getUIManager()->getEditorUserInterface()->testLevelStart();
}


extern void initHostGame(GameSettings *settings, const Vector<string> &levelList, bool testMode, bool dedicatedServer);

void EditorUserInterface::testLevel()
{
   bool gameTypeError = false;
   if(!getGame()->getGameType())     // Not sure this could really happen anymore...  TODO: Make sure we always have a valid gametype
      gameTypeError = true;

   // With all the map loading error fixes, game should never crash!
   validateLevel();
   if(mLevelErrorMsgs.size() || mLevelWarnings.size() || gameTypeError)
   {
      YesNoUserInterface *ui = getUIManager()->getYesNoUserInterface();

      ui->reset();
      ui->setTitle("LEVEL HAS PROBLEMS");

      S32 line = 1;
      for(S32 i = 0; i < mLevelErrorMsgs.size(); i++)
         ui->setMessage(line++, mLevelErrorMsgs[i].c_str());

      for(S32 i = 0; i < mLevelWarnings.size(); i++)
         ui->setMessage(line++, mLevelWarnings[i].c_str());

      if(gameTypeError)
      {
         ui->setMessage(line++, "ERROR: GameType is invalid.");
         ui->setMessage(line++, "(Fix in Level Parameters screen [F3])");
      }

      ui->setInstr("Press [Y] to start, [ESC] to cancel");
      ui->registerYesFunction(testLevelStart_local);   // testLevelStart_local() just calls testLevelStart() below
      ui->activate();

      return;
   }

   testLevelStart();
}


void EditorUserInterface::testLevelStart()
{
   string tmpFileName = mEditFileName;
   mEditFileName = "editor.tmp";

   SDL_ShowCursor(SDL_DISABLE);        // Turn off cursor
   bool nts = mNeedToSave;             // Save these parameters because they are normally reset when a level is saved.
   S32 auul = mAllUndoneUndoLevel;     // Since we're only saving a temp copy, we really shouldn't reset them...

   mEditorGameType = getGame()->getGameType();     // Sock our current gametype away, will use it when we reenter the editor

   if(saveLevel(true, false))
   {
      mEditFileName = tmpFileName;     // Restore the level name

      mWasTesting = true;

      Vector<string> levelList;
      levelList.push_back("editor.tmp");
      initHostGame(getGame()->getSettings(), levelList, true, false);
   }

   mNeedToSave = nts;                  // Restore saved parameters
   mAllUndoneUndoLevel = auul;
}


////////////////////////////////////////
////////////////////////////////////////


// Constructor
EditorMenuUserInterface::EditorMenuUserInterface(ClientGame *game) : Parent(game)
{
   setMenuID(EditorMenuUI);
   mMenuTitle = "EDITOR MENU";
}


void EditorMenuUserInterface::onActivate()
{
   Parent::onActivate();
   setupMenus();
}


extern MenuItem *getWindowModeMenuItem(U32 displayMode);

//////////
// Editor menu callbacks
//////////

void reactivatePrevUICallback(ClientGame *game, U32 unused)
{
   game->getUIManager()->reactivatePrevUI();
}


static void testLevelCallback(ClientGame *game, U32 unused)
{
   game->getUIManager()->getEditorUserInterface()->testLevel();
}


void returnToEditorCallback(ClientGame *game, U32 unused)
{
   EditorUserInterface *ui = game->getUIManager()->getEditorUserInterface();

   ui->saveLevel(true, true);                                     // Save level
   ui->setSaveMessage("Saved " + ui->getLevelFileName(), true);   // Setup a message for the user
   game->getUIManager()->reactivatePrevUI();                      // Return to editor
}


static void activateHelpCallback(ClientGame *game, U32 unused)
{
   game->getUIManager()->getEditorInstructionsUserInterface()->activate();
}


static void activateLevelParamsCallback(ClientGame *game, U32 unused)
{
   game->getUIManager()->getGameParamUserInterface()->activate();
}


static void activateTeamDefCallback(ClientGame *game, U32 unused)
{
   game->getUIManager()->getTeamDefUserInterface()->activate();
}


void quitEditorCallback(ClientGame *game, U32 unused)
{
   EditorUserInterface *editorUI = game->getUIManager()->getEditorUserInterface();

   if(editorUI->getNeedToSave())
   {
      YesNoUserInterface *ui = game->getUIManager()->getYesNoUserInterface();

      ui->reset();
      ui->setInstr("Press [Y] to save, [N] to quit [ESC] to cancel");
      ui->setTitle("SAVE YOUR EDITS?");
      ui->setMessage(1, "You have not saved your edits to the level.");
      ui->setMessage(3, "Do you want to?");
      ui->registerYesFunction(saveLevelCallback);
      ui->registerNoFunction(backToMainMenuCallback);
      ui->activate();
   }
   else
     backToMainMenuCallback(game);

   editorUI->clearUndoHistory();        // Clear up a little memory
}

//////////

void EditorMenuUserInterface::setupMenus()
{
   clearMenuItems();
   addMenuItem(new MenuItem("RETURN TO EDITOR", reactivatePrevUICallback,    "", KEY_R));
   addMenuItem(getWindowModeMenuItem((U32)getGame()->getSettings()->getIniSettings()->displayMode));
   addMenuItem(new MenuItem("TEST LEVEL",       testLevelCallback,           "", KEY_T));
   addMenuItem(new MenuItem("SAVE LEVEL",       returnToEditorCallback,      "", KEY_S));
   addMenuItem(new MenuItem("INSTRUCTIONS",     activateHelpCallback,        "", KEY_I, keyHELP));
   addMenuItem(new MenuItem("LEVEL PARAMETERS", activateLevelParamsCallback, "", KEY_L, KEY_F3));
   addMenuItem(new MenuItem("MANAGE TEAMS",     activateTeamDefCallback,     "", KEY_M, KEY_F2));
   addMenuItem(new MenuItem("QUIT",             quitEditorCallback,          "", KEY_Q, KEY_UNKNOWN));
}


void EditorMenuUserInterface::onEscape()
{
   SDL_ShowCursor(SDL_DISABLE);
   getUIManager()->reactivatePrevUI();
}


};
>>>>>>> 3cae74fc
<|MERGE_RESOLUTION|>--- conflicted
+++ resolved
@@ -1,7548 +1,4155 @@
-//-----------------------------------------------------------------------------------
-//
-// Bitfighter - A multiplayer vector graphics space game
-// Based on Zap demo released for Torque Network Library by GarageGames.com
-//
-// Derivative work copyright (C) 2008-2009 Chris Eykamp
-// Original work copyright (C) 2004 GarageGames.com, Inc.
-// Other code copyright as noted
-//
-// This program is free software; you can redistribute it and/or modify
-// it under the terms of the GNU General Public License as published by
-// the Free Software Foundation; either version 2 of the License, or
-// (at your option) any later version.
-//
-// This program is distributed in the hope that it will be useful (and fun!),
-// but WITHOUT ANY WARRANTY; without even the implied warranty of
-// MERCHANTABILITY or FITNESS FOR A PARTICULAR PURPOSE.  See the
-// GNU General Public License for more details.
-//
-// You should have received a copy of the GNU General Public License
-// along with this program; if not, write to the Free Software
-// Foundation, Inc., 59 Temple Place, Suite 330, Boston, MA  02111-1307  USA
-//
-//------------------------------------------------------------------------------------
-
-#include "UIEditor.h"
-#include "UIEditorMenus.h"    // For access to menu methods such as setObject
-#include "EditorObject.h"
-
-#include "UINameEntry.h"
-#include "UIEditorInstructions.h"
-#include "UIChat.h"
-#include "UIDiagnostics.h"
-#include "UITeamDefMenu.h"
-#include "UIGameParameters.h"
-#include "UIErrorMessage.h"
-#include "UIYesNo.h"
-#include "gameObjectRender.h"
-#include "ClientGame.h"  
-#include "gameType.h"
-#include "soccerGame.h"          // For Soccer ball radius
-#include "huntersGame.h"         // For HuntersNexusObject def
-#include "EngineeredItem.h"      // For Turret properties
-#include "PickupItem.h"          // For RepairItem
-#include "barrier.h"             // For DEFAULT_BARRIER_WIDTH
-#include "item.h"                // For Asteroid defs
-#include "teleporter.h"          // For Teleporter def
-#include "speedZone.h"           // For Speedzone def
-#include "loadoutZone.h"         // For LoadoutZone def
-#include "huntersGame.h"         // For HuntersNexusObject def
-#include "config.h"
-#include "goalZone.h"
-
-#include "gameLoader.h"          // For LevelLoadException def
-
-#include "Colors.h"
-#include "GeomUtils.h"
-#include "textItem.h"            // For MAX_TEXTITEM_LEN and MAX_TEXT_SIZE
-#include "luaLevelGenerator.h"
-#include "stringUtils.h"
-
-#include "oglconsole.h"          // Our console object
-#include "ScreenInfo.h"
-
-#include "SDL/SDL.h"
-#include "SDL/SDL_opengl.h"
-
-#include <boost/shared_ptr.hpp>
-
-#include <ctype.h>
-#include <exception>
-#include <algorithm>             // For sort
-#include <math.h>
-
-using namespace boost;
-
-namespace Zap
-{
-
-const S32 DOCK_WIDTH = 50;          // Width of dock, in pixels
-const F32 MIN_SCALE = .05f;         // Most zoomed-in scale
-const F32 MAX_SCALE = 2.5;          // Most zoomed-out scale
-const F32 STARTING_SCALE = 0.5;
-
-static EditorObjectDatabase *mLoadTarget;
-
-static EditorObjectDatabase mLevelGenDatabase;     // Database for inserting objects when running a levelgen script in the editor
-
-enum EntryMode {
-   EntryID,          // Entering an objectID
-   EntryAngle,       // Entering an angle
-   EntryScale,       // Entering a scale
-   EntryNone         // Not in a special entry mode
-};
-
-
-static EntryMode entryMode;
-static Vector<ZoneBorder> zoneBorders;
-
-static void saveLevelCallback(ClientGame *game)
-{
-   UIManager *uiManager = game->getUIManager();
-
-   if(uiManager->getEditorUserInterface()->saveLevel(true, true))
-      uiManager->reactivateMenu(uiManager->getMainMenuUserInterface());   
-   else
-      uiManager->getEditorUserInterface()->reactivate();
-}
-
-
-void backToMainMenuCallback(ClientGame *game)
-{
-   game->getUIManager()->reactivateMenu(game->getUIManager()->getMainMenuUserInterface());    
-}
-
-
-// Constructor
-EditorUserInterface::EditorUserInterface(ClientGame *game) : Parent(game)
-{
-   setMenuID(EditorUI);
-
-   // Create some items for the dock...  One of each, please!
-   mShowMode = ShowAllObjects; 
-   mWasTesting = false;
-
-   mSnapObject = NULL;
-   mSnapVertexIndex = NONE;
-   mItemHit = NULL;
-   mDockItemHit = NULL;
-   mEdgeHit = NONE;
-
-   setNeedToSave(false);
-
-   mNewItem = NULL;
-
-   mLastUndoStateWasBarrierWidthChange = false;
-
-   mUndoItems.resize(UNDO_STATES);     // Create slots for all our undos... also creates a ton of empty dbs.  Maybe we should be using pointers?
-   mScrollWithMouse = false;
-}
-
-
-// Encapsulate some ugliness
-const Vector<EditorObject *> *EditorUserInterface::getObjectList()
-{
-   return getGame()->getEditorDatabase()->getObjectList();
-}
-
-
-void EditorUserInterface::addToDock(EditorObject* object)
-{
-   mDockItems.push_back(boost::shared_ptr<EditorObject>(object));
-}
-
-
-void EditorUserInterface::addDockObject(EditorObject *object, F32 xPos, F32 yPos)
-{
-   object->prepareForDock(getGame(), Point(xPos, yPos));       
-   object->setTeam(mCurrentTeam);
-
-   addToDock(object);
-}
-
-
-void EditorUserInterface::populateDock()
-{
-   mDockItems.clear();
-
-   if(mShowMode == ShowAllObjects)
-   {
-      F32 xPos = (F32)gScreenInfo.getGameCanvasWidth() - horizMargin - DOCK_WIDTH / 2;
-      F32 yPos = 35;
-      const F32 spacer = 35;
-
-      addDockObject(new RepairItem(), xPos, yPos);
-      //addDockObject(new ItemEnergy(), xPos + 10, yPos);
-      yPos += spacer;
-
-      addDockObject(new Spawn(), xPos, yPos);
-      yPos += spacer;
-
-      addDockObject(new ForceFieldProjector(), xPos, yPos);
-      yPos += spacer;
-
-      addDockObject(new Turret(), xPos, yPos);
-      yPos += spacer;
-
-      addDockObject(new Teleporter(), xPos, yPos);
-      yPos += spacer;
-
-      addDockObject(new SpeedZone(), xPos, yPos);
-      yPos += spacer;
-
-      addDockObject(new TextItem(), xPos, yPos);
-      yPos += spacer;
-
-      if(getGame()->getGameType()->getGameType() == GameType::SoccerGame)
-         addDockObject(new SoccerBallItem(), xPos, yPos);
-      else
-         addDockObject(new FlagItem(), xPos, yPos);
-      yPos += spacer;
-
-      addDockObject(new FlagSpawn(), xPos, yPos);
-      yPos += spacer;
-
-      addDockObject(new Mine(), xPos - 10, yPos);
-      addDockObject(new SpyBug(), xPos + 10, yPos);
-      yPos += spacer;
-
-      // These two will share a line
-      addDockObject(new Asteroid(), xPos - 10, yPos);
-      addDockObject(new AsteroidSpawn(), xPos + 10, yPos);
-      yPos += spacer;
-
-      addDockObject(new CircleSpawn(), xPos - 10, yPos);
-      addDockObject(new Reactor(), xPos + 10, yPos);
-      yPos += spacer;
-
-
-      // These two will share a line
-      addDockObject(new TestItem(), xPos - 10, yPos);
-      addDockObject(new ResourceItem(), xPos + 10, yPos);
-      yPos += 25;
-
-      
-      addDockObject(new LoadoutZone(), xPos, yPos);
-      yPos += 25;
-
-      if(getGame()->getGameType()->getGameType() == GameType::NexusGame)
-      {
-         addDockObject(new HuntersNexusObject(), xPos, yPos);
-         yPos += 25;
-      }
-      else
-      {
-         addDockObject(new GoalZone(), xPos, yPos);
-         yPos += 25;
-      }
-
-      addDockObject(new PolyWall(), xPos, yPos);
-      yPos += spacer;
-   }
-}
-
-
-//static Vector<DatabaseObject *> fillVector;     // Reusable container, now global in gridDB.h, having this here may cause linux compile errors
-
-// Destructor -- unwind things in an orderly fashion
-EditorUserInterface::~EditorUserInterface()
-{
-   clearDatabase(getGame()->getEditorDatabase());
-
-   mDockItems.clear();
-   mLevelGenDatabase.removeEverythingFromDatabase();
-   mClipboard.clear();
-   delete mNewItem;
-}
-
-
-void EditorUserInterface::clearDatabase(GridDatabase *database)
-{
-   fillVector.clear();
-   database->findObjects(fillVector);
-
-   for(S32 i = 0; i < fillVector.size(); i++)
-   {
-      database->removeFromDatabase(fillVector[i], fillVector[i]->getExtent());
-      //delete fillVector[i];
-   }
-}
-
-
-// Replaces the need to do a convertLevelToCanvasCoord on every point before rendering
-void EditorUserInterface::setLevelToCanvasCoordConversion()
-{
-   glTranslate(getCurrentOffset());
-   glScale(getCurrentScale());
-} 
-
-
-// Draws a line connecting points in mVerts
-void EditorUserInterface::renderPolyline(const Vector<Point> *verts)
-{
-   renderPointVector(verts, GL_LINE_STRIP);
-}
-
-
-// Removes most recent undo state from stack --> won't actually delete items on stack until we need the slot, or we quit
-void EditorUserInterface::deleteUndoState()
-{
-   mLastUndoIndex--;
-   mLastRedoIndex--; 
-}
-
-
-// Save the current state of the editor objects for later undoing
-void EditorUserInterface::saveUndoState()
-{
-   // Use case: We do 5 actions, save, undo 2, redo 1, then do some new action.  
-   // Our "no need to save" undo point is lost forever.
-   if(mAllUndoneUndoLevel > mLastRedoIndex)     
-      mAllUndoneUndoLevel = NONE;
-
-   //copyItems(getObjectList(), mUndoItems[mLastUndoIndex % UNDO_STATES]);
-
-   EditorObjectDatabase *eod = getGame()->getEditorDatabase();
-   TNLAssert(eod, "bad!");
-
-   EditorObjectDatabase *newDB = eod;   
-   eod->dumpObjects();
-
-   mUndoItems[mLastUndoIndex % UNDO_STATES] = boost::shared_ptr<EditorObjectDatabase>(new EditorObjectDatabase(*newDB));  // Make a copy
-
-   mLastUndoIndex++;
-   //mLastRedoIndex++; 
-   mLastRedoIndex = mLastUndoIndex;
-
-   if(mLastUndoIndex % UNDO_STATES == mFirstUndoIndex % UNDO_STATES)           // Undo buffer now full...
-   {
-      mFirstUndoIndex++;
-      mAllUndoneUndoLevel -= 1;     // If this falls below 0, then we can't undo our way out of needing to save
-   }
-   
-   setNeedToSave(mAllUndoneUndoLevel != mLastUndoIndex);
-   mRedoingAnUndo = false;
-   mLastUndoStateWasBarrierWidthChange = false;
-}
-
-
-void EditorUserInterface::autoSave()
-{
-   saveLevel(false, false, true);
-}
-
-
-void EditorUserInterface::undo(bool addToRedoStack)
-{
-   if(!undoAvailable())
-      return;
-
-   mSnapObject = NULL;
-   mSnapVertexIndex = NONE;
-
-   if(mLastUndoIndex == mLastRedoIndex && !mRedoingAnUndo)
-   {
-      saveUndoState();
-      mLastUndoIndex--;
-      mLastRedoIndex--;
-      mRedoingAnUndo = true;
-   }
-
-   mLastUndoIndex--;
-
-   getGame()->setEditorDatabase(boost::dynamic_pointer_cast<GridDatabase>(mUndoItems[mLastUndoIndex % UNDO_STATES]));
-
-   rebuildEverything();    // Well, rebuild segments from walls at least
-
-   //getGame()->getEditorDatabase()->dumpObjects();
-
-   // Why is this block needed??  Makes larger levels palpably slow...
-   const Vector<EditorObject *> *objects = getGame()->getEditorDatabase()->getObjectList();
-   //for(S32 i = 0; i < objects->size(); i++)
-   //   objects->get(i)->updateExtentInDatabase();
-
-   mLastUndoStateWasBarrierWidthChange = false;
-   validateLevel();
-}
-   
-
-void EditorUserInterface::redo()
-{
-   if(mLastRedoIndex != mLastUndoIndex)      // If there's a redo state available...
-   {
-      mSnapObject = NULL;
-      mSnapVertexIndex = NONE;
-
-      mLastUndoIndex++;
-      getGame()->setEditorDatabase(mUndoItems[mLastUndoIndex % UNDO_STATES]);
-      TNLAssert(mUndoItems[mLastUndoIndex % UNDO_STATES], "null!");
-
-      rebuildEverything();
-      validateLevel();
-   }
-}
-
-
-void EditorUserInterface::rebuildEverything()
-{
-   Game *game = getGame();
-
-   game->getWallSegmentManager()->recomputeAllWallGeometry(game->getEditorDatabase());
-   resnapAllEngineeredItems();
-
-   setNeedToSave(mAllUndoneUndoLevel != mLastUndoIndex);
-   mItemToLightUp = NULL;
-   autoSave();
-}
-
-
-void EditorUserInterface::resnapAllEngineeredItems()
-{
-   fillVector.clear();
-
-   getGame()->getEditorDatabase()->findObjects((TestFunc)isEngineeredType, fillVector);
-
-   WallSegmentManager *wallSegmentManager = getGame()->getWallSegmentManager();
-
-   for(S32 i = 0; i < fillVector.size(); i++)
-   {
-      EngineeredItem *engrObj = dynamic_cast<EngineeredItem *>(fillVector[i]);
-      engrObj->mountToWall(engrObj->getVert(0), wallSegmentManager->getWallEdgeDatabase(), wallSegmentManager->getWallSegmentDatabase());
-   }
-}
-
-
-bool EditorUserInterface::undoAvailable()
-{
-   return mLastUndoIndex - mFirstUndoIndex != 1;
-}
-
-
-// Wipe undo/redo history
-void EditorUserInterface::clearUndoHistory()
-{
-   mFirstUndoIndex = 0;
-   mLastUndoIndex = 1;
-   mLastRedoIndex = 1;
-   mRedoingAnUndo = false;
-}
-
-
-extern TeamPreset gTeamPresets[];
-
-void EditorUserInterface::setLevelFileName(string name)
-{
-   if(name == "")
-      mEditFileName = "";
-   else
-      if(name.find('.') == string::npos)      // Append extension, if one is needed
-         mEditFileName = name + ".level";
-      // else... what?
-}
-
-
-void EditorUserInterface::makeSureThereIsAtLeastOneTeam()
-{
-   if(getGame()->getTeamCount() == 0)
-   {
-      boost::shared_ptr<AbstractTeam> team = boost::shared_ptr<AbstractTeam>(new TeamEditor);
-      team->setName(gTeamPresets[0].name);
-      team->setColor(gTeamPresets[0].r, gTeamPresets[0].g, gTeamPresets[0].b);
-
-      getGame()->addTeam(team);
-   }
-}
-
-
-extern S32 gMaxPolygonPoints;
-
-// Loads a level
-void EditorUserInterface::loadLevel()
-{
-   ClientGame *game = getGame();
-
-   // Initialize
-   clearDatabase(game->getEditorDatabase());
-   game->clearTeams();
-   mSnapObject = NULL;
-   mSnapVertexIndex = NONE;
-   mAddingVertex = false;
-   clearLevelGenItems();
-   mLoadTarget = game->getEditorDatabase();
-   mGameTypeArgs.clear();
-
-   game->resetLevelInfo();
-
-   GameType *gameType = new GameType;
-   gameType->addToGame(game, game->getEditorDatabase());
-
-   FolderManager *folderManager = game->getSettings()->getFolderManager();
-   string fileName = joindir(folderManager->levelDir, mEditFileName).c_str();
-
-
-   // Process level file --> returns true if file found and loaded, false if not (assume it's a new level)
-   if(game->loadLevelFromFile(fileName, true, game->getEditorDatabase()))   
-   {
-      // Loaded a level!
-      makeSureThereIsAtLeastOneTeam(); // Make sure we at least have one team
-      validateTeams();                 // Make sure every item has a valid team
-      validateLevel();                 // Check level for errors (like too few spawns)
-   }
-   else     
-   {
-      // New level!
-      makeSureThereIsAtLeastOneTeam();                               // Make sure we at least have one team, like the man said.
-   }
-
-   clearUndoHistory();                 // Clean out undo/redo buffers
-   clearSelection();                   // Nothing starts selected
-   mShowMode = ShowAllObjects;         // Turn everything on
-   setNeedToSave(false);               // Why save when we just loaded?
-   mAllUndoneUndoLevel = mLastUndoIndex;
-   populateDock();                     // Add game-specific items to the dock
-
-   // Bulk-process new items, walls first
-   const Vector<EditorObject *> *objList = getObjectList();
-
-   //for(S32 i = 0; i < objList->size(); i++)
-   //   objList->get(i)->processEndPoints();
-
-   game->getWallSegmentManager()->recomputeAllWallGeometry(game->getEditorDatabase());
-   
-   // Snap all engineered items to the closest wall, if one is found
-   resnapAllEngineeredItems();
-
-   // Run onGeomChanged for all non-wall items (engineered items already had onGeomChanged run during resnap operation)
-   /*fillVector.clear();
-   mGame->getEditorDatabase()->findObjects(~(BarrierType | EngineeredType), fillVector);
-   for(S32 i = 0; i < fillVector.size(); i++)
-   {
-      EditorObject *obj = dynamic_cast<EditorObject *>(fillVector[i]);
-      obj->onGeomChanged();
-   }*/
-}
-
-
-extern OGLCONSOLE_Console gConsole;
-
-void EditorUserInterface::clearLevelGenItems()
-{
-   mLevelGenDatabase.removeEverythingFromDatabase();
-}
-
-
-void EditorUserInterface::copyScriptItemsToEditor()
-{
-   const Vector<EditorObject*> *objList = mLevelGenDatabase.getObjectList();
-
-   if(objList->size() == 0)
-      return;     // Print error message?
-
-   saveUndoState();
-
-   for(S32 i = 0; i < objList->size(); i++)
-      objList->get(i)->addToEditor(getGame());
-      
-   mLevelGenDatabase.removeEverythingFromDatabase();    // Don't want to delete these objects... we just handed them off to the database!
-
-   rebuildEverything();
-
-   mLastUndoStateWasBarrierWidthChange = false;
-}
-
-
-void EditorUserInterface::runLevelGenScript()
-{
-   string scriptName = getGame()->getGameType()->getScriptName();
-
-   if(scriptName == "")      // No script included!!
-      return;
-
-   OGLCONSOLE_Output(gConsole, "Running script %s\n", getGame()->getGameType()->getScriptLine().c_str());
-
-   const Vector<string> *scriptArgs = getGame()->getGameType()->getScriptArgs();
-
-   clearLevelGenItems();      // Clear out any items from the last run
-
-   // Set the load target to the levelgen db, as that's where we want our items stored
-   mLoadTarget = &mLevelGenDatabase;
-
-   FolderManager *folderManager = getGame()->getSettings()->getFolderManager();
-   runScript(folderManager, scriptName, *scriptArgs);
-
-   // Reset the target
-   mLoadTarget = getGame()->getEditorDatabase();
-}
-
-
-// Runs an arbitrary lua script.  Command is first item in cmdAndArgs, subsequent items are the args, if any
-void EditorUserInterface::runScript(const FolderManager *folderManager, const string &scriptName, const Vector<string> &args)
-{
-   string name = folderManager->findLevelGenScript(scriptName);  // Find full name of levelgen script
-
-   // Load the items
-   LuaLevelGenerator levelGen(name, folderManager->luaDir, args, getGame()->getGridSize(), mLoadTarget, getGame(), gConsole);
-
-   if(!levelGen.runScript())     // Error reporting handled within
-      return;
-
-   // Process new items
-   // Not sure about all this... may need to test
-   // Bulk-process new items, walls first
-
-   fillVector.clear();
-   mLoadTarget->findObjects((TestFunc)isWallType, fillVector);
-
-   for(S32 i = 0; i < fillVector.size(); i++)
-   {
-      EditorObject *obj = dynamic_cast<EditorObject *>(fillVector[i]);
-
-      if(obj->getVertCount() < 2)      // Invalid item; delete
-         mLoadTarget->removeFromDatabase(obj, obj->getExtent());
-
-      if(obj->getObjectTypeNumber() != PolyWallTypeNumber)
-         dynamic_cast<WallItem *>(obj)->processEndPoints();
-   }
-
-   // When I came through here in early june, there was nothing else here... shouldn't there be some handling of non-wall objects?  -CE
-   // June of what year?  -bbr
-   // June 2011 -- obviously this is unfinished business
-}
-
-
-static void showError(const ClientGame *game)
-{
-   Vector<StringTableEntry> messages;
-   messages.push_back("This plugin encountered an error configuring its options menu.");
-   messages.push_back("It is likely that it has been misconfigured.");
-   messages.push_back("");
-   messages.push_back("See the Bitfighter logfile for details.");
-
-   game->displayMessageBox("Problem With Plugin", "Press any key to return to the editor", messages);
-}
-
-
-void EditorUserInterface::runPlugin(const FolderManager *folderManager, const string &scriptName, const Vector<string> &args)
-{
-   string fullName = folderManager->findLevelGenScript("mazegen");     // Find full name of levelgen script
-
-   LuaLevelGenerator *levelGen = new LuaLevelGenerator(fullName, folderManager->luaDir, args, getGame()->getGridSize(), 
-                                                       mLoadTarget, getGame(), gConsole);
-
-   mPluginRunner = boost::shared_ptr<LuaLevelGenerator>(levelGen);
-
-
-   if(!mPluginRunner->loadScript())       // Loads the script and runs it to get everything loaded into memory.  Does not run main().
-   {
-      showError(getGame());
-      return;
-   }
-
-   string title;
-   Vector<MenuItem *> menuItems;
-
-   if(!levelGen->runGetArgs(title, menuItems))     // Fills menuItems
-   {
-      showError(getGame());
-      return;
-   }
-
-   if(menuItems.size() == 0)                       // No menu items?  Let's run the script directly!
-   {
-      onPluginMenuClosed(Vector<string>());        // We'll use whatever args we already have
-      return;
-   }
-
-   // Build a menu from the menuItems returned by the plugin
-   mPluginMenu.reset(new PluginMenuUI(getGame(), title));      // Using a smart pointer here, for auto deletion
-
-   for(S32 i = 0; i < menuItems.size(); i++)
-      mPluginMenu->addMenuItem(menuItems[i]);
-
-   mPluginMenu->addSaveAndQuitMenuItem();
-
-   mPluginMenu->setMenuCenterPoint(Point(gScreenInfo.getGameCanvasWidth() / 2, gScreenInfo.getGameCanvasHeight() / 2));  
-<<<<<<< HEAD
-
-
-   mPluginMenu->activate();
-}
-
-
-void EditorUserInterface::onPluginMenuClosed(const Vector<string> &args)
-{
-   TNLAssert(mPluginRunner, "NULL PluginRunner!");
-   
-   mPluginRunner->runMain(args);
-}
-
-
-void EditorUserInterface::validateLevel()
-{
-   bool hasError = false;
-   mLevelErrorMsgs.clear();
-   mLevelWarnings.clear();
-
-   bool foundSoccerBall = false;
-   bool foundNexus = false;
-   bool foundFlags = false;
-   bool foundTeamFlags = false;
-   bool foundTeamFlagSpawns = false;
-   bool foundNeutralSpawn = false;
-
-   vector<bool> foundSpawn;
-   char buf[32];
-
-   string teamList, teams;
-
-   // First, catalog items in level
-   S32 teamCount = getGame()->getTeamCount();
-   foundSpawn.resize(teamCount);
-
-   for(S32 i = 0; i < teamCount; i++)      // Initialize vector
-      foundSpawn[i] = false;
-
-   GridDatabase *gridDatabase = getGame()->getEditorDatabase();
-      
-   fillVector.clear();
-   gridDatabase->findObjects(ShipSpawnTypeNumber, fillVector);
-   for(S32 i = 0; i < fillVector.size(); i++)
-   {
-      Spawn *spawn = dynamic_cast<Spawn *>(fillVector[i]);
-      S32 team = spawn->getTeam();
-
-      if(team == TEAM_NEUTRAL)
-         foundNeutralSpawn = true;
-      else if(team >= 0)
-         foundSpawn[team] = true;
-   }
-
-   fillVector.clear();
-   gridDatabase->findObjects(SoccerBallItemTypeNumber, fillVector);
-   if(fillVector.size() > 0)
-      foundSoccerBall = true;
-
-   fillVector.clear();
-   gridDatabase->findObjects(NexusTypeNumber, fillVector);
-   if(fillVector.size() > 0)
-      foundNexus = true;
-
-   fillVector.clear();
-   gridDatabase->findObjects(FlagTypeNumber, fillVector);
-   for (S32 i = 0; i < fillVector.size(); i++)
-   {
-      foundFlags = true;
-      FlagItem *flag = dynamic_cast<FlagItem *>(fillVector[i]);
-      if(flag->getTeam() >= 0)
-      {
-         foundTeamFlags = true;
-         break;
-      }
-   }
-
-   fillVector.clear();
-   gridDatabase->findObjects(FlagSpawnTypeNumber, fillVector);
-   for(S32 i = 0; i < fillVector.size(); i++)
-   {
-      FlagSpawn *flagSpawn = dynamic_cast<FlagSpawn *>(fillVector[i]);
-      if(flagSpawn->getTeam() >= 0)
-      {
-         foundTeamFlagSpawns = true;
-         break;
-      }
-   }
-
-   // "Unversal errors" -- levelgens can't (yet) change gametype
-
-   GameType *gameType = getGame()->getGameType();
-
-   // Check for soccer ball in a a game other than SoccerGameType. Doesn't crash no more.
-   if(foundSoccerBall && gameType->getGameType() != GameType::SoccerGame)
-      mLevelWarnings.push_back("WARNING: Soccer ball can only be used in soccer game.");
-
-   // Check for the nexus object in a non-hunter game. Does not affect gameplay in non-hunter game.
-   if(foundNexus && gameType->getGameType() != GameType::NexusGame)
-      mLevelWarnings.push_back("WARNING: Nexus object can only be used in Hunters game.");
-
-   // Check for missing nexus object in a hunter game.  This cause mucho dolor!
-   if(!foundNexus && gameType->getGameType() == GameType::NexusGame)
-      mLevelErrorMsgs.push_back("ERROR: Nexus game must have a Nexus.");
-
-   if(foundFlags && !gameType->isFlagGame())
-      mLevelWarnings.push_back("WARNING: This game type does not use flags.");
-   else if(foundTeamFlags && !gameType->isTeamFlagGame())
-      mLevelWarnings.push_back("WARNING: This game type does not use team flags.");
-
-   // Check for team flag spawns on games with no team flags
-   if(foundTeamFlagSpawns && !foundTeamFlags)
-      mLevelWarnings.push_back("WARNING: Found team flag spawns but no team flags.");
-
-   // Errors that may be corrected by levelgen -- script could add spawns
-   // Neutral spawns work for all; if there's one, then that will satisfy our need for spawns for all teams
-   if(getGame()->getGameType()->getScriptName() == "" && !foundNeutralSpawn)
-   {
-      // Make sure each team has a spawn point
-      for(S32 i = 0; i < (S32)foundSpawn.size(); i++)
-         if(!foundSpawn[i])
-         {
-            dSprintf(buf, sizeof(buf), "%d", i+1);
-
-            if(!hasError)     // This is our first error
-            {
-               teams = "team ";
-               teamList = buf;
-            }
-            else
-            {
-               teams = "teams ";
-               teamList += ", ";
-               teamList += buf;
-            }
-            hasError = true;
-         }
-   }
-
-   if(hasError)     // Compose error message
-      mLevelErrorMsgs.push_back("ERROR: Need spawn point for " + teams + teamList);
-}
-
-
-void EditorUserInterface::validateTeams()
-{
-   fillVector.clear();
-   getGame()->getEditorDatabase()->findObjects(fillVector);
-   
-   validateTeams(fillVector);
-}
-
-
-// Check that each item has a valid team  (fixes any problems it finds)
-void EditorUserInterface::validateTeams(const Vector<DatabaseObject *> &dbObjects)
-{
-   S32 teams = getGame()->getTeamCount();
-
-   for(S32 i = 0; i < dbObjects.size(); i++)
-   {
-      EditorObject *obj = dynamic_cast<EditorObject *>(dbObjects[i]);
-      S32 team = obj->getTeam();
-
-      if(obj->hasTeam() && ((team >= 0 && team < teams) || team == TEAM_NEUTRAL || team == TEAM_HOSTILE))  
-         continue;      // This one's OK
-
-      if(team == TEAM_NEUTRAL && obj->canBeNeutral())
-         continue;      // This one too
-
-      if(team == TEAM_HOSTILE && obj->canBeHostile())
-         continue;      // This one too
-
-      if(obj->hasTeam())
-         obj->setTeam(0);               // We know there's at least one team, so there will always be a team 0
-      else if(obj->canBeHostile() && !obj->canBeNeutral())
-         obj->setTeam(TEAM_HOSTILE); 
-      else
-         obj->setTeam(TEAM_NEUTRAL);    // We won't consider the case where hasTeam == canBeNeutral == canBeHostile == false
-   }
-}
-
-
-// Search through editor objects, to make sure everything still has a valid team.  If not, we'll assign it a default one.
-// Note that neutral/hostile items are on team -1/-2, and will be unaffected by this loop or by the number of teams we have.
-void EditorUserInterface::teamsHaveChanged()
-{
-   bool teamsChanged = false;
-
-   if(getGame()->getTeamCount() != mOldTeams.size())     // Number of teams has changed
-      teamsChanged = true;
-   else
-      for(S32 i = 0; i < getGame()->getTeamCount(); i++)
-      {
-         AbstractTeam *team = getGame()->getTeam(i);
-
-         if(mOldTeams[i].color != team->getColor() || mOldTeams[i].name != team->getName().getString()) // Color(s) or names(s) have changed
-         {
-            teamsChanged = true;
-            break;
-         }
-      }
-
-   if(!teamsChanged)       // Nothing changed, we're done here
-      return;
-
-   validateTeams();
-
-   // TODO: I hope we can get rid of this in future... perhaps replace with mDockItems being stored in a database, and pass the database?
-   Vector<DatabaseObject *> hackyjunk;
-   hackyjunk.resize(mDockItems.size());
-   for(S32 i = 0; i < mDockItems.size(); i++)
-      hackyjunk[i] = mDockItems[i].get();
-
-   validateTeams(hackyjunk);
-
-   validateLevel();          // Revalidate level -- if teams have changed, requirements for spawns have too
-   setNeedToSave(true);
-   autoSave();
-   mAllUndoneUndoLevel = -1; // This change can't be undone
-}
-
-
-string EditorUserInterface::getLevelFileName()
-{
-   return mEditFileName;
-}
-
-
-// Handle console input
-// Valid commands: help, run, clear, quit, exit
-void processEditorConsoleCommand(OGLCONSOLE_Console console, char *cmdline)
-{
-   Vector<string> words = parseString(cmdline);
-   if(words.size() == 0)
-      return;
-
-   string cmd = lcase(words[0]);
-   EditorUserInterface *ui = gClientGame->getUIManager()->getEditorUserInterface();
-
-   if(cmd == "quit" || cmd == "exit") 
-      OGLCONSOLE_HideConsole();
-
-   else if(cmd == "help" || cmd == "?") 
-      OGLCONSOLE_Output(console, "Commands: help; run; clear; quit\n");
-
-   else if(cmd == "run")
-   {
-      if(words.size() == 1)      // Too few args
-         OGLCONSOLE_Output(console, "Usage: run <script_name> {args}\n");
-      else
-      {
-         ui->saveUndoState();
-         words.erase(0);         // Get rid of "run", leaving script name and args
-
-         string name = words[0];
-         words.erase(0);
-
-         ui->onBeforeRunScriptFromConsole();
-         ui->runScript(gClientGame->getSettings()->getFolderManager(), name, words);
-         ui->onAfterRunScriptFromConsole();
-      }
-   }   
-
-   else if(cmd == "clear")
-      ui->clearLevelGenItems();
-
-   else
-      OGLCONSOLE_Output(console, "Unknown command: %s\n", cmd.c_str());
-}
-
-
-void EditorUserInterface::onBeforeRunScriptFromConsole()
-{
-   const Vector<EditorObject *> *objList = getObjectList();
-
-   // Use selection as a marker -- will have to change in future
-   for(S32 i = 0; i < objList->size(); i++)
-      objList->get(i)->setSelected(true);
-}
-
-
-void EditorUserInterface::onAfterRunScriptFromConsole()
-{
-   const Vector<EditorObject *> *objList = getObjectList();
-
-   for(S32 i = 0; i < objList->size(); i++)
-      objList->get(i)->setSelected(!objList->get(i)->isSelected());
-
-   rebuildEverything();
-}
-
-
-extern void actualizeScreenMode(bool);
-
-void EditorUserInterface::onActivate()
-{
-   FolderManager *folderManager = getGame()->getSettings()->getFolderManager();
-
-   if(folderManager->levelDir == "")      // Never did resolve a leveldir... no editing for you!
-   {
-      getUIManager()->reactivatePrevUI();     // Must come before the error msg, so it will become the previous UI when that one exits
-
-      ErrorMessageUserInterface *ui = getUIManager()->getErrorMsgUserInterface();
-      ui->reset();
-      ui->setTitle("HOUSTON, WE HAVE A PROBLEM");
-      ui->setMessage(1, "No valid level folder was found..."); 
-      ui->setMessage(2, "cannot start the level editor");
-      ui->setMessage(4, "Check the LevelDir parameter in your INI file,");
-      ui->setMessage(5, "or your command-line parameters to make sure");
-      ui->setMessage(6, "you have correctly specified a valid folder.");
-      ui->activate();
-
-      return;
-   }
-
-   // Check if we have a level name:
-   if(getLevelFileName() == "")         // We need to take a detour to get a level name
-   {
-      // Don't save this menu (false, below).  That way, if the user escapes out, and is returned to the "previous"
-      // UI, they will get back to where they were before (prob. the main menu system), not back to here.
-      getUIManager()->getLevelNameEntryUserInterface()->activate(false);
-
-      return;
-   }
-
-   mLevelErrorMsgs.clear();
-   mLevelWarnings.clear();
-
-   mSaveMsgTimer.clear();
-
-   mGameTypeArgs.clear();
-
-   loadLevel();
-   setCurrentTeam(0);
-
-   mSnapContext = FULL_SNAPPING;      // Hold [space/shift+space] to temporarily disable snapping
-
-   // Reset display parameters...
-   mDragSelecting = false;
-   mUp = mDown = mLeft = mRight = mIn = mOut = false;
-   mCreatingPoly = false;
-   mCreatingPolyline = false;
-   mDraggingObjects = false;
-   mDraggingDockItem = NULL;
-   mCurrentTeam = 0;
-   mPreviewMode = false;
-   entryMode = EntryNone;
-
-   mItemToLightUp = NULL;    
-
-   mSaveMsgTimer = 0;
-
-   OGLCONSOLE_EnterKey(processEditorConsoleCommand);     // Setup callback for processing console commands
-
-   actualizeScreenMode(true);
-
-   centerView();
-}
-
-
-void EditorUserInterface::onDeactivate()
-{
-   mDockItems.clear();     // Free some memory -- dock will be rebuilt when editor restarts
-   actualizeScreenMode(true);
-}
-
-
-void EditorUserInterface::onReactivate()     // Run when user re-enters the editor after testing, among other things
-{
-   mDraggingObjects = false;  
-
-   if(mWasTesting)
-   {
-      mWasTesting = false;
-      mSaveMsgTimer.clear();
-
-      getGame()->setGameType(mEditorGameType); 
-
-      remove("editor.tmp");      // Delete temp file
-   }
-
-
-   if(mCurrentTeam >= getGame()->getTeamCount())
-      mCurrentTeam = 0;
-
-   OGLCONSOLE_EnterKey(processEditorConsoleCommand);     // Restore callback for processing console commands
-
-   actualizeScreenMode(true);
-}
-
-
-static Point sCenter;
-
-// Called when we shift between windowed and fullscreen mode, before change is made
-void EditorUserInterface::onPreDisplayModeChange()
-{
-   sCenter.set(mCurrentOffset.x - gScreenInfo.getGameCanvasWidth() / 2, mCurrentOffset.y - gScreenInfo.getGameCanvasHeight() / 2);
-}
-
-// Called when we shift between windowed and fullscreen mode, after change is made
-void EditorUserInterface::onDisplayModeChange()
-{
-   // Recenter canvas -- note that canvasWidth may change during displayMode change
-   mCurrentOffset.set(sCenter.x + gScreenInfo.getGameCanvasWidth() / 2, sCenter.y + gScreenInfo.getGameCanvasHeight() / 2);
-
-   populateDock();               // If game type has changed, items on dock will change
-}
-
-
-Point EditorUserInterface::snapPointToLevelGrid(Point const &p)
-{
-   if(mSnapContext != FULL_SNAPPING)
-      return p;
-
-   // First, find a snap point based on our grid
-   F32 factor = (showMinorGridLines() ? 0.1f : 0.5f) * getGame()->getGridSize();     // Tenths or halves -- major gridlines are gridsize pixels apart
-
-   return Point(floor(p.x / factor + 0.5) * factor, floor(p.y / factor + 0.5) * factor);
-}
-
-
-Point EditorUserInterface::snapPoint(Point const &p, bool snapWhileOnDock)
-{
-   if(mouseOnDock() && !snapWhileOnDock) 
-      return p;      // No snapping!
-
-   const Vector<EditorObject *> *objList = getObjectList();
-
-   Point snapPoint(p);
-
-   WallSegmentManager *wallSegmentManager = getGame()->getWallSegmentManager();
-
-   if(mDraggingObjects)
-   {
-      // Mark all items being dragged as no longer being snapped -- only our primary "focus" item will be snapped
-      for(S32 i = 0; i < objList->size(); i++)
-         if(objList->get(i)->isSelected())
-            objList->get(i)->setSnapped(false);
-   
-      // Turrets & forcefields: Snap to a wall edge as first (and only) choice, regardless of whether snapping is on or off
-      if(isEngineeredType(mSnapObject->getObjectTypeNumber()))
-      {
-         EngineeredItem *engrObj = dynamic_cast<EngineeredItem *>(mSnapObject);
-         return engrObj->mountToWall(snapPointToLevelGrid(p), wallSegmentManager->getWallEdgeDatabase(), 
-                                                              wallSegmentManager->getWallSegmentDatabase());
-      }
-   }
-
-   F32 minDist = 255 / mCurrentScale;    // 255 just seems to work well, not related to gridsize; only has an impact when grid is off
-
-   if(mSnapContext == FULL_SNAPPING)     // Only snap to grid when full snapping is enabled; lowest priority snaps go first
-   {
-      snapPoint = snapPointToLevelGrid(p);
-      minDist = snapPoint.distSquared(p);
-   }
-
-   if(mSnapContext != NO_SNAPPING)
-   {
-      // Where will we be snapping things?
-      bool snapToWallCorners = getSnapToWallCorners();
-
-      // Now look for other things we might want to snap to
-      for(S32 i = 0; i < objList->size(); i++)
-      {
-         EditorObject *obj = objList->get(i);
-         // Don't snap to selected items or items with selected verts (keeps us from snapping to ourselves, which is usually trouble)
-         if(obj->isSelected() || obj->anyVertsSelected())    
-            continue;
-
-         for(S32 j = 0; j < obj->getVertCount(); j++)
-         {
-            F32 dist = obj->getVert(j).distSquared(p);
-            if(dist < minDist)
-            {
-               minDist = dist;
-               snapPoint.set(obj->getVert(j));
-            }
-         }
-      }
-
-      // Search for a corner to snap to - by using wall edges, we'll also look for intersections between segments
-      if(snapToWallCorners)
-         checkCornersForSnap(p, wallSegmentManager->mWallEdges, minDist, snapPoint);
-   }
-
-   return snapPoint;
-}
-
-
-bool EditorUserInterface::getSnapToWallCorners()
-{
-   return mSnapContext != NO_SNAPPING && mDraggingObjects && !(isWallType(mSnapObject->getObjectTypeNumber()));
-}
-
-
-extern bool findNormalPoint(const Point &p, const Point &s1, const Point &s2, Point &closest);
-
-static Point closest;      // Reusable container
-
-static bool checkEdge(const Point &clickPoint, const Point &start, const Point &end, F32 &minDist, Point &snapPoint)
-{
-   if(findNormalPoint(clickPoint, start, end, closest))    // closest is point on line where clickPoint normal intersects
-   {
-      F32 dist = closest.distSquared(clickPoint);
-      if(dist < minDist)
-      {
-         minDist = dist;
-         snapPoint.set(closest);  
-         return true;
-      }
-   }
-
-   return false;
-}
-
-
-// Checks for snapping against a series of edges defined by verts in A-B-C-D format if abcFormat is true, or A-B B-C C-D if false
-// Sets snapPoint and minDist.  Returns index of closest segment found if closer than minDist.
-
-// Not currently used 
-
-S32 EditorUserInterface::checkEdgesForSnap(const Point &clickPoint, const Vector<Point> &verts, bool abcFormat,
-                                           F32 &minDist, Point &snapPoint )
-{
-   S32 inc = abcFormat ? 1 : 2;   
-   S32 segFound = NONE;
-
-   for(S32 i = 0; i < verts.size() - 1; i += inc)
-      if(checkEdge(clickPoint, verts[i], verts[i+1], minDist, snapPoint))
-         segFound = i;
-
-   return segFound;
-}
-
-
-// Not currently used 
-
-S32 EditorUserInterface::checkEdgesForSnap(const Point &clickPoint, const Vector<WallEdge *> &edges, bool abcFormat,
-                                           F32 &minDist, Point &snapPoint )
-{
-   S32 inc = abcFormat ? 1 : 2;   
-   S32 segFound = NONE;
-
-   for(S32 i = 0; i < edges.size(); i++)
-      if(checkEdge(clickPoint, *edges[i]->getStart(), *edges[i]->getEnd(), minDist, snapPoint))
-         segFound = i;
-
-   return segFound;
-}
-
-
-static bool checkPoint(const Point &clickPoint, const Point &point, F32 &minDist, Point &snapPoint)
-{
-   F32 dist = point.distSquared(clickPoint);
-   if(dist < minDist)
-   {
-      minDist = dist;
-      snapPoint = point;
-      return true;
-   }
-
-   return false;
-}
-
-
-S32 EditorUserInterface::checkCornersForSnap(const Point &clickPoint, const Vector<WallEdge *> &edges, F32 &minDist, Point &snapPoint)
-{
-   S32 vertFound = NONE;
-   const Point *vert;
-
-   for(S32 i = 0; i < edges.size(); i++)
-      for(S32 j = 0; j < 1; j++)
-      {
-         vert = (j == 0) ? edges[i]->getStart() : edges[i]->getEnd();
-         if(checkPoint(clickPoint, *vert, minDist, snapPoint))
-            vertFound = i;
-      }
-
-   return vertFound;
-}
-
-
-////////////////////////////////////
-////////////////////////////////////
-// Rendering routines
-
-extern Color gErrorMessageTextColor;
-
-static bool fillRendered = false;
-
-
-bool EditorUserInterface::showMinorGridLines()
-{
-   return mCurrentScale >= .5;
-}
-
-
-// Render background snap grid
-void EditorUserInterface::renderGrid()
-{
-   if(mPreviewMode)     // No grid in preview mode
-      return;   
-
-   F32 colorFact = (mSnapContext == FULL_SNAPPING) ? 1 : 0.5;
-
-   // Minor grid lines
-   for(S32 i = 1; i >= 0; i--)
-   {
-      if((i && showMinorGridLines()) || !i)      // Minor then major gridlines
-      {
-         F32 gridScale = mCurrentScale * getGame()->getGridSize() * (i ? 0.1f : 1);    // Major gridlines are gridSize() pixels apart   
-         F32 color = ((i ? .2f : .4f) * colorFact);
-
-         F32 xStart = fmod(mCurrentOffset.x, gridScale);
-         F32 yStart = fmod(mCurrentOffset.y, gridScale);
-
-         glColor3f(color, color, color);
-         glBegin(GL_LINES);
-            while(yStart < gScreenInfo.getGameCanvasHeight())
-            {
-               glVertex2f(0, yStart);
-               glVertex2f((F32)gScreenInfo.getGameCanvasWidth(), yStart);
-               yStart += gridScale;
-            }
-            while(xStart < gScreenInfo.getGameCanvasWidth())
-            {
-               glVertex2f(xStart, 0);
-               glVertex2f(xStart, (F32)gScreenInfo.getGameCanvasHeight());
-               xStart += gridScale;
-            }
-         glEnd();
-      }
-   }
-
-   // Draw axes
-   glColor(0.7f * colorFact);
-   glLineWidth(gLineWidth3);
-
-   Point origin = convertLevelToCanvasCoord(Point(0,0));
-
-   glBegin(GL_LINES);
-      glVertex2f(0, origin.y);
-      glVertex2f((F32)gScreenInfo.getGameCanvasWidth(), origin.y);
-      glVertex2f(origin.x, 0);
-      glVertex2f(origin.x, (F32)gScreenInfo.getGameCanvasHeight());
-   glEnd();
-
-   glLineWidth(gDefaultLineWidth);
-}
-
-
-S32 getDockHeight(ShowMode mode)
-{
-   if(mode == ShowWallsOnly)
-      return 62;
-   else  // mShowMode == ShowAllObjects
-      return gScreenInfo.getGameCanvasHeight() - 2 * EditorUserInterface::vertMargin;
-}
-
-
-void EditorUserInterface::renderDock(F32 width)    // width is current wall width, used for displaying info on dock
-{
-   // Render item dock down RHS of screen
-   const S32 canvasWidth = gScreenInfo.getGameCanvasWidth();
-   const S32 canvasHeight = gScreenInfo.getGameCanvasHeight();
-
-   S32 dockHeight = getDockHeight(mShowMode);
-
-   drawFilledRect(canvasWidth - DOCK_WIDTH - horizMargin, canvasHeight - vertMargin, 
-                  canvasWidth - horizMargin,              canvasHeight - vertMargin - dockHeight, 
-                  Colors::black, (mouseOnDock() ? Colors::yellow : Colors::white));
-
-   // Draw coordinates on dock -- if we're moving an item, show the coords of the snap vertex, otherwise show the coords of the
-   // snapped mouse position
-   Point pos;
-   if(mSnapObject)
-      pos = mSnapObject->getVert(mSnapVertexIndex);
-   else
-      pos = snapPoint(convertCanvasToLevelCoord(mMousePos));
-
-   F32 xpos = gScreenInfo.getGameCanvasWidth() - horizMargin - DOCK_WIDTH / 2.f;
-
-   char text[50];
-   glColor(Colors::white);
-   dSprintf(text, sizeof(text), "%2.2f|%2.2f", pos.x, pos.y);
-   drawStringc(xpos, (F32)gScreenInfo.getGameCanvasHeight() - vertMargin - 15, 8, text);
-
-   // And scale
-   dSprintf(text, sizeof(text), "%2.2f", mCurrentScale);
-   drawStringc(xpos, (F32)gScreenInfo.getGameCanvasHeight() - vertMargin - 25, 8, text);
-
-   // Show number of teams
-   dSprintf(text, sizeof(text), "Teams: %d",  getGame()->getTeamCount());
-   drawStringc(xpos, (F32)gScreenInfo.getGameCanvasHeight() - vertMargin - 35, 8, text);
-
-   glColor(mNeedToSave ? Colors::red : Colors::green);     // Color level name by whether it needs to be saved or not
-   dSprintf(text, sizeof(text), "%s%s", mNeedToSave ? "*" : "", mEditFileName.substr(0, mEditFileName.find_last_of('.')).c_str());    // Chop off extension
-   drawStringc(xpos, (F32)gScreenInfo.getGameCanvasHeight() - vertMargin - 45, 8, text);
-
-   // And wall width as needed
-   if(width != NONE)
-   {
-      glColor(Colors::white);
-      dSprintf(text, sizeof(text), "Width: %2.0f", width);
-      drawStringc(xpos, (F32)gScreenInfo.getGameCanvasHeight() - vertMargin - 55, 8, text);
-   }
-}
-
-
-void EditorUserInterface::renderTextEntryOverlay()
-{
-   // Render id-editing overlay
-   if(entryMode != EntryNone)
-   {
-      static const S32 fontsize = 16;
-      static const S32 inset = 9;
-      static const S32 boxheight = fontsize + 2 * inset;
-      static const Color color(0.9, 0.9, 0.9);
-      static const Color errorColor(Colors::red);
-
-      bool errorFound = false;
-
-      // Check for duplicate IDs if we're in ID entry mode
-      if(entryMode == EntryID)
-      {
-         S32 id = atoi(mEntryBox.c_str());      // mEntryBox has digits only filter applied; ids can only be positive ints
-
-         if(id != 0)    // Check for duplicates
-         {
-            const Vector<EditorObject *> *objList = getObjectList();
-
-            for(S32 i = 0; i < objList->size(); i++)
-               if(objList->get(i)->getItemId() == id && !objList->get(i)->isSelected())
-               {
-                  errorFound = true;
-                  break;
-               }
-         }
-      }
-
-      // Calculate box width
-      S32 boxwidth = 2 * inset + getStringWidth(fontsize, mEntryBox.getPrompt().c_str()) + 
-          mEntryBox.getMaxLen() * getStringWidth(fontsize, "-") + 25;
-
-      // Render entry box    
-      bool disableBlending = false;
-
-      if(!glIsEnabled(GL_BLEND))
-      {
-         glEnable(GL_BLEND);
-         disableBlending = true; 
-      }
-
-      S32 xpos = (gScreenInfo.getGameCanvasWidth()  - boxwidth) / 2;
-      S32 ypos = (gScreenInfo.getGameCanvasHeight() - boxheight) / 2;
-
-      for(S32 i = 1; i >= 0; i--)
-      {
-         glColor(Color(.3f,.6f,.3f), i ? .85f : 1);
-
-         glBegin(i ? GL_POLYGON : GL_LINE_LOOP);
-            glVertex2i(xpos,            ypos);
-            glVertex2i(xpos + boxwidth, ypos);
-            glVertex2i(xpos + boxwidth, ypos + boxheight);
-            glVertex2i(xpos,            ypos + boxheight);
-         glEnd();
-      }
-
-      if(disableBlending)
-         glDisable(GL_BLEND);
-
-      xpos += inset;
-      ypos += inset;
-      glColor(errorFound ? errorColor : color);
-      xpos += drawStringAndGetWidthf(xpos, ypos, fontsize, "%s ", mEntryBox.getPrompt().c_str());
-      drawString(xpos, ypos, fontsize, mEntryBox.c_str());
-      mEntryBox.drawCursor(xpos, ypos, fontsize);
-   }
-}
-
-
-void EditorUserInterface::renderReferenceShip()
-{
-   // Render ship at cursor to show scale
-   static F32 thrusts[4] =  { 1, 0, 0, 0 };
-
-   glPushMatrix();
-      glTranslate(mMousePos);
-      glScale(mCurrentScale);
-      glRotatef(90, 0, 0, 1);
-      renderShip(&Colors::red, 1, thrusts, 1, 5, 0, false, false, false, false);
-      glRotatef(-90, 0, 0, 1);
-
-      // And show how far it can see
-      F32 horizDist = Game::PLAYER_VISUAL_DISTANCE_HORIZONTAL;
-      F32 vertDist = Game::PLAYER_VISUAL_DISTANCE_VERTICAL;
-
-      bool disableBlending = false;
-
-      if(!glIsEnabled(GL_BLEND))
-      {
-         glEnable(GL_BLEND);
-         disableBlending = true; 
-      }
-
-      glColor4f(.5, .5, 1, .35f);
-      glBegin(GL_POLYGON);
-         glVertex2f(-horizDist, -vertDist);
-         glVertex2f(horizDist, -vertDist);
-         glVertex2f(horizDist, vertDist);
-         glVertex2f(-horizDist, vertDist);
-      glEnd();
-      
-      if(disableBlending)
-         glDisable(GL_BLEND);
-
-   glPopMatrix();
-}
-
-
-static F32 getRenderingAlpha(bool isScriptItem)
-{
-   return isScriptItem ? .6f : 1;     // Script items will appear somewhat translucent
-}
-
-
-const char *getModeMessage(ShowMode mode)
-{
-   if(mode == ShowWallsOnly)
-      return "Wall editing mode.  Hit Ctrl-A to change.";
-   else     // Normal mode
-      return "";
-}
-
-
-static S32 QSORT_CALLBACK sortByTeam(DatabaseObject **a, DatabaseObject **b)
-{
-   TNLAssert(dynamic_cast<BfObject *>(*a), "Not a BfObject");
-   TNLAssert(dynamic_cast<BfObject *>(*b), "Not a BfObject");
-   return ((BfObject *)(*b))->getTeam() - ((BfObject *)(*a))->getTeam();
-}
-
-void EditorUserInterface::render()
-{
-   mouseIgnore = false; // Needed to avoid freezing effect from too many mouseMoved events without a render in between (sam)
-
-   if(mPreviewMode)
-   {
-      fillVector.clear();
-      
-      EditorObjectDatabase *editorDb = getGame()->getEditorDatabase();
-      editorDb->findObjects(SpyBugTypeNumber, fillVector);
-
-      if(fillVector.size() != 0)
-      {
-
-      // Use Z Buffer to make use of not drawing overlap visible area of same team SpyBug, but does overlap different team.
-      fillVector.sort(sortByTeam);
-      glClear(GL_DEPTH_BUFFER_BIT);
-      glEnable(GL_DEPTH_TEST);
-      glEnable(GL_DEPTH_WRITEMASK);
-      glDepthFunc(GL_LESS);
-      glPushMatrix();
-      glTranslatef(0, 0, -0.95f);
-      glBlendFunc(GL_ONE_MINUS_DST_COLOR, GL_ONE);  // This blending works like this, source(SRC) * GL_ONE_MINUS_DST_COLOR + destination(DST) * GL_ONE
-      bool disableBlending = !glIsEnabled(GL_BLEND);
-=======
->>>>>>> 3cae74fc
-
-
-   mPluginMenu->activate();
-}
-
-
-void EditorUserInterface::onPluginMenuClosed(const Vector<string> &args)
-{
-   TNLAssert(mPluginRunner, "NULL PluginRunner!");
-   
-   mPluginRunner->runMain(args);
-}
-
-
-void EditorUserInterface::validateLevel()
-{
-   bool hasError = false;
-   mLevelErrorMsgs.clear();
-   mLevelWarnings.clear();
-
-   bool foundSoccerBall = false;
-   bool foundNexus = false;
-   bool foundFlags = false;
-   bool foundTeamFlags = false;
-   bool foundTeamFlagSpawns = false;
-   bool foundNeutralSpawn = false;
-
-   vector<bool> foundSpawn;
-   char buf[32];
-
-   string teamList, teams;
-
-   // First, catalog items in level
-   S32 teamCount = getGame()->getTeamCount();
-   foundSpawn.resize(teamCount);
-
-   for(S32 i = 0; i < teamCount; i++)      // Initialize vector
-      foundSpawn[i] = false;
-
-   GridDatabase *gridDatabase = getGame()->getEditorDatabase();
-      
-   fillVector.clear();
-   gridDatabase->findObjects(ShipSpawnTypeNumber, fillVector);
-   for(S32 i = 0; i < fillVector.size(); i++)
-   {
-<<<<<<< HEAD
-      glEnable(GL_BLEND);        // Enable transparency
-      disableBlending = true;
-   }
-
-   glPushMatrix();
-      setLevelToCanvasCoordConversion();
-
-      const Vector<EditorObject *> *levelGenObjList = mLevelGenDatabase.getObjectList();
-      for(S32 i = 0; i < levelGenObjList->size(); i++)
-         levelGenObjList->get(i)->renderInEditor(mCurrentScale, mSnapVertexIndex, true, mPreviewMode, mShowMode);
-   
-      // Render polyWall item fill just before rendering regular walls.  This will create the effect of all walls merging together.  
-      // PolyWall outlines are already part of the wallSegmentManager, so will be rendered along with those of regular walls.
-      const Vector<EditorObject *> *objList = getObjectList();
-
-      for(S32 i = 0; i < objList->size(); i++)
-      {
-         EditorObject *obj = objList->get(i);
-         if(obj->getObjectTypeNumber() == PolyWallTypeNumber)
-         {
-            PolyWall *wall = dynamic_cast<PolyWall *>(obj);
-            wall->renderFill();
-         }
-      }
-  
-      getGame()->getWallSegmentManager()->renderWalls(getGame()->getSettings(), mCurrentScale,
-                     mDraggingObjects, mPreviewMode, getSnapToWallCorners(), getRenderingAlpha(false/*isScriptItem*/));
-
-    
-
-#ifdef SHOW_EXTENT_BOXES
-      for(S32 i = 0; i < objList->size(); i++)
-      {
-         EditorObject *obj = objList->get(i);
-         {
-            glColor(Colors::red);
-            glBegin(GL_LINE_LOOP);
-               glVertex2f(obj->getExtent().min.x, obj->getExtent().min.y);
-               glVertex2f(obj->getExtent().min.x, obj->getExtent().max.y);
-               glVertex2f(obj->getExtent().max.x, obj->getExtent().max.y);
-               glVertex2f(obj->getExtent().max.x, obj->getExtent().min.y);
-            glEnd();
-         }
-      }
-#endif
-
-      // == Normal items ==
-      // Draw map items (teleporters, etc.) that are not being dragged, and won't have any text labels  (below the dock)
-      // Don't render polywalls, as we've alrady drawn those.
-      for(S32 i = 0; i < objList->size(); i++)
-      {
-         EditorObject *obj = objList->get(i);
-
-         if(obj->getObjectTypeNumber() != PolyWallTypeNumber)
-            if(!(mDraggingObjects && obj->isSelected()) || mPreviewMode)
-               obj->renderInEditor(mCurrentScale, mSnapVertexIndex, false, mPreviewMode, mShowMode);
-      }
-
-      if(!mPreviewMode)
-      {
-         // == Selected items ==
-         // Draw map items (teleporters, etc.) that are are selected and/or lit up, so label is readable (still below the dock)
-         // Do this as a separate operation to ensure that these are drawn on top of those drawn above.
-         for(S32 i = 0; i < objList->size(); i++)
-         {
-            EditorObject *obj = objList->get(i);
-            if(obj->isSelected() || obj->isLitUp())
-               obj->renderInEditor(mCurrentScale, mSnapVertexIndex, false, mPreviewMode, mShowMode);
-         }
-      }
-
-      fillRendered = false;
-      F32 width = NONE;
-
-      // Draw geomPolyLine features under construction
-      if(mCreatingPoly || mCreatingPolyline)    
-      {
-         // Add a vert (and deleted it later) to help show what this item would look like if the user placed the vert in the current location
-         mNewItem->addVert(snapPoint(convertCanvasToLevelCoord(mMousePos)));
-         glLineWidth(gLineWidth3);
-
-         if(mCreatingPoly) // Wall
-            glColor(*SELECT_COLOR);
-         else              // LineItem
-            glColor(getTeamColor(mNewItem->getTeam()));
-
-         renderPolyline(mNewItem->getOutline());
-
-         glLineWidth(gDefaultLineWidth);
-
-         for(S32 j = mNewItem->getVertCount() - 1; j >= 0; j--)      // Go in reverse order so that placed vertices are drawn atop unplaced ones
-         {
-            Point v = mNewItem->getVert(j);
-            
-            // Draw vertices
-            if(j == mNewItem->getVertCount() - 1)                    // This is our most current vertex
-               renderVertex(HighlightedVertex, v, NO_NUMBER, mCurrentScale);
-            else
-               renderVertex(SelectedItemVertex, v, j, mCurrentScale);
-         }
-         mNewItem->deleteVert(mNewItem->getVertCount() - 1); 
-      }
-
-      // Since we're not constructing a barrier, if there are any barriers or lineItems selected, 
-      // get the width for display at bottom of dock
-      else  
-      {
-         fillVector.clear();
-         getGame()->getEditorDatabase()->findObjects((TestFunc)isLineItemType, fillVector);
-
-         for(S32 i = 0; i < fillVector.size(); i++)
-         {
-            LineItem *obj = dynamic_cast<LineItem *>(fillVector[i]);   // Walls are a subclass of LineItem, so this will work for both
-
-            if(obj && (obj->isSelected() || (obj->isLitUp() && obj->isVertexLitUp(NONE))))
-            {
-               width = (F32)obj->getWidth();
-               break;
-            }
-         }
-      }
-
-      // Draw map items (teleporters, etc.) that are being dragged  (above the dock).  But don't draw walls here, or
-      // we'll lose our wall centernlines.
-      if(mDraggingObjects)
-         for(S32 i = 0; i < objList->size(); i++)
-         {
-            EditorObject *obj = objList->get(i);
-            if(obj->isSelected() && !isWallType(obj->getObjectTypeNumber()))    // Object is selected and is not a wall
-               obj->renderInEditor(mCurrentScale, mSnapVertexIndex, false, mPreviewMode, mShowMode);
-         }
-
-      // Render our snap vertex as a hollow magenta box
-      if(!mPreviewMode && mSnapObject && mSnapObject->isSelected() && mSnapVertexIndex != NONE)      
-         renderVertex(SnappingVertex, mSnapObject->getVert(mSnapVertexIndex), NO_NUMBER, mCurrentScale/*, alpha*/);  
-
-    glPopMatrix(); 
-
-
-   if(mPreviewMode)
-      renderReferenceShip();
-   else
-   {
-      renderDock(width);
-      renderDockItems();
-   }
-
-   renderDragSelectBox();
-
-   if(disableBlending)
-      glDisable(GL_BLEND);
-
-   renderHelpMessage();    // Also highlights dock item we're hovering over
-   renderSaveMessage();
-   renderWarnings();
-
-
-   glColor(Colors::cyan);
-   drawCenteredString(vertMargin, 14, getModeMessage(mShowMode));
-
-   renderTextEntryOverlay();
-
-   renderConsole();  // Rendered last, so it's always on top
-}
-
-
-// Draw box for selecting items
-void EditorUserInterface::renderDragSelectBox()
-{
-   if(!mDragSelecting)   
-      return;
-   
-   glColor(Colors::white);
-   Point downPos = convertLevelToCanvasCoord(mMouseDownPos);
-   glBegin(GL_LINE_LOOP);
-      glVertex2f(downPos.x,   downPos.y);
-      glVertex2f(mMousePos.x, downPos.y);
-      glVertex2f(mMousePos.x, mMousePos.y);
-      glVertex2f(downPos.x,   mMousePos.y);
-   glEnd();
-}
-
-
-void EditorUserInterface::renderDockItems()
-{
-   for(S32 i = 0; i < mDockItems.size(); i++)
-   {
-      mDockItems[i]->renderInEditor(mCurrentScale, mSnapVertexIndex, false, false, mShowMode);
-      mDockItems[i]->setLitUp(false);
-   }
-}
-
-
-// Render help messages at bottom of screen
-void EditorUserInterface::renderHelpMessage()
-{
-   if(!mouseOnDock() || mPreviewMode)  // Help messages only shown when hovering over dock item, and only when dock is visible
-      return;
-
-   if(!mDockItemHit)
-      return;
-
-   mDockItemHit->setLitUp(true);       // Will trigger a selection highlight to appear around dock item
-
-   glColor(Colors::green);
-
-   // Center string between left side of screen and edge of dock
-   const char *helpString = mDockItemHit->getEditorHelpString();
-   S32 x = (gScreenInfo.getGameCanvasWidth() - horizMargin - DOCK_WIDTH - getStringWidth(15, helpString)) / 2;
-   drawString(x, gScreenInfo.getGameCanvasHeight() - vertMargin - 15, 15, helpString);
-}
-
-
-void EditorUserInterface::renderSaveMessage()
-{
-   if(mSaveMsgTimer.getCurrent())
-   {
-      F32 alpha = 1.0;
-      if(mSaveMsgTimer.getCurrent() < 1000)
-         alpha = (F32) mSaveMsgTimer.getCurrent() / 1000;
-
-      bool disableBlending = false;
-
-      if(!glIsEnabled(GL_BLEND))
-      {
-         glEnable(GL_BLEND);
-         disableBlending = true; 
-      }
-
-      glColor(mSaveMsgColor, alpha);
-      drawCenteredString(gScreenInfo.getGameCanvasHeight() - vertMargin - 65, 25, mSaveMsg.c_str());
-
-      if(disableBlending)
-         glDisable(GL_BLEND);
-   }
-}
-
-
-void EditorUserInterface::renderWarnings()
-{
-   if(mWarnMsgTimer.getCurrent())
-   {
-      F32 alpha = 1.0;
-      if (mWarnMsgTimer.getCurrent() < 1000)
-         alpha = (F32) mWarnMsgTimer.getCurrent() / 1000;
-
-      bool disableBlending = false;
-
-      if(!glIsEnabled(GL_BLEND))
-      {
-         glEnable(GL_BLEND);
-         disableBlending = true; 
-      }
-
-      glColor(mWarnMsgColor, alpha);
-      drawCenteredString(gScreenInfo.getGameCanvasHeight() / 4, 25, mWarnMsg1.c_str());
-      drawCenteredString(gScreenInfo.getGameCanvasHeight() / 4 + 30, 25, mWarnMsg2.c_str());
-
-      if(disableBlending)
-         glDisable(GL_BLEND);
-   }
-
-   if(mLevelErrorMsgs.size() || mLevelWarnings.size())
-   {
-      S32 ypos = vertMargin + 50;
-
-      glColor(gErrorMessageTextColor);
-
-      for(S32 i = 0; i < mLevelErrorMsgs.size(); i++)
-      {
-         drawCenteredString(ypos, 20, mLevelErrorMsgs[i].c_str());
-         ypos += 25;
-      }
-
-      glColor(Colors::yellow);
-
-      for(S32 i = 0; i < mLevelWarnings.size(); i++)
-      {
-         drawCenteredString(ypos, 20, mLevelWarnings[i].c_str());
-         ypos += 25;
-      }
-   }
-}
-
-
-const Color *EditorUserInterface::getTeamColor(S32 team)
-{
-   return getGame()->getTeamColor(team);
-}
-
-
-void EditorUserInterface::renderSnapTarget(const Point &target)
-{
-   //glLineWidth(gLineWidth1);
-
-   //glColor(Colors::magenta);
-   //drawFilledSquare(target, 2);
-
-   //glLineWidth(gDefaultLineWidth);
-}
-
-
-////////////////////////////////////////
-////////////////////////////////////////
-/*
-1. User creates wall by drawing line
-2. Each line segment is converted to a series of endpoints, who's location is adjusted to improve rendering (extended)
-3. Those endpoints are used to generate a series of WallSegment objects, each with 4 corners
-4. Those corners are used to generate a series of edges on each WallSegment.  Initially, each segment has 4 corners
-   and 4 edges.
-5. Segments are intsersected with one another, punching "holes", and creating a series of shorter edges that represent
-   the dark blue outlines seen in the game and in the editor.
-
-If wall shape or location is changed steps 1-5 need to be repeated
-If intersecting wall is changed, only steps 4 and 5 need to be repeated
-If wall thickness is changed, steps 3-5 need to be repeated
-*/
-
-
-void EditorUserInterface::clearSelection()
-{
-   const Vector<EditorObject *> *objList = getObjectList();
-
-   for(S32 i = 0; i < objList->size(); i++)
-      objList->get(i)->unselect();
-}
-
-
-// Copy selection to the clipboard
-void EditorUserInterface::copySelection()
-{
-   if(!anyItemsSelected())
-      return;
-
-   bool alreadyCleared = false;
-
-   const Vector<EditorObject *> *objList = getObjectList();
-
-   for(S32 i = 0; i < objList->size(); i++)
-   {
-      if(objList->get(i)->isSelected())
-      {
-         EditorObject *newItem =  objList->get(i)->copy();   
-         newItem->setSelected(false);
-
-         if(!alreadyCleared)  // Make sure we only purge the existing clipboard if we'll be putting someting new there
-         {
-            mClipboard.clear();
-            alreadyCleared = true;
-         }
-
-         mClipboard.push_back(boost::shared_ptr<EditorObject>(newItem));
-      }
-   }
-}
-
-
-// Paste items on the clipboard
-void EditorUserInterface::pasteSelection()
-{
-   if(mDraggingObjects)    // Pasting while dragging can cause crashes!!
-      return;
-
-   S32 itemCount = mClipboard.size();
-
-    if(itemCount == 0)     // Nothing on clipboard, nothing to do
-      return;
-
-   saveUndoState();        // So we can undo the paste
-
-   clearSelection();       // Only the pasted items should be selected
-
-   Point pos = snapPoint(convertCanvasToLevelCoord(mMousePos));
-
-   Point firstPoint = mClipboard[0]->getVert(0);
-   Point offset;
-
-   for(S32 i = 0; i < itemCount; i++)
-   {
-      offset = firstPoint - mClipboard[i]->getVert(0);
-
-      EditorObject *newObject = mClipboard[i]->newCopy();
-
-      newObject->setSelected(true);
-      newObject->moveTo(pos - offset);
-
-      // onGeomChanged calls updateExtentInDatabase, which only sets the object's extent, but does not do anything with the database
-      // since object won't be in the database until addToGame is called, which will insert object with extent calculated in onGeomChanged
-      newObject->onGeomChanged();                                          
-      newObject->addToGame(getGame(), getGame()->getEditorDatabase()); 
-   }
-
-   validateLevel();
-   setNeedToSave(true);
-   autoSave();
-}
-
-
-// Expand or contract selection by scale
-void EditorUserInterface::scaleSelection(F32 scale)
-{
-   if(!anyItemsSelected() || scale < .01 || scale == 1)    // Apply some sanity checks
-      return;
-
-   saveUndoState();
-
-   // Find center of selection
-   Point min, max;                        
-   computeSelectionMinMax(min, max);
-   Point ctr = (min + max) * 0.5;
-
-   if(scale > 1 && min.distanceTo(max) * scale  > 50 * getGame()->getGridSize())    // If walls get too big, they'll bog down the db
-      return;
-
-   const Vector<EditorObject *> *objList = getObjectList();
-
-   for(S32 i = 0; i < objList->size(); i++)
-      if(objList->get(i)->isSelected())
-         objList->get(i)->scale(ctr, scale);
-
-   setNeedToSave(true);
-   autoSave();
-}
-
-
-// Rotate selected objects around their center point by angle
-void EditorUserInterface::rotateSelection(F32 angle)
-{
-   if(!anyItemsSelected())
-      return;
-
-   saveUndoState();
-
-   const Vector<EditorObject *> *objList = getObjectList();
-
-   for(S32 i = 0; i < objList->size(); i++)
-      if(objList->get(i)->isSelected())
-      {
-         objList->get(i)->rotateAboutPoint(Point(0,0), angle);
-         objList->get(i)->onGeomChanged();
-      }
-
-   setNeedToSave(true);
-   autoSave();
-}
-
-
-// Find all objects in bounds 
-// TODO: This should be a database function!
-void EditorUserInterface::computeSelectionMinMax(Point &min, Point &max)
-{
-   min.set(F32_MAX, F32_MAX);
-   max.set(-F32_MAX, -F32_MAX);
-
-   const Vector<EditorObject *> *objList = getObjectList();
-
-   for(S32 i = 0; i < objList->size(); i++)
-   {
-      EditorObject *obj = objList->get(i);
-
-      if(obj->isSelected())
-      {
-         for(S32 j = 0; j < obj->getVertCount(); j++)
-         {
-            Point v = obj->getVert(j);
-
-            if(v.x < min.x)   min.x = v.x;
-            if(v.x > max.x)   max.x = v.x;
-            if(v.y < min.y)   min.y = v.y;
-            if(v.y > max.y)   max.y = v.y;
-         }
-      }
-   }
-}
-
-
-// Set the team affiliation of any selected items
-void EditorUserInterface::setCurrentTeam(S32 currentTeam)
-{
-   mCurrentTeam = currentTeam;
-   bool anyChanged = false;
-
-   if(anythingSelected())
-      saveUndoState();
-
-   if(currentTeam >= getGame()->getTeamCount())
-   {
-      char msg[255];
-
-      if(getGame()->getTeamCount() == 1)
-         dSprintf(msg, sizeof(msg), "Only 1 team has been configured.");
-      else
-         dSprintf(msg, sizeof(msg), "Only %d teams have been configured.", getGame()->getTeamCount());
-
-      setWarnMessage(msg, "Hit [F2] to configure teams.");
-
-      return;
-   }
-
-   // Update all dock items to reflect new current team
-   for(S32 i = 0; i < mDockItems.size(); i++)
-   {
-      if(!mDockItems[i]->hasTeam())
-         continue;
-
-      if(currentTeam == TEAM_NEUTRAL && !mDockItems[i]->canBeNeutral())
-         continue;
-
-      if(currentTeam == TEAM_HOSTILE && !mDockItems[i]->canBeHostile())
-         continue;
-
-      mDockItems[i]->setTeam(currentTeam);
-   }
-
-
-   const Vector<EditorObject *> *objList = getObjectList();
-
-   for(S32 i = 0; i < objList->size(); i++)
-   {
-      EditorObject *obj = objList->get(i);
-      if(obj->isSelected())
-      {
-         if(!obj->hasTeam())
-            continue;
-
-         if(currentTeam == TEAM_NEUTRAL && !obj->canBeNeutral())
-            continue;
-
-         if(currentTeam == TEAM_HOSTILE && !obj->canBeHostile())
-            continue;
-
-         if(!anyChanged)
-            saveUndoState();
-
-         obj->setTeam(currentTeam);
-         anyChanged = true;
-      }
-   }
-
-   // Overwrite any warnings set above.  If we have a group of items selected, it makes no sense to show a
-   // warning if one of those items has the team set improperly.  The warnings are more appropriate if only
-   // one item is selected, or none of the items are given a valid team setting.
-
-   if(anyChanged)
-   {
-      setWarnMessage("", "");
-      validateLevel();
-      setNeedToSave(true);
-      autoSave();
-   }
-}
-
-
-void EditorUserInterface::flipSelectionHorizontal()
-{
-   if(!anyItemsSelected())
-      return;
-
-   saveUndoState();
-
-   Point min, max;
-   computeSelectionMinMax(min, max);
-   F32 centerX = (min.x + max.x) / 2;
-
-   const Vector<EditorObject *> *objList = getObjectList();
-
-   for(S32 i = 0; i < objList->size(); i++)
-      if(objList->get(i)->isSelected())
-         objList->get(i)->flipHorizontal(centerX);
-
-   setNeedToSave(true);
-   autoSave();
-}
-
-
-void EditorUserInterface::flipSelectionVertical()
-{
-   if(!anyItemsSelected())
-      return;
-
-   saveUndoState();
-
-   Point min, max;
-   computeSelectionMinMax(min, max);
-   F32 centerY = (min.y + max.y) / 2;
-
-   const Vector<EditorObject *> *objList = getObjectList();
-
-   for(S32 i = 0; i < objList->size(); i++)
-      if(objList->get(i)->isSelected())
-         objList->get(i)->flipVertical(centerY);
-
-   setNeedToSave(true);
-   autoSave();
-}
-
-
-extern bool pointInTriangle(const Point &p, const Point &a, const Point &b, const Point &c);
-
-static const S32 POINT_HIT_RADIUS = 9;
-static const S32 EDGE_HIT_RADIUS = 6;
-
-void EditorUserInterface::findHitItemAndEdge()
-{
-   mItemHit = NULL;
-   mEdgeHit = NONE;
-   mVertexHit = NONE;
-
-   // Make hit rectangle larger than 1x1 -- when we consider point items, we need to make sure that we grab the item even when we're not right
-   // on top of it, as the point item's hit target is much larger than the item itself.  100 is a guess that seems to work well.
-   // Note that this is only used for requesting a candidate list from the database, actual hit detection is more precise.
-   const Rect cursorRect((mMousePos - mCurrentOffset) / mCurrentScale, 100); 
-
-   fillVector.clear();
-   EditorObjectDatabase *editorDb = getGame()->getEditorDatabase();
-   editorDb->findObjects((TestFunc)isAnyObjectType, fillVector, cursorRect);
-   //getGame()->getEditorDatabase()->findObjects(fillVector);
-
-   if(fillVector.size() > 0)
-      int x = 0;
-
-   Point mouse = convertCanvasToLevelCoord(mMousePos);      // Figure out where the mouse is in level coords
-
-   // Do this in two passes -- the first we only consider selected items, the second pass will consider all targets.
-   // This will give priority to hitting vertices of selected items.
-   for(S32 firstPass = 1; firstPass >= 0; firstPass--)     // firstPass will be true the first time through, false the second time
-      for(S32 i = fillVector.size() - 1; i >= 0; i--)      // Go in reverse order to prioritize items drawn on top
-      {
-         EditorObject *obj = dynamic_cast<EditorObject *>(fillVector[i]);
-
-         TNLAssert(obj, "Expected an EditorObject!");
-
-         if(firstPass == (!obj->isSelected() && !obj->anyVertsSelected()))  // First pass is for selected items only
-            continue;                                                       // Second pass only for unselected items
-         
-         // Only select walls in CTRL-A mode...
-         if(mShowMode == ShowWallsOnly && !(isWallType(obj->getObjectTypeNumber())))   // Only select walls in CTRL-A mode
-            continue;                                                                  // ...so if it's not a wall, proceed to next item
-
-         if(checkForVertexHit(obj) || checkForEdgeHit(mouse, obj)) 
-            return;                 
-      }
-
-   // We've already checked for wall vertices; now we'll check for hits in the interior of walls
-   GridDatabase *wallDb = getGame()->getWallSegmentManager()->getWallSegmentDatabase();
-   fillVector2.clear();
-
-   wallDb->findObjects((TestFunc)isAnyObjectType, fillVector2, cursorRect);
-
-   for(S32 i = 0; i < fillVector2.size(); i++)
-      if(checkForWallHit(mouse, fillVector2[i]))
-         return;
-
-   if(mShowMode == ShowWallsOnly) 
-      return;
-
-   // If we're still here, it means we didn't find anything yet.  Make one more pass, and see if we're in any polys.
-   // This time we'll loop forward, though I don't think it really matters.
-   for(S32 i = 0; i < fillVector.size(); i++)
-     if(checkForPolygonHit(mouse, dynamic_cast<EditorObject *>(fillVector[i])))
-        return;
-}
-
-
-// Vertex is weird because we don't always do thing in level coordinates -- some of our hit computation is based on
-// absolute screen coordinates; some things, like wall vertices, are the same size at every zoom scale.  
-bool EditorUserInterface::checkForVertexHit(EditorObject *object)
-{
-   F32 radius = object->getEditorRadius(mCurrentScale);
-
-   for(S32 i = object->getVertCount() - 1; i >= 0; i--)
-   {
-      // p represents pixels from mouse to obj->getVert(j), at any zoom
-      Point p = mMousePos - mCurrentOffset - (object->getVert(i) + object->getEditorSelectionOffset(mCurrentScale)) * mCurrentScale;    
-
-      if(fabs(p.x) < radius && fabs(p.y) < radius)
-      {
-         mItemHit = object;
-         mVertexHit = i;
-         return true;
-      }
-   }
-
-   return false;
-}
-
-
-bool EditorUserInterface::checkForEdgeHit(const Point &point, EditorObject *object)
-{
-   // Points have no edges, and walls are checked via another mechanism
-   if(object->getGeomType() == geomPoint) 
-      return false;
-
-   const Vector<Point> &verts = *object->getOutline(); 
-   TNLAssert(verts.size(), "Empty vertex problem");
-
-   bool loop = (object->getGeomType() == geomPolygon);
-
-   Point closest;
-
-   S32 j_prev  = loop ? (verts.size() - 1) : 0;
-         
-   for(S32 j = loop ? 0 : 1; j < verts.size(); j++)
-   {
-      if(findNormalPoint(point, verts[j_prev], verts[j], closest))
-      {
-         F32 distance = (point - closest).len();
-         if(distance < EDGE_HIT_RADIUS / mCurrentScale) 
-         {
-            mItemHit = object;
-            mEdgeHit = j_prev;
-
-            return true;
-         }
-      }
-      j_prev = j;
-   }
-
-   return false;
-}
-
-
-bool EditorUserInterface::checkForWallHit(const Point &point, DatabaseObject *object)
-{
-   WallSegment *wallSegment = dynamic_cast<WallSegment *>(object);
-   TNLAssert(wallSegment, "Expected a WallSegment!");
-
-   if(triangulatedFillContains(wallSegment->getTriangulatedFillPoints(), point))
-   {
-      // Now that we've found a segment that our mouse is over, we need to find the wall object that it belongs to.  Chances are good
-      // that it will be one of the objects sitting in fillVector.
-      for(S32 i = 0; i < fillVector.size(); i++)
-      {
-         if(isWallType(fillVector[i]->getObjectTypeNumber()))
-         {
-            EditorObject *eobj = dynamic_cast<EditorObject *>(fillVector[i]);
-
-            if(eobj->getSerialNumber() == wallSegment->getOwner())
-            {
-               mItemHit = eobj;
-               return true;
-            }
-         }
-      }
-
-      // Note, if we get to here, we have a problem.
-
-      //logprintf("Found seg: %s", wallSegment->getExtent().toString().c_str());
-
-      //TNLAssert(false, "Should have found a wall.  Either the extents are wrong again, or the walls and their segments are out of sync.");
-
-      // This code does a less efficient but more thorough job finding a wall that matches the segment we hit... if the above assert
-      // keeps going off, and we can't fix it, this code here should take care of the problem.  But using it is an admission of failure.
-
-      EditorObjectDatabase *editorDb = getGame()->getEditorDatabase();
-      const Vector<EditorObject *> *objList = editorDb->getObjectList();
-
-      for(S32 i = 0; i < objList->size(); i++)
-      {
-         if(isWallType(objList->get(i)->getObjectTypeNumber()))
-         {
-            EditorObject *eobj = objList->get(i);
-
-            if(eobj->getSerialNumber() == wallSegment->getOwner())
-            {
-               //editorDb->dumpObjects();
-               //logprintf("Found wall: %s", eobj->getExtent().toString().c_str());
-               mItemHit = eobj;
-               return true;
-            }
-         }
-      }
-   }
-
-   return false;
-}
-
-
-bool EditorUserInterface::checkForPolygonHit(const Point &point, EditorObject *object)
-{
-   if(object->getGeomType() == geomPolygon && triangulatedFillContains(object->getFill(), point))
-   {
-      mItemHit = object;
-      return true;
-   }
-
-   return false;
-}
-
-
-// Sets mDockItemHit
-void EditorUserInterface::findHitItemOnDock()
-{
-   mDockItemHit = NULL;
-
-   if(mShowMode == ShowWallsOnly)     // Only add dock items when objects are visible
-      return;
-
-   for(S32 i = mDockItems.size() - 1; i >= 0; i--)     // Go in reverse order because the code we copied did ;-)
-   {
-      Point pos = mDockItems[i]->getVert(0);
-
-      if(fabs(mMousePos.x - pos.x) < POINT_HIT_RADIUS && fabs(mMousePos.y - pos.y) < POINT_HIT_RADIUS)
-      {
-         mDockItemHit = mDockItems[i].get();
-         return;
-      }
-   }
-
-   // Now check for polygon interior hits
-   for(S32 i = 0; i < mDockItems.size(); i++)
-      if(mDockItems[i]->getGeomType() == geomPolygon)
-      {
-         Vector<Point> verts;
-         for(S32 j = 0; j < mDockItems[i]->getVertCount(); j++)
-            verts.push_back(mDockItems[i]->getVert(j));
-
-         if(PolygonContains2(verts.address(),verts.size(), mMousePos))
-         {
-            mDockItemHit = mDockItems[i].get();
-            return;
-         }
-      }
-
-   return;
-}
-
-
-// Incoming calls from SDL come here (because that's where they went when GLUT was in charge)...
-void EditorUserInterface::onMouseMoved(S32 x, S32 y)
-{
-   onMouseMoved();      //... and go here
-}
-
-
-void EditorUserInterface::onMouseMoved()
-{
-   if(mouseIgnore)  // Needed to avoid freezing effect from too many mouseMoved events without a render in between
-      return;
-
-   mouseIgnore = true;
-
-   // Doing this with MOUSE_RIGHT allows you to drag a vertex you just placed by holding the right-mouse button
-   if(getInputCodeState(MOUSE_LEFT) || getInputCodeState(MOUSE_RIGHT))
-   {
-      onMouseDragged();
-      return;
-   }
-
-   mMousePos.set(gScreenInfo.getMousePos());
-
-   if(mCreatingPoly || mCreatingPolyline)
-      return;
-
-   findHitItemAndEdge();      //  Sets mItemHit, mVertexHit, and mEdgeHit
-   findHitItemOnDock();
-
-   // Unhighlight the currently lit up object, if any
-   if(mItemToLightUp)
-      mItemToLightUp->setLitUp(false);
-
-   mItemToLightUp = NULL;
-
-   // We hit a vertex that wasn't already selected
-   if(mVertexHit != NONE && !mItemHit->vertSelected(mVertexHit))   
-   {
-      mItemToLightUp = mItemHit;
-      mItemToLightUp->setVertexLitUp(mVertexHit);
-   }
-
-   // We hit an item that wasn't already selected
-   else if(mItemHit && !mItemHit->isSelected())                   
-      mItemToLightUp = mItemHit;
-
-   // Check again, and take a point object in preference to a vertex
-   if(mItemHit && !mItemHit->isSelected() && mItemHit->getGeomType() == geomPoint)  
-      mItemToLightUp = mDockItemHit;
-
-   if(mItemToLightUp)
-      mItemToLightUp->setLitUp(true);
-
-   bool showMoveCursor = (mItemHit || mVertexHit != NONE || mEdgeHit != NONE || mDockItemHit);
-
-
-   findSnapVertex();
-
-   SDL_ShowCursor((showMoveCursor && !mPreviewMode) ? SDL_ENABLE : SDL_ENABLE);     // ???
-}
-
-
-void EditorUserInterface::onMouseDragged()
-{
-   //if(mouseIgnore)  // Needed to avoid freezing effect from too many mouseMoved events without a render in between (sam)
-   //   return;
-
-   //mouseIgnore = true;
-
-   mMousePos.set(gScreenInfo.getMousePos());
-
-   if(mCreatingPoly || mCreatingPolyline || mDragSelecting)
-      return;
-
-   bool needToSaveUndoState = true;
-
-   if(mDraggingDockItem != NULL)      // We just started dragging an item off the dock
-   {
-       startDraggingDockItem();  
-       needToSaveUndoState = false;
-   }
-
-   findSnapVertex();
-
-   if(!mSnapObject || mSnapVertexIndex == NONE)
-      return;
-   
-   
-   if(!mDraggingObjects)            // Just started dragging
-   {
-      mMoveOrigin = mSnapObject->getVert(mSnapVertexIndex);
-      mOriginalVertLocations.clear();
-
-      const Vector<EditorObject *> *objList = getObjectList();
-
-      for(S32 i = 0; i < objList->size(); i++)
-      {
-         EditorObject *obj = objList->get(i);
-
-         if(obj->isSelected() || obj->anyVertsSelected())
-            for(S32 j = 0; j < obj->getVertCount(); j++)
-               if(obj->isSelected() || obj->vertSelected(j))
-                  mOriginalVertLocations.push_back(obj->getVert(j));
-      }
-
-      if(needToSaveUndoState)
-         saveUndoState();
-   }
-
-   mDraggingObjects = true;
-
-
-   Point delta;
-
-   // The thinking here is that for large items -- walls, polygons, etc., we may grab an item far from its snap vertex, and we
-   // want to factor that offset into our calculations.  For point items (and vertices), we don't really care about any slop
-   // in the selection, and we just want the damn thing where we put it.
-   if(mSnapObject->getGeomType() == geomPoint || (mItemHit && mItemHit->anyVertsSelected()))
-      delta = snapPoint(convertCanvasToLevelCoord(mMousePos)) - mMoveOrigin;
-   else
-      delta = (snapPoint(convertCanvasToLevelCoord(mMousePos) + mMoveOrigin - mMouseDownPos) - mMoveOrigin );
-
-
-   // Update coordinates of dragged item
-   const Vector<EditorObject *> *objList = getObjectList();
-
-   S32 count = 0;
-
-   for(S32 i = 0; i < objList->size(); i++)
-   {
-      EditorObject *obj = objList->get(i);
-
-      if(obj->isSelected() || obj->anyVertsSelected())
-      {
-         for(S32 j = 0; j < obj->getVertCount(); j++)
-            if(obj->isSelected() || obj->vertSelected(j))
-            {
-               obj->setVert(mOriginalVertLocations[count] + delta, j);
-               count++;
-            }
-
-         // If we are dragging a vertex, and not the entire item, we are changing the geom, so notify the item
-         if(obj->anyVertsSelected())
-            obj->onGeomChanging();  
-
-         if(obj->isSelected())     
-            obj->onItemDragging();      // Make sure this gets run after we've updated the item's location
-      }
-   }
-}
-
-
-EditorObject *EditorUserInterface::copyDockItem(EditorObject *source)
-{
-   // Instantiate object so we are essentially dragging a non-dock item
-   EditorObject *newObject = source->newCopy();
-   newObject->newObjectFromDock(getGame()->getGridSize());     // Do things particular to creating an object that came from dock
-
-   return newObject;
-}
-
-
-// User just dragged an item off the dock
-void EditorUserInterface::startDraggingDockItem()
-{
-   saveUndoState();     // Save our undo state before we create a new item
-
-   EditorObject *item = copyDockItem(mDraggingDockItem);
-
-   //item->initializeEditor(getGridSize());    // Override this to define some initial geometry for your object... 
-
-   // Offset lets us drag an item out from the dock by an amount offset from the 0th vertex.  This makes placement seem more natural.
-   Point pos = snapPoint(convertCanvasToLevelCoord(mMousePos), true) - item->getInitialPlacementOffset(getGame()->getGridSize());
-   item->moveTo(pos);
-      
-   //item->setWidth((mDockItems[mDraggingDockItem]->getGeomType() == geomPolygon) ? .7 : 1);      // TODO: Still need this?
-   item->addToEditor(getGame());          
-
-   clearSelection();            // No items are selected...
-   item->setSelected(true);     // ...except for the new one
-   mDraggingDockItem = NULL;    // Because now we're dragging a real item
-   validateLevel();             // Check level for errors
-
-
-   // Because we sometimes have trouble finding an item when we drag it off the dock, after it's been sorted,
-   // we'll manually set mItemHit based on the selected item, which will always be the one we just added.
-   // TODO: Still needed?
-
-   const Vector<EditorObject *> *objList = getObjectList();
-
-   mEdgeHit = NONE;
-   for(S32 i = 0; i < objList->size(); i++)
-      if(objList->get(i)->isSelected())
-      {
-         mItemHit = objList->get(i);
-         break;
-      }
-}
-
-
-// Sets mSnapObject and mSnapVertexIndex based on the vertex closest to the cursor that is part of the selected set
-// What we really want is the closest vertex in the closest feature
-void EditorUserInterface::findSnapVertex()
-{
-   F32 closestDist = F32_MAX;
-
-   if(mDraggingObjects)    // Don't change snap vertex once we're dragging
-      return;
-
-   mSnapObject = NULL;
-   mSnapVertexIndex = NONE;
-
-   Point mouseLevelCoord = convertCanvasToLevelCoord(mMousePos);
-
-   // If we have a hit item, and it's selected, find the closest vertex in the item
-   if(mItemHit && mItemHit->isSelected())   
-   {
-      // If we've hit an edge, restrict our search to the two verts that make up that edge
-      if(mEdgeHit != NONE)
-      {
-         mSnapObject = mItemHit;     // Regardless of vertex, this is our hit item
-         S32 v1 = mEdgeHit;
-         S32 v2 = mEdgeHit + 1;
-
-         // Handle special case of looping item
-         if(mEdgeHit == mItemHit->getVertCount() - 1)
-            v2 = 0;
-
-         // Find closer vertex: v1 or v2
-         mSnapVertexIndex = (mItemHit->getVert(v1).distSquared(mouseLevelCoord) < 
-                          mItemHit->getVert(v2).distSquared(mouseLevelCoord)) ? v1 : v2;
-
-         return;
-      }
-
-      // Didn't hit an edge... find the closest vertex anywhere in the item
-      for(S32 j = 0; j < mItemHit->getVertCount(); j++)
-      {
-         F32 dist = mItemHit->getVert(j).distSquared(mouseLevelCoord);
-
-         if(dist < closestDist)
-         {
-            closestDist = dist;
-            mSnapObject = mItemHit;
-            mSnapVertexIndex = j;
-         }
-      }
-      return;
-   } 
-
-   const Vector<EditorObject *> *objList = getObjectList();
-
-   // Otherwise, we don't have a selected hitItem -- look for a selected vertex
-   for(S32 i = 0; i < objList->size(); i++)
-   {
-      EditorObject *obj = objList->get(i);
-
-      for(S32 j = 0; j < obj->getVertCount(); j++)
-      {
-         // If we find a selected vertex, there will be only one, and this is our snap point
-         if(obj->vertSelected(j))
-         {
-            mSnapObject = obj;
-            mSnapVertexIndex = j;
-            return;     
-         }
-      }
-   }
-}
-
-
-void EditorUserInterface::deleteSelection(bool objectsOnly)
-{
-   if(mDraggingObjects)     // No deleting while we're dragging, please...
-      return;
-
-   if(!anythingSelected())  // Nothing to delete
-      return;
-
-   bool deleted = false;
-
-   const Vector<EditorObject *> *objList = getObjectList();
-
-   for(S32 i = objList->size()-1; i >= 0; i--)  // Reverse to avoid having to have i-- in middle of loop
-   {
-      EditorObject *obj = objList->get(i);
-
-      if(obj->isSelected())
-      {  
-         // Since indices change as items are deleted, this will keep incorrect items from being deleted
-         if(obj->isLitUp())
-            mItemToLightUp = NULL;
-
-         if(!deleted)
-            saveUndoState();
-
-         deleteItem(i);
-         deleted = true;
-      }
-      else if(!objectsOnly)      // Deleted any selected vertices
-      {
-         bool geomChanged = false;
-
-         for(S32 j = 0; j < obj->getVertCount(); j++) 
-         {
-            if(obj->vertSelected(j))
-            {
-               
-               if(!deleted)
-                  saveUndoState();
-              
-               obj->deleteVert(j);
-               deleted = true;
-
-               geomChanged = true;
-               mSnapObject = NULL;
-               mSnapVertexIndex = NONE;
-            }
-         }
-
-         // Deleted last vertex, or item can't lose a vertex... it must go!
-         if(obj->getVertCount() == 0 || (obj->getGeomType() == geomSimpleLine && obj->getVertCount() < 2)
-                                     || (obj->getGeomType() == geomPolyLine       && obj->getVertCount() < 2)
-                                     || (obj->getGeomType() == geomPolygon       && obj->getVertCount() < 2))
-         {
-            deleteItem(i);
-            deleted = true;
-         }
-         else if(geomChanged)
-            obj->onGeomChanged();
-
-      }  // else if(!objectsOnly) 
-   }  // for
-
-   if(deleted)
-   {
-      setNeedToSave(true);
-      autoSave();
-
-      mItemToLightUp = NULL;     // In case we just deleted a lit item; not sure if really needed, as we do this above
-   }
-}
-
-
-// Increase selected wall thickness by amt
-void EditorUserInterface::changeBarrierWidth(S32 amt)
-{
-   if(!mLastUndoStateWasBarrierWidthChange)
-      saveUndoState(); 
-
-   fillVector.clear();
-   getGame()->getEditorDatabase()->findObjects((TestFunc)isLineItemType, fillVector);
-
-   for(S32 i = 0; i < fillVector.size(); i++)
-   {
-      LineItem *obj = dynamic_cast<LineItem *>(fillVector[i]);   // Walls are a subclass of LineItem, so this will work for both
-      if((obj->isSelected() || (obj->isLitUp() && obj->isVertexLitUp(NONE))))
-         obj->changeWidth(amt);     
-   }
-
-   mLastUndoStateWasBarrierWidthChange = true;
-}
-
-
-// Split wall/barrier on currently selected vertex/vertices
-// Or, if entire wall is selected, split on snapping vertex -- this seems a natural way to do it
-void EditorUserInterface::splitBarrier()
-{
-   bool split = false;
-
-   const Vector<EditorObject *> *objList = getObjectList();
-
-   for(S32 i = 0; i < objList->size(); i++)
-   {
-      EditorObject *obj = objList->get(i);
-
-      if(obj->getGeomType() == geomPolyLine)
-          for(S32 j = 1; j < obj->getVertCount() - 1; j++)     // Can't split on end vertices!
-            if(obj->vertSelected(j))
-            {
-               saveUndoState();
-               
-               doSplit(obj, j);
-
-               split = true;
-               goto done2;                         // Yes, gotos are naughty, but they just work so well sometimes...
-            }
-   }
-
-   // If we didn't find a suitable selected vertex to split on, look for a selected line with a magenta vertex
-   if(!split && mSnapObject && mSnapObject->getGeomType() == geomPolyLine && mSnapObject->isSelected() && 
-         mSnapVertexIndex != NONE && mSnapVertexIndex != 0 && mSnapVertexIndex != mSnapObject->getVertCount() - 1)
-   {         
-      saveUndoState();
-
-      doSplit(mSnapObject, mSnapVertexIndex);
-
-      split = true;
-   }
-
-done2:
-   if(split)
-   {
-      clearSelection();
-      setNeedToSave(true);
-      autoSave();
-   }
-}
-
-
-// Split wall or line -- will probably crash on other geom types
-void EditorUserInterface::doSplit(EditorObject *object, S32 vertex)
-{
-   EditorObject *newObj = object->newCopy();    // Copy the attributes
-   newObj->clearVerts();                        // Wipe out the geometry
-
-   // Note that it would be more efficient to start at the end and work backwards, but the direction of our numbering would be
-   // reversed in the new object compared to what it was.  This isn't important at the moment, but it just seems wrong from a
-   // geographic POV.  Which I have.
-   for(S32 i = vertex; i < object->getVertCount(); i++) 
-   {
-      newObj->addVert(object->getVert(i), true);      // true: If wall already has more than max number of points, let children have more as well
-      if(i != vertex)               // i.e. if this isn't the first iteration
-      {
-         object->deleteVert(i);     // Don't delete first vertex -- we need it to remain as final vertex of old feature
-         i--;
-      }
-   }
-
-   newObj->addToEditor(getGame());     // Needs to happen before onGeomChanged, so mGame will not be NULL
-
-   // Tell the new segments that they have new geometry
-   object->onGeomChanged();
-   newObj->onGeomChanged();            
-}
-
-
-// Join two or more sections of wall that have coincident end points.  Will ignore invalid join attempts.
-void EditorUserInterface::joinBarrier()
-{
-   EditorObject *joinedObj = NULL;
-
-   const Vector<EditorObject *> *objList = getObjectList();
-
-   for(S32 i = 0; i < objList->size()-1; i++)
-   {
-      EditorObject *obj_i = objList->get(i);
-
-      if(obj_i->getGeomType() == geomPolyLine && obj_i->isSelected())      // Will work for both lines and walls, or any future polylines
-      {
-         for(S32 j = i + 1; j < objList->size(); j++)                      // Compare against remaining objects
-         {
-            EditorObject *obj_j = objList->get(j);
-
-            if(obj_j->getObjectTypeNumber() == obj_i->getObjectTypeNumber() && obj_j->isSelected())
-            {
-               // Don't join if resulting object would be too big!
-               if(obj_i->getVertCount() + obj_j->getVertCount() > gMaxPolygonPoints)
-                  continue;
-
-               if(obj_i->getVert(0).distanceTo(obj_j->getVert(0)) < .01)   // First vertices are the same  1 2 3 | 1 4 5
-               {
-                  if(!joinedObj)          // This is first join candidate found; something's going to merge, so save an undo state
-                     saveUndoState();
-               
-                  joinedObj = obj_i;
-
-                  for(S32 a = 1; a < obj_j->getVertCount(); a++)           // Skip first vertex, because it would be a dupe
-                     obj_i->addVertFront(obj_j->getVert(a));
-
-                  deleteItem(j);
-                  i--;  j--;
-               }
-
-               // First vertex conincides with final vertex 3 2 1 | 5 4 3
-               else if(obj_i->getVert(0).distanceTo(obj_j->getVert(obj_j->getVertCount()-1)) < .01)     
-               {
-                  if(!joinedObj)
-                     saveUndoState();
-
-                  joinedObj = obj_i;
-                  
-                  for(S32 a = obj_j->getVertCount()-2; a >= 0; a--)
-                     obj_i->addVertFront(obj_j->getVert(a));
-
-                  deleteItem(j);    // j has been merged into i; don't need j anymore!
-                  i--;  j--;
-               }
-
-               // Last vertex conincides with first 1 2 3 | 3 4 5
-               else if(obj_i->getVert(obj_i->getVertCount()-1).distanceTo(obj_j->getVert(0)) < .01)     
-               {
-                  if(!joinedObj)
-                     saveUndoState();
-
-                  joinedObj = obj_i;
-
-                  for(S32 a = 1; a < obj_j->getVertCount(); a++)  // Skip first vertex, because it would be a dupe         
-                     obj_i->addVert(obj_j->getVert(a));
-
-                  deleteItem(j);
-                  i--;  j--;
-               }
-
-               // Last vertices coincide  1 2 3 | 5 4 3
-               else if(obj_i->getVert(obj_i->getVertCount()-1).distanceTo(obj_j->getVert(obj_j->getVertCount()-1)) < .01)     
-               {
-                  if(!joinedObj)
-                     saveUndoState();
-
-                  joinedObj = obj_i;
-
-                  for(S32 a = obj_j->getVertCount()-2; a >= 0; a--)
-                     obj_i->addVert(obj_j->getVert(a));
-
-                  deleteItem(j);
-                  i--;  j--;
-               }
-            }
-         }
-      }
-   }
-
-   if(joinedObj)     // We had a successful merger
-   {
-      clearSelection();
-      setNeedToSave(true);
-      autoSave();
-      joinedObj->onGeomChanged();
-
-      joinedObj->setSelected(true);
-   }
-}
-
-
-void EditorUserInterface::deleteItem(S32 itemIndex)
-{
-   const Vector<EditorObject *> *objList = getObjectList();
-   EditorObject *obj = objList->get(itemIndex);
-
-   Game *game = getGame();
-   WallSegmentManager *wallSegmentManager = game->getWallSegmentManager();
-
-   U8 type = obj->getObjectTypeNumber();
-
-   if(isWallType(type))
-   {
-      // Need to recompute boundaries of any intersecting walls
-      //wallSegmentManager->invalidateIntersectingSegments(game->getEditorDatabase(), obj); // Mark intersecting segments invalid
-      wallSegmentManager->deleteSegments(obj->getItemId());                               // Delete the segments associated with the wall
-
-      game->getEditorDatabase()->removeFromDatabase(obj, obj->getExtent());
-
-      wallSegmentManager->recomputeAllWallGeometry(game->getEditorDatabase());            // Recompute wall edges
-      resnapAllEngineeredItems();         // Really only need to resnap items that were attached to deleted wall... but we
-                                          // don't yet have a method to do that, and I'm feeling lazy at the moment
-   }
-   else
-      game->getEditorDatabase()->removeFromDatabase(obj, obj->getExtent());
-
-   // Reset a bunch of things
-   mSnapObject = NULL;
-   mSnapVertexIndex = NONE;
-   mItemToLightUp = NULL;
-
-   validateLevel();
-
-   onMouseMoved();   // Reset cursor  
-   game->getEditorDatabase()->dumpObjects();
-}
-
-
-void EditorUserInterface::insertNewItem(U8 itemTypeNumber)
-{
-   if(mShowMode == ShowWallsOnly || mDraggingObjects)     // No inserting when items are hidden or being dragged!
-      return;
-
-   clearSelection();
-   saveUndoState();
-
-   S32 team = TEAM_NEUTRAL;
-
-   EditorObject *newObject = NULL;
-
-   // Find a dockItem to copy
-   for(S32 i = 0; i < mDockItems.size(); i++)
-      if(mDockItems[i]->getObjectTypeNumber() == itemTypeNumber)
-      {
-         newObject = copyDockItem(mDockItems[i].get());
-         break;
-      }
-   TNLAssert(newObject, "Couldn't create object in insertNewItem()");
-
-   newObject->moveTo(snapPoint(convertCanvasToLevelCoord(mMousePos)));
-   newObject->addToEditor(getGame());    
-   newObject->onGeomChanged();
-
-   validateLevel();
-   setNeedToSave(true);
-   autoSave();
-}
-
-
-static LineEditor getNewEntryBox(string value, string prompt, S32 length, LineEditor::LineEditorFilter filter)
-{
-   LineEditor entryBox(length);
-   entryBox.setPrompt(prompt);
-   entryBox.setString(value);
-   entryBox.setFilter(filter);
-
-   return entryBox;
-}
-
-
-void EditorUserInterface::centerView()
-{
-   const Vector<EditorObject *> *objList = getObjectList();
-   const Vector<EditorObject *> *levelGenObjList = mLevelGenDatabase.getObjectList();
-
-   if(objList->size() || levelGenObjList->size())
-   {
-      F32 minx =  F32_MAX,   miny =  F32_MAX;
-      F32 maxx = -F32_MAX,   maxy = -F32_MAX;
-
-      for(S32 i = 0; i < objList->size(); i++)
-      {
-         EditorObject *obj = objList->get(i);
-
-         for(S32 j = 0; j < obj->getVertCount(); j++)
-         {
-            if(obj->getVert(j).x < minx)
-               minx = obj->getVert(j).x;
-            if(obj->getVert(j).x > maxx)
-               maxx = obj->getVert(j).x;
-            if(obj->getVert(j).y < miny)
-               miny = obj->getVert(j).y;
-            if(obj->getVert(j).y > maxy)
-               maxy = obj->getVert(j).y;
-         }
-      }
-
-      for(S32 i = 0; i < levelGenObjList->size(); i++)
-      {
-         EditorObject *obj = levelGenObjList->get(i);
-
-         for(S32 j = 0; j < obj->getVertCount(); j++)
-         {
-            if(obj->getVert(j).x < minx)
-               minx = obj->getVert(j).x;
-            if(obj->getVert(j).x > maxx)
-               maxx = obj->getVert(j).x;
-            if(obj->getVert(j).y < miny)
-               miny = obj->getVert(j).y;
-            if(obj->getVert(j).y > maxy)
-               maxy = obj->getVert(j).y;
-         }
-      }
-
-      // If we have only one point object in our level, the following will correct
-      // for any display weirdness.
-      if(minx == maxx && miny == maxy)    // i.e. a single point item
-      {
-         mCurrentScale = MIN_SCALE;
-         mCurrentOffset.set(gScreenInfo.getGameCanvasWidth() / 2  - mCurrentScale * minx, 
-                            gScreenInfo.getGameCanvasHeight() / 2 - mCurrentScale * miny);
-      }
-      else
-      {
-         F32 midx = (minx + maxx) / 2;
-         F32 midy = (miny + maxy) / 2;
-
-         mCurrentScale = min(gScreenInfo.getGameCanvasWidth() / (maxx - minx), gScreenInfo.getGameCanvasHeight() / (maxy - miny));
-         mCurrentScale /= 1.3f;      // Zoom out a bit
-         mCurrentOffset.set(gScreenInfo.getGameCanvasWidth() / 2  - mCurrentScale * midx, 
-                            gScreenInfo.getGameCanvasHeight() / 2 - mCurrentScale * midy);
-      }
-   }
-   else     // Put (0,0) at center of screen
-   {
-      mCurrentScale = STARTING_SCALE;
-      mCurrentOffset.set(gScreenInfo.getGameCanvasWidth() / 2, gScreenInfo.getGameCanvasHeight() / 2);
-   }
-}
-
-
-// Gets run when user exits special-item editing mode, called from attribute editors
-void EditorUserInterface::doneEditingAttributes(EditorAttributeMenuUI *editor, EditorObject *object)
-{
-   object->onAttrsChanged();
-
-   const Vector<EditorObject *> *objList = getObjectList();
-
-   // Find any other selected items of the same type of the item we just edited, and update their attributes too
-   for(S32 i = 0; i < objList->size(); i++)
-   {
-      EditorObject *obj = objList->get(i);
-
-      if(obj != object && obj->isSelected() && obj->getObjectTypeNumber() == object->getObjectTypeNumber())
-      {
-         editor->doneEditingAttrs(obj);  // Transfer attributes from editor to object
-         obj->onAttrsChanged();          // And notify the object that its attributes have changed
-      }
-   }
-}
-
-
-void EditorUserInterface::zoom(F32 zoomAmount)
-{
-   Point mouseLevelPoint = convertCanvasToLevelCoord(mMousePos);
-
-   mCurrentScale *= 1 + zoomAmount;
-
-   if(mCurrentScale < MIN_SCALE)
-      mCurrentScale = MIN_SCALE;
-   else if(mCurrentScale > MAX_SCALE)
-      mCurrentScale = MAX_SCALE;
-   
-   Point newMousePoint = convertLevelToCanvasCoord(mouseLevelPoint);
-
-   mCurrentOffset += mMousePos - newMousePoint;
-}
-
-
-// Handle key presses
-void EditorUserInterface::onKeyDown(InputCode inputCode, char ascii)
-{
-   if(OGLCONSOLE_ProcessBitfighterKeyEvent(inputCode, ascii))      // Pass the key on to the console for processing
-      return;
-
-   string inputString = makeInputString(inputCode);
-
-   // TODO: Make this stuff work like the attribute entry stuff; use a real menu and not this ad-hoc code
-   // This is where we handle entering things like rotation angle and other data that requires a special entry box.
-   // NOT for editing an item's attributes.  Still used, but untested in refactor.
-   if(entryMode != EntryNone)
-      textEntryKeyHandler(inputCode, ascii);
-
-   else if(inputCode == KEY_ENTER)       // Enter - Edit props
-      startAttributeEditor();
-
-   // Mouse wheel zooms in and out
-
-   else if(inputCode == MOUSE_WHEEL_UP)
-      zoom(-0.2);
-   else if(inputCode == MOUSE_WHEEL_DOWN)
-      zoom(0.2);
-
-   // Regular key handling from here on down
-   else if(checkModifier(KEY_SHIFT) && inputCode == KEY_0)  // Shift-0 -> Set team to hostile
-      setCurrentTeam(-2);
-
-   else if(ascii == '#' || ascii == '!')
-   {
-      S32 selected = NONE;
-
-      const Vector<EditorObject *> *objList = getObjectList();
-
-      // Find first selected item, and just work with that.  Unselect the rest.
-      for(S32 i = 0; i < objList->size(); i++)
-      {
-         if(objList->get(i)->isSelected())
-         {
-            if(selected == NONE)
-            {
-               selected = i;
-               continue;
-            }
-            else
-               objList->get(i)->setSelected(false);
-         }
-      }
-
-      if(selected == NONE)      // Nothing selected, nothing to do!
-         return;
-
-      mEntryBox = getNewEntryBox(objList->get(selected)->getItemId() <= 0 ? "" : itos(objList->get(selected)->getItemId()), 
-                                 "Item ID:", 10, LineEditor::digitsOnlyFilter);
-      entryMode = EntryID;
-   }
-
-   else if(ascii >= '0' && ascii <= '9' && checkModifier(KEY_NONE))  // Change team affiliation of selection with 0-9 keys
-   {
-      setCurrentTeam(ascii - '1');
-      return;
-   }
-
-   // Ctrl-left click is same as right click for Mac users
-   else if(inputCode == MOUSE_RIGHT || (inputCode == MOUSE_LEFT && checkModifier(KEY_CTRL)))
-   {
-      if(getInputCodeState(MOUSE_LEFT) && !checkModifier(KEY_CTRL))  // Prevent weirdness
-         return;  
-
-      mMousePos.set(gScreenInfo.getMousePos());
-
-      if(mCreatingPoly || mCreatingPolyline)
-      {
-         if(mNewItem->getVertCount() < gMaxPolygonPoints)            // Limit number of points in a polygon/polyline
-         {
-            mNewItem->addVert(snapPoint(convertCanvasToLevelCoord(mMousePos)));
-            mNewItem->onGeomChanging();
-         }
-         
-         return;
-      }
-
-      saveUndoState();     // Save undo state before we clear the selection
-      clearSelection();    // Unselect anything currently selected
-
-      // Can only add new vertices by clicking on item's edge, not it's interior (for polygons, that is)
-      if(mEdgeHit != NONE && mItemHit && (mItemHit->getGeomType() == geomPolyLine || mItemHit->getGeomType() >= geomPolygon))
-      {
-         if(mItemHit->getVertCount() >= gMaxPolygonPoints)     // Polygon full -- can't add more
-            return;
-
-         Point newVertex = snapPoint(convertCanvasToLevelCoord(mMousePos));      // adding vertex w/ right-mouse
-
-         mAddingVertex = true;
-
-         // Insert an extra vertex at the mouse clicked point, and then select it.
-         mItemHit->insertVert(newVertex, mEdgeHit + 1);
-         mItemHit->selectVert(mEdgeHit + 1);
-
-         // Alert the item that its geometry is changing
-         mItemHit->onGeomChanging();
-
-         mMouseDownPos = newVertex;
-         
-      }
-      else     // Start creating a new poly or new polyline (tilde key + right-click ==> start polyline)
-      {
-         S32 width;
-
-         if(getInputCodeState(KEY_BACKQUOTE))      // Was KEY_TILDE, but SDL reports this key as KEY_BACKQUOTE, at least on US American keyboards
-         {
-            mCreatingPolyline = true;
-            mNewItem = new LineItem();
-            width = 2;
-         }
-         else
-         {
-            mCreatingPoly = true;
-            width = Barrier::DEFAULT_BARRIER_WIDTH;
-            mNewItem = new WallItem();
-         }
-
-         mNewItem->initializeEditor();
-         mNewItem->setTeam(mCurrentTeam);
-         mNewItem->addVert(snapPoint(convertCanvasToLevelCoord(mMousePos)));
-      }
-   }
-   else if(inputCode == MOUSE_LEFT)
-   {
-      if(getInputCodeState(MOUSE_RIGHT))        // Prevent weirdness
-         return;
-
-      mDraggingDockItem = NULL;
-      mMousePos.set(gScreenInfo.getMousePos());
-
-      if(mCreatingPoly || mCreatingPolyline)    // Save any polygon/polyline we might be creating
-      {
-         saveUndoState();                       // Save state prior to addition of new polygon
-
-         if(mNewItem->getVertCount() < 2)
-            delete mNewItem;
-         else
-         {
-            mNewItem->addToEditor(getGame());
-            mNewItem->onGeomChanged();          // Walls need to be added to editor BEFORE onGeomChanged() is run!
-         }
-
-         mNewItem = NULL;
-
-         mCreatingPoly = false;
-         mCreatingPolyline = false;
-      }
-
-      mMouseDownPos = convertCanvasToLevelCoord(mMousePos);
-
-      if(mouseOnDock())    // On the dock?  Did we hit something to start dragging off the dock?
-      {
-         clearSelection();
-         mDraggingDockItem = mDockItemHit;
-      }
-      else                 // Mouse is not on dock
-      {
-         mDraggingDockItem = NULL;
-
-         // rules for mouse down:
-         // if the click has no shift- modifier, then
-         //   if the click was on something that was selected
-         //     do nothing
-         //   else
-         //     clear the selection
-         //     add what was clicked to the selection
-         //  else
-         //    toggle the selection of what was clicked
-
-         if(!checkModifier(KEY_SHIFT))      // Shift key is not down
-         {
-            // If we hit a vertex of an already selected item --> now we can move that vertex w/o losing our selection.
-            // Note that in the case of a point item, we want to skip this step, as we don't select individual vertices.
-            if(mVertexHit != NONE && mItemHit->isSelected() && mItemHit->getGeomType() != geomPoint)    
-            {
-               clearSelection();
-               mItemHit->selectVert(mVertexHit);
-            }
-
-            if(mItemHit && mItemHit->isSelected())   // Hit an already selected item
-            {
-               // Do nothing
-            }
-            else if(mItemHit && mItemHit->getGeomType() == geomPoint)  // Hit a point item
-            {
-               clearSelection();
-               mItemHit->setSelected(true);
-            }
-            else if(mVertexHit != NONE && (!mItemHit || !mItemHit->isSelected()))      // Hit a vertex of an unselected item
-            {        // (braces required)
-               if(!mItemHit->vertSelected(mVertexHit))
-               {
-                  clearSelection();
-                  mItemHit->selectVert(mVertexHit);
-               }
-            }
-            else if(mItemHit)                                                          // Hit a non-point item, but not a vertex
-            {
-               clearSelection();
-               mItemHit->setSelected(true);
-            }
-            else     // Clicked off in space.  Starting to draw a bounding rectangle?
-            {
-               mDragSelecting = true;
-               clearSelection();
-            }
-         }
-         else     // Shift key is down
-         {
-            if(mVertexHit != NONE)
-            {
-               if(mItemHit->vertSelected(mVertexHit))
-                  mItemHit->unselectVert(mVertexHit);
-               else
-                  mItemHit->aselectVert(mVertexHit);
-            }
-            else if(mItemHit)
-               mItemHit->setSelected(!mItemHit->isSelected());    // Toggle selection of hit item
-            else
-               mDragSelecting = true;
-         }
-     }     // end mouse not on dock block, doc
-
-     findSnapVertex();     // Update snap vertex in the event an item was selected
-
-   }     // end if inputCode == MOUSE_LEFT
-
-   // Neither mouse button, let's try some keys
-   else if(inputString == "D"|| inputString == "Shift+D")            // Pan right
-      mRight = true;
-   else if(inputString == "Right Arrow")  // Pan right
-      mRight = true;
-   else if(inputString == "H")            // Flip horizontal
-      flipSelectionHorizontal();
-   else if(inputString == "Ctrl+V")       // Paste selection
-      pasteSelection();
-   else if(inputString == "V")            // Flip vertical
-      flipSelectionVertical();
-   else if(inputString == "/")
-      OGLCONSOLE_ShowConsole();
-
-   else if(inputString == "Ctrl+Shift+L") // Reload level
-   {
-      loadLevel();                        
-      setSaveMessage("Reloaded " + getLevelFileName(), true);
-   }
-   else if(inputString == "Ctrl+Shift+Z") // Redo
-      redo();
-   else if(inputString == "Ctrl+Z")       // Undo
-      undo(true);
-   else if(inputString == "Z")            // Reset veiw
-      centerView();
-   else if(inputString == "Ctrl+Shift+R") // Rotate by arbitrary amount
-   {
-      if(!anyItemsSelected())
-         return;
-
-      mEntryBox = getNewEntryBox("", "Rotation angle:", 10, LineEditor::numericFilter);
-      entryMode = EntryAngle;
-   }
-   else if(inputString == "Ctrl+R")       // Run levelgen script, or clear last results
-   {
-      if(mLevelGenDatabase.getObjectList()->size() == 0)
-         runLevelGenScript();
-      else
-         clearLevelGenItems();
-   }
-   else if(inputString == "R")            // Rotate CCW
-      rotateSelection(-15.f); 
-   else if(inputString == "Shift+R")      // Rotate CW
-      rotateSelection(15.f); 
-
-   else if(inputString == "Ctrl+I")       // Insert items generated with script into editor
-      copyScriptItemsToEditor();
-
-   else if(inputString == "Up Arrow" || inputString == "W" || inputString == "Shift+W")  // W or Up - Pan up
-      mUp = true;
-   else if(inputString == "Ctrl+Up Arrow")      // Zoom in
-      mIn = true;
-   else if(inputString == "Ctrl+Down Arrow")    // Zoom out
-      mOut = true;
-   else if(inputString == "Down Arrow")   // Pan down
-      mDown = true;
-   else if(inputString == "Ctrl+S")       // Save
-      saveLevel(true, true);
-   else if(inputString == "S"|| inputString == "Shift+S")            // Pan down
-      mDown = true;
-   else if(inputString == "Ctrl+A")       // Toggle see all objects
-   {
-      mShowMode = (ShowMode) ((U32)mShowMode + 1);
-
-      if(mShowMode == ShowModesCount)
-         mShowMode = (ShowMode) 0;        // First mode
-
-      if(mShowMode == ShowWallsOnly && !mDraggingObjects)
-         SDL_ShowCursor(SDL_ENABLE);
-
-      populateDock();   // Different modes have different items
-
-      onMouseMoved();   // Reset mouse to spray if appropriate
-   }
-   else if(inputString == "Left Arrow" || inputString == "A"|| inputString == "Shift+A")   // Left or A - Pan left
-      mLeft = true;
-   else if(inputString == "Shift-=")      // Shifted - Increase barrier width by 1
-      changeBarrierWidth(1);
-   else if(inputString == "=")            // Unshifted + --> by 5                      
-      changeBarrierWidth(5);
-   else if(inputString == "Shift + Minus")   // Shifted - Decrease barrier width by 1
-      changeBarrierWidth(-1);
-   else if(inputString == "Minus")        // Unshifted --> by 5
-      changeBarrierWidth(-5);
-   else if(inputString == ";")
-      runPlugin(getGame()->getSettings()->getFolderManager(), "plugin_arc.lua", Vector<string>());
-
-   else if(inputString == "E")            // Zoom In
-      mIn = true;
-   else if(inputString == "\\")           // Split barrier on selected vertex
-      splitBarrier();
-   else if(inputString == "J")            // Join selected barrier segments
-      joinBarrier();
-   else if(inputString == "Ctrl+Shift+X") // Resize selection
-   {
-      if(!anyItemsSelected())
-         return;
-
-      mEntryBox = getNewEntryBox("", "Resize factor:", 10, LineEditor::numericFilter);
-      entryMode = EntryScale;
-   }
-   else if(inputString == "Ctrl+X")     // Cut selection
-   {
-      copySelection();
-      deleteSelection(true);
-   }
-   else if(inputString == "Ctrl+C")    // Copy selection to clipboard
-      copySelection();
-   else if(inputString == "C")         // Zoom out
-      mOut = true;
-   else if(inputString == "F3")        // Level Parameter Editor
-   {
-      playBoop();
-      getUIManager()->getGameParamUserInterface()->activate();
-   }
-   else if(inputString == "F2")               // Team Editor Menu
-   {
-      getUIManager()->getTeamDefUserInterface()->activate();
-      playBoop();
-   }
-   else if(inputString == "T")                // Teleporter
-      insertNewItem(TeleportTypeNumber);
-   else if(inputString == "P")                // Speed Zone
-      insertNewItem(SpeedZoneTypeNumber);
-   else if(inputString == "G")                // Spawn
-      insertNewItem(ShipSpawnTypeNumber);
-   else if(inputString == "Ctrl+B")           // Spy Bug
-      insertNewItem(SpyBugTypeNumber);
-   else if(inputString == "B")                // Repair
-      insertNewItem(RepairItemTypeNumber);
-   else if(inputString == "Y")                // Turret
-      insertNewItem(TurretTypeNumber);
-   else if(inputString == "M")                // Mine
-      insertNewItem(MineTypeNumber);
-   else if(inputString == "F")                // Force Field
-      insertNewItem(ForceFieldProjectorTypeNumber);
-   else if(inputString == "Backspace" || inputString == "Del")
-      deleteSelection(false);
-   else if(inputCode == keyHELP)              // Turn on help screen
-   {
-      getGame()->getUIManager()->getEditorInstructionsUserInterface()->activate();
-      playBoop();
-   }
-   else if(inputCode == keyOUTGAMECHAT)      // Turn on Global Chat overlay
-      getGame()->getUIManager()->getChatUserInterface()->activate();
-   else if(inputCode == keyDIAG)             // Turn on diagnostic overlay
-      getGame()->getUIManager()->getDiagnosticUserInterface()->activate();
-   else if(inputCode == KEY_ESCAPE)          // Activate the menu
-   {
-      playBoop();
-      getGame()->getUIManager()->getEditorMenuUserInterface()->activate();
-   }
-   else if(inputString == "Space")           // No snapping to grid, but still to other things
-      mSnapContext = NO_GRID_SNAPPING;
-   else if(inputString == "Shift+Space")     // Completely disable snapping
-      mSnapContext = NO_SNAPPING;
-   else if(inputString == "Tab")             // Turn on preview mode
-      mPreviewMode = true;
-}
-
-
-// Handle keyboard activity when we're editing an item's attributes
-void EditorUserInterface::textEntryKeyHandler(InputCode inputCode, char ascii)
-{
-   if(inputCode == KEY_ENTER)
-   {
-      if(entryMode == EntryID)
-      {
-         const Vector<EditorObject *> *objList = getObjectList();
-
-         for(S32 i = 0; i < objList->size(); i++)
-         {
-            EditorObject *obj = objList->get(i);
-
-            if(obj->isSelected())             // Should only be one
-            {
-               U32 id = atoi(mEntryBox.c_str());
-               if(obj->getItemId() != (S32)id)     // Did the id actually change?
-               {
-                  obj->setItemId(id);
-                  mAllUndoneUndoLevel = -1;        // If so, it can't be undone
-               }
-               break;
-            }
-         }
-      }
-      else if(entryMode == EntryAngle)
-      {
-         F32 angle = (F32) atof(mEntryBox.c_str());
-         rotateSelection(-angle);      // Positive angle should rotate CW, negative makes that happen
-      }
-      else if(entryMode == EntryScale)
-      {
-         F32 scale = (F32) atof(mEntryBox.c_str());
-         scaleSelection(scale);
-      }
-
-      entryMode = EntryNone;
-   }
-   else if(inputCode == KEY_ESCAPE)
-   {
-      entryMode = EntryNone;
-   }
-   else if(inputCode == KEY_BACKSPACE || inputCode == KEY_DELETE)
-      mEntryBox.handleBackspace(inputCode);
-
-   else
-      mEntryBox.addChar(ascii);
-
-   // else ignore keystroke
-}
-
-
-void EditorUserInterface::startAttributeEditor()
-{
-   const Vector<EditorObject *> *objList = getObjectList();
-
-   for(S32 i = 0; i < objList->size(); i++)
-   {
-      EditorObject *obj_i = objList->get(i);
-      if(obj_i->isSelected())
-      {
-         // Force item i to be the one and only selected item type.  This will clear up some problems that might otherwise
-         // occur if you had different item types selected while you were editing attributes.   If you have multiple
-         // items selected, all will end up with the same values, which only make sense if they are the same kind
-         // of object.  So after this runs, there may be multiple items selected, but they'll all  be the same type.
-         for(S32 j = 0; j < objList->size(); j++)
-         {
-            EditorObject *obj_j = objList->get(j);
-
-            if(obj_j->isSelected() && obj_j->getObjectTypeNumber() != obj_i->getObjectTypeNumber())
-               obj_j->unselect();
-         }
-
-         // Activate the attribute editor if there is one
-         EditorAttributeMenuUI *menu = obj_i->getAttributeMenu();
-         if(menu)
-         {
-            obj_i->setIsBeingEdited(true);
-            menu->startEditingAttrs(obj_i);
-            menu->activate();
-
-            saveUndoState();
-         }
-
-         break;
-      }
-   }
-}
-
-
-void EditorUserInterface::onKeyUp(InputCode inputCode)
-{
-   switch(inputCode)
-   {
-      case KEY_UP:
-         mIn = false;
-         // fall-through OK  ...why?
-      case KEY_W:
-         mUp = false;
-         break;
-      case KEY_DOWN:
-         mOut = false;
-         // fall-through OK  ...why?
-      case KEY_S:
-         mDown = false;
-         break;
-      case KEY_LEFT:
-      case KEY_A:
-         mLeft = false;
-         break;
-      case KEY_RIGHT:
-      case KEY_D:
-         mRight = false;
-         break;
-      case KEY_E:
-         mIn = false;
-         break;
-      case KEY_C:
-         mOut = false;
-         break;
-      case KEY_SPACE:
-         mSnapContext = FULL_SNAPPING;
-         break;
-      case KEY_TAB:
-         mPreviewMode = false;
-         break;
-      case MOUSE_LEFT:
-      case MOUSE_RIGHT:  
-         mMousePos.set(gScreenInfo.getMousePos());
-
-         if(mDragSelecting)      // We were drawing a rubberband selection box
-         {
-            Rect r(convertCanvasToLevelCoord(mMousePos), mMouseDownPos);
-
-            fillVector.clear();
-
-            if(mShowMode == ShowWallsOnly)
-               getGame()->getEditorDatabase()->findObjects((TestFunc)isWallType, fillVector);
-            else
-               getGame()->getEditorDatabase()->findObjects(fillVector);
-            /*   EditorObjectDatabase *editorDb = getGame()->getEditorDatabase();
-               editorDb->findObjects((TestFunc)isAnyObjectType, fillVector, cursorRect);*/
-
-
-            for(S32 i = 0; i < fillVector.size(); i++)
-            {
-               EditorObject *obj = dynamic_cast<EditorObject *>(fillVector[i]);
-
-               // Make sure that all vertices of an item are inside the selection box; basically means that the entire 
-               // item needs to be surrounded to be included in the selection
-               S32 j;
-
-               for(j = 0; j < obj->getVertCount(); j++)
-                  if(!r.contains(obj->getVert(j)))
-                     break;
-               if(j == obj->getVertCount())
-                  obj->setSelected(true);
-            }
-            mDragSelecting = false;
-         }
-         else if(mDraggingObjects)     // We were dragging and dropping.  Could have been a move or a delete (by dragging to dock).
-         {
-            if(mAddingVertex)
-            {
-               deleteUndoState();
-               mAddingVertex = false;
-            }
-
-            onFinishedDragging();
-         }
-
-         break;
-   }     // case
-}
-
-
-// Called when user has been dragging an object and then releases it
-void EditorUserInterface::onFinishedDragging()
-{
-   mDraggingObjects = false;
-
-   // Dragged item off the dock, then back on  ==> nothing changed; restore to unmoved state, which was stored on undo stack
-   if(mouseOnDock() && mDraggingDockItem != NULL)
-   {
-      undo(false);
-      return;
-   }
-
-   // Mouse is over the dock and we dragged something to the dock (probably a delete)
-   if(mouseOnDock() && !mDraggingDockItem)
-   {
-      const Vector<EditorObject *> *objList = getObjectList();
-      bool deletedSomething = false;
-
-      for(S32 i = 0; i < objList->size(); i++)    //  Delete all selected items
-         if(objList->get(i)->isSelected())
-         {
-            deleteItem(i);
-            i--;
-            deletedSomething = true;
-         }
-
-      // We deleted something, our job is done
-      if(deletedSomething)
-         return;
-   }
-
-   // Mouse not on dock, we are either:
-   // 1. dragging from the dock,
-   // 2. moving something,
-   // 3. or we moved something to the dock and nothing was deleted, e.g. when dragging a vertex
-   // need to save an undo state if anything changed
-   if(mDraggingDockItem == NULL)    // Not dragging from dock - user is moving object around screen, or dragging vertex to dock
-   {
-      // If our snap vertex has moved then all selected items have moved
-      bool itemsMoved = mSnapObject->getVert(mSnapVertexIndex) != mMoveOrigin;
-
-      if(itemsMoved)    // Move consumated... update any moved items, and save our autosave
-      {
-         const Vector<EditorObject *> *objList = getObjectList();
-
-         for(S32 i = 0; i < objList->size(); i++)
-            if(objList->get(i)->isSelected() || objList->get(i)->anyVertsSelected())
-               objList->get(i)->onGeomChanged();
-
-         setNeedToSave(true);
-         autoSave();
-
-         return;
-      }
-      else     // We started our move, then didn't end up moving anything... remove associated undo state
-         deleteUndoState();
-   }
-}
-
-
-bool EditorUserInterface::mouseOnDock()
-{
-   return (mMousePos.x >= gScreenInfo.getGameCanvasWidth() - DOCK_WIDTH - horizMargin &&
-           mMousePos.x <= gScreenInfo.getGameCanvasWidth() - horizMargin &&
-           mMousePos.y >= gScreenInfo.getGameCanvasHeight() - vertMargin - getDockHeight(mShowMode) &&
-           mMousePos.y <= gScreenInfo.getGameCanvasHeight() - vertMargin);
-}
-
-
-bool EditorUserInterface::anyItemsSelected()
-{
-   const Vector<EditorObject *> *objList = getObjectList();
-
-   for(S32 i = 0; i < objList->size(); i++)
-      if(objList->get(i)->isSelected())
-         return true;
-
-   return false;
-}
-
-
-S32 EditorUserInterface::getItemSelectedCount()
-{
-   const Vector<EditorObject *> *objList = getObjectList();
-
-   S32 count = 0;
-
-   for(S32 i = 0; i < objList->size(); i++)
-      if(objList->get(i)->isSelected())
-         count++;
-
-   return count;
-}
-
-bool EditorUserInterface::anythingSelected()
-{
-   const Vector<EditorObject *> *objList = getObjectList();
-
-   for(S32 i = 0; i < objList->size(); i++)
-      if(objList->get(i)->isSelected() || objList->get(i)->anyVertsSelected() )
-         return true;
-
-   return false;
-}
-
-
-void EditorUserInterface::idle(U32 timeDelta)
-{
-   F32 pixelsToScroll = timeDelta * (getInputCodeState(KEY_SHIFT) ? 1.0f : 0.5f);    // Double speed when shift held down
-
-   if(mLeft && !mRight)
-      mCurrentOffset.x += pixelsToScroll;
-   else if(mRight && !mLeft)
-      mCurrentOffset.x -= pixelsToScroll;
-   if(mUp && !mDown)
-      mCurrentOffset.y += pixelsToScroll;
-   else if(mDown && !mUp)
-      mCurrentOffset.y -= pixelsToScroll;
-
-   Point mouseLevelPoint = convertCanvasToLevelCoord(mMousePos);
-
-   if(mIn && !mOut)
-      zoom(timeDelta * 0.002f);
-   else if(mOut && !mIn)
-      zoom(timeDelta * -0.002f);
-
-   mSaveMsgTimer.update(timeDelta);
-   mWarnMsgTimer.update(timeDelta);
-}
-
-
-void EditorUserInterface::setSaveMessage(string msg, bool savedOK)
-{
-   mSaveMsg = msg;
-   mSaveMsgTimer = saveMsgDisplayTime;
-   mSaveMsgColor = (savedOK ? Colors::green : Colors::red);
-}
-
-
-void EditorUserInterface::setWarnMessage(string msg1, string msg2)
-{
-   mWarnMsg1 = msg1;
-   mWarnMsg2 = msg2;
-   mWarnMsgTimer = warnMsgDisplayTime;
-   mWarnMsgColor = gErrorMessageTextColor;
-}
-
-
-bool EditorUserInterface::saveLevel(bool showFailMessages, bool showSuccessMessages, bool autosave)
-{
-   string saveName = autosave ? "auto.save" : mEditFileName;
-
-   try
-   {
-      // Check if we have a valid (i.e. non-null) filename
-      if(saveName == "")
-      {
-         ErrorMessageUserInterface *ui = getUIManager()->getErrorMsgUserInterface();
-
-         ui->reset();
-         ui->setTitle("INVALID FILE NAME");
-         ui->setMessage(1, "The level file name is invalid or empty.  The level cannot be saved.");
-         ui->setMessage(2, "To correct the problem, please change the file name using the");
-         ui->setMessage(3, "Game Parameters menu, which you can access by pressing [F3].");
-
-         ui->activate();
-
-         return false;
-      }
-
-      FolderManager *folderManager = getGame()->getSettings()->getFolderManager();
-
-      string fileName = joindir(folderManager->levelDir, saveName).c_str();
-
-      FILE *f = fopen(fileName.c_str(), "w");
-      if(!f)
-         throw(SaveException("Could not open file for writing"));
-
-      // Write out basic game parameters, including gameType info
-      s_fprintf(f, "%s", getGame()->toString().c_str());    // Note that this toString appends a newline char; most don't
-
-
-      // Write out all level items (do two passes; walls first, non-walls next, so turrets & forcefields have something to grab onto)
-      const Vector<EditorObject *> *objList = getObjectList();
-
-      for(S32 j = 0; j < 2; j++)
-         for(S32 i = 0; i < objList->size(); i++)
-         {
-            EditorObject *p = objList->get(i);
-
-            // Writing wall items on first pass, non-wall items next -- that will make sure mountable items have something to grab onto
-            if((j == 0 && isWallType(p->getObjectTypeNumber())) ||
-               (j == 1 && ! isWallType(p->getObjectTypeNumber())) )
-               p->saveItem(f, getGame()->getGridSize());
-         }
-      fclose(f);
-   }
-   catch (SaveException &e)
-   {
-      if(showFailMessages)
-         setSaveMessage("Error Saving: " + string(e.what()), false);
-      return false;
-   }
-
-   if(!autosave)     // Doesn't count as a save!
-   {
-      mNeedToSave = false;
-      mAllUndoneUndoLevel = mLastUndoIndex;     // If we undo to this point, we won't need to save
-   }
-
-   if(showSuccessMessages)
-      setSaveMessage("Saved " + getLevelFileName(), true);
-
-   return true;
-}
-
-
-// We need some local hook into the testLevelStart() below.  Ugly but apparently necessary.
-void testLevelStart_local(ClientGame *game)
-{
-   game->getUIManager()->getEditorUserInterface()->testLevelStart();
-}
-
-
-extern void initHostGame(GameSettings *settings, const Vector<string> &levelList, bool testMode, bool dedicatedServer);
-
-void EditorUserInterface::testLevel()
-{
-   bool gameTypeError = false;
-   if(!getGame()->getGameType())     // Not sure this could really happen anymore...  TODO: Make sure we always have a valid gametype
-      gameTypeError = true;
-
-   // With all the map loading error fixes, game should never crash!
-   validateLevel();
-   if(mLevelErrorMsgs.size() || mLevelWarnings.size() || gameTypeError)
-   {
-      YesNoUserInterface *ui = getUIManager()->getYesNoUserInterface();
-
-      ui->reset();
-      ui->setTitle("LEVEL HAS PROBLEMS");
-
-      S32 line = 1;
-      for(S32 i = 0; i < mLevelErrorMsgs.size(); i++)
-         ui->setMessage(line++, mLevelErrorMsgs[i].c_str());
-
-      for(S32 i = 0; i < mLevelWarnings.size(); i++)
-         ui->setMessage(line++, mLevelWarnings[i].c_str());
-
-      if(gameTypeError)
-      {
-         ui->setMessage(line++, "ERROR: GameType is invalid.");
-         ui->setMessage(line++, "(Fix in Level Parameters screen [F3])");
-      }
-
-      ui->setInstr("Press [Y] to start, [ESC] to cancel");
-      ui->registerYesFunction(testLevelStart_local);   // testLevelStart_local() just calls testLevelStart() below
-      ui->activate();
-
-      return;
-   }
-
-   testLevelStart();
-}
-
-
-void EditorUserInterface::testLevelStart()
-{
-   string tmpFileName = mEditFileName;
-   mEditFileName = "editor.tmp";
-
-   SDL_ShowCursor(SDL_DISABLE);        // Turn off cursor
-   bool nts = mNeedToSave;             // Save these parameters because they are normally reset when a level is saved.
-   S32 auul = mAllUndoneUndoLevel;     // Since we're only saving a temp copy, we really shouldn't reset them...
-
-   mEditorGameType = getGame()->getGameType();     // Sock our current gametype away, will use it when we reenter the editor
-
-   if(saveLevel(true, false))
-   {
-      mEditFileName = tmpFileName;     // Restore the level name
-
-      mWasTesting = true;
-
-      Vector<string> levelList;
-      levelList.push_back("editor.tmp");
-      initHostGame(getGame()->getSettings(), levelList, true, false);
-   }
-
-   mNeedToSave = nts;                  // Restore saved parameters
-   mAllUndoneUndoLevel = auul;
-}
-
-
-////////////////////////////////////////
-////////////////////////////////////////
-
-
-// Constructor
-EditorMenuUserInterface::EditorMenuUserInterface(ClientGame *game) : Parent(game)
-{
-   setMenuID(EditorMenuUI);
-   mMenuTitle = "EDITOR MENU";
-}
-
-
-void EditorMenuUserInterface::onActivate()
-{
-   Parent::onActivate();
-   setupMenus();
-}
-
-
-extern MenuItem *getWindowModeMenuItem(U32 displayMode);
-
-//////////
-// Editor menu callbacks
-//////////
-
-void reactivatePrevUICallback(ClientGame *game, U32 unused)
-{
-   game->getUIManager()->reactivatePrevUI();
-}
-
-
-static void testLevelCallback(ClientGame *game, U32 unused)
-{
-   game->getUIManager()->getEditorUserInterface()->testLevel();
-}
-
-
-void returnToEditorCallback(ClientGame *game, U32 unused)
-{
-   EditorUserInterface *ui = game->getUIManager()->getEditorUserInterface();
-
-   ui->saveLevel(true, true);                                     // Save level
-   ui->setSaveMessage("Saved " + ui->getLevelFileName(), true);   // Setup a message for the user
-   game->getUIManager()->reactivatePrevUI();                      // Return to editor
-}
-
-
-static void activateHelpCallback(ClientGame *game, U32 unused)
-{
-   game->getUIManager()->getEditorInstructionsUserInterface()->activate();
-}
-
-
-static void activateLevelParamsCallback(ClientGame *game, U32 unused)
-{
-   game->getUIManager()->getGameParamUserInterface()->activate();
-}
-
-
-static void activateTeamDefCallback(ClientGame *game, U32 unused)
-{
-   game->getUIManager()->getTeamDefUserInterface()->activate();
-}
-
-
-void quitEditorCallback(ClientGame *game, U32 unused)
-{
-   EditorUserInterface *editorUI = game->getUIManager()->getEditorUserInterface();
-
-   if(editorUI->getNeedToSave())
-   {
-      YesNoUserInterface *ui = game->getUIManager()->getYesNoUserInterface();
-
-      ui->reset();
-      ui->setInstr("Press [Y] to save, [N] to quit [ESC] to cancel");
-      ui->setTitle("SAVE YOUR EDITS?");
-      ui->setMessage(1, "You have not saved your edits to the level.");
-      ui->setMessage(3, "Do you want to?");
-      ui->registerYesFunction(saveLevelCallback);
-      ui->registerNoFunction(backToMainMenuCallback);
-      ui->activate();
-   }
-   else
-     backToMainMenuCallback(game);
-
-   editorUI->clearUndoHistory();        // Clear up a little memory
-}
-
-//////////
-
-void EditorMenuUserInterface::setupMenus()
-{
-   clearMenuItems();
-   addMenuItem(new MenuItem("RETURN TO EDITOR", reactivatePrevUICallback,    "", KEY_R));
-   addMenuItem(getWindowModeMenuItem((U32)getGame()->getSettings()->getIniSettings()->displayMode));
-   addMenuItem(new MenuItem("TEST LEVEL",       testLevelCallback,           "", KEY_T));
-   addMenuItem(new MenuItem("SAVE LEVEL",       returnToEditorCallback,      "", KEY_S));
-   addMenuItem(new MenuItem("INSTRUCTIONS",     activateHelpCallback,        "", KEY_I, keyHELP));
-   addMenuItem(new MenuItem("LEVEL PARAMETERS", activateLevelParamsCallback, "", KEY_L, KEY_F3));
-   addMenuItem(new MenuItem("MANAGE TEAMS",     activateTeamDefCallback,     "", KEY_M, KEY_F2));
-   addMenuItem(new MenuItem("QUIT",             quitEditorCallback,          "", KEY_Q, KEY_UNKNOWN));
-}
-
-
-void EditorMenuUserInterface::onEscape()
-{
-   SDL_ShowCursor(SDL_DISABLE);
-   getUIManager()->reactivatePrevUI();
-}
-
-
-};
-
-=======
-      Spawn *spawn = dynamic_cast<Spawn *>(fillVector[i]);
-      S32 team = spawn->getTeam();
-
-      if(team == TEAM_NEUTRAL)
-         foundNeutralSpawn = true;
-      else if(team >= 0)
-         foundSpawn[team] = true;
-   }
-
-   fillVector.clear();
-   gridDatabase->findObjects(SoccerBallItemTypeNumber, fillVector);
-   if(fillVector.size() > 0)
-      foundSoccerBall = true;
-
-   fillVector.clear();
-   gridDatabase->findObjects(NexusTypeNumber, fillVector);
-   if(fillVector.size() > 0)
-      foundNexus = true;
-
-   fillVector.clear();
-   gridDatabase->findObjects(FlagTypeNumber, fillVector);
-   for (S32 i = 0; i < fillVector.size(); i++)
-   {
-      foundFlags = true;
-      FlagItem *flag = dynamic_cast<FlagItem *>(fillVector[i]);
-      if(flag->getTeam() >= 0)
-      {
-         foundTeamFlags = true;
-         break;
-      }
-   }
-
-   fillVector.clear();
-   gridDatabase->findObjects(FlagSpawnTypeNumber, fillVector);
-   for(S32 i = 0; i < fillVector.size(); i++)
-   {
-      FlagSpawn *flagSpawn = dynamic_cast<FlagSpawn *>(fillVector[i]);
-      if(flagSpawn->getTeam() >= 0)
-      {
-         foundTeamFlagSpawns = true;
-         break;
-      }
-   }
-
-   // "Unversal errors" -- levelgens can't (yet) change gametype
-
-   GameType *gameType = getGame()->getGameType();
-
-   // Check for soccer ball in a a game other than SoccerGameType. Doesn't crash no more.
-   if(foundSoccerBall && gameType->getGameType() != GameType::SoccerGame)
-      mLevelWarnings.push_back("WARNING: Soccer ball can only be used in soccer game.");
-
-   // Check for the nexus object in a non-hunter game. Does not affect gameplay in non-hunter game.
-   if(foundNexus && gameType->getGameType() != GameType::NexusGame)
-      mLevelWarnings.push_back("WARNING: Nexus object can only be used in Hunters game.");
-
-   // Check for missing nexus object in a hunter game.  This cause mucho dolor!
-   if(!foundNexus && gameType->getGameType() == GameType::NexusGame)
-      mLevelErrorMsgs.push_back("ERROR: Nexus game must have a Nexus.");
-
-   if(foundFlags && !gameType->isFlagGame())
-      mLevelWarnings.push_back("WARNING: This game type does not use flags.");
-   else if(foundTeamFlags && !gameType->isTeamFlagGame())
-      mLevelWarnings.push_back("WARNING: This game type does not use team flags.");
-
-   // Check for team flag spawns on games with no team flags
-   if(foundTeamFlagSpawns && !foundTeamFlags)
-      mLevelWarnings.push_back("WARNING: Found team flag spawns but no team flags.");
-
-   // Errors that may be corrected by levelgen -- script could add spawns
-   // Neutral spawns work for all; if there's one, then that will satisfy our need for spawns for all teams
-   if(getGame()->getGameType()->getScriptName() == "" && !foundNeutralSpawn)
-   {
-      // Make sure each team has a spawn point
-      for(S32 i = 0; i < (S32)foundSpawn.size(); i++)
-         if(!foundSpawn[i])
-         {
-            dSprintf(buf, sizeof(buf), "%d", i+1);
-
-            if(!hasError)     // This is our first error
-            {
-               teams = "team ";
-               teamList = buf;
-            }
-            else
-            {
-               teams = "teams ";
-               teamList += ", ";
-               teamList += buf;
-            }
-            hasError = true;
-         }
-   }
-
-   if(hasError)     // Compose error message
-      mLevelErrorMsgs.push_back("ERROR: Need spawn point for " + teams + teamList);
-}
-
-
-void EditorUserInterface::validateTeams()
-{
-   fillVector.clear();
-   getGame()->getEditorDatabase()->findObjects(fillVector);
-   
-   validateTeams(fillVector);
-}
-
-
-// Check that each item has a valid team  (fixes any problems it finds)
-void EditorUserInterface::validateTeams(const Vector<DatabaseObject *> &dbObjects)
-{
-   S32 teams = getGame()->getTeamCount();
-
-   for(S32 i = 0; i < dbObjects.size(); i++)
-   {
-      EditorObject *obj = dynamic_cast<EditorObject *>(dbObjects[i]);
-      S32 team = obj->getTeam();
-
-      if(obj->hasTeam() && ((team >= 0 && team < teams) || team == TEAM_NEUTRAL || team == TEAM_HOSTILE))  
-         continue;      // This one's OK
-
-      if(team == TEAM_NEUTRAL && obj->canBeNeutral())
-         continue;      // This one too
-
-      if(team == TEAM_HOSTILE && obj->canBeHostile())
-         continue;      // This one too
-
-      if(obj->hasTeam())
-         obj->setTeam(0);               // We know there's at least one team, so there will always be a team 0
-      else if(obj->canBeHostile() && !obj->canBeNeutral())
-         obj->setTeam(TEAM_HOSTILE); 
-      else
-         obj->setTeam(TEAM_NEUTRAL);    // We won't consider the case where hasTeam == canBeNeutral == canBeHostile == false
-   }
-}
-
-
-// Search through editor objects, to make sure everything still has a valid team.  If not, we'll assign it a default one.
-// Note that neutral/hostile items are on team -1/-2, and will be unaffected by this loop or by the number of teams we have.
-void EditorUserInterface::teamsHaveChanged()
-{
-   bool teamsChanged = false;
-
-   if(getGame()->getTeamCount() != mOldTeams.size())     // Number of teams has changed
-      teamsChanged = true;
-   else
-      for(S32 i = 0; i < getGame()->getTeamCount(); i++)
-      {
-         AbstractTeam *team = getGame()->getTeam(i);
-
-         if(mOldTeams[i].color != team->getColor() || mOldTeams[i].name != team->getName().getString()) // Color(s) or names(s) have changed
-         {
-            teamsChanged = true;
-            break;
-         }
-      }
-
-   if(!teamsChanged)       // Nothing changed, we're done here
-      return;
-
-   validateTeams();
-
-   // TODO: I hope we can get rid of this in future... perhaps replace with mDockItems being stored in a database, and pass the database?
-   Vector<DatabaseObject *> hackyjunk;
-   hackyjunk.resize(mDockItems.size());
-   for(S32 i = 0; i < mDockItems.size(); i++)
-      hackyjunk[i] = mDockItems[i].get();
-
-   validateTeams(hackyjunk);
-
-   validateLevel();          // Revalidate level -- if teams have changed, requirements for spawns have too
-   setNeedToSave(true);
-   autoSave();
-   mAllUndoneUndoLevel = -1; // This change can't be undone
-}
-
-
-string EditorUserInterface::getLevelFileName()
-{
-   return mEditFileName;
-}
-
-
-// Handle console input
-// Valid commands: help, run, clear, quit, exit
-void processEditorConsoleCommand(OGLCONSOLE_Console console, char *cmdline)
-{
-   Vector<string> words = parseString(cmdline);
-   if(words.size() == 0)
-      return;
-
-   string cmd = lcase(words[0]);
-   EditorUserInterface *ui = gClientGame->getUIManager()->getEditorUserInterface();
-
-   if(cmd == "quit" || cmd == "exit") 
-      OGLCONSOLE_HideConsole();
-
-   else if(cmd == "help" || cmd == "?") 
-      OGLCONSOLE_Output(console, "Commands: help; run; clear; quit\n");
-
-   else if(cmd == "run")
-   {
-      if(words.size() == 1)      // Too few args
-         OGLCONSOLE_Output(console, "Usage: run <script_name> {args}\n");
-      else
-      {
-         ui->saveUndoState();
-         words.erase(0);         // Get rid of "run", leaving script name and args
-
-         string name = words[0];
-         words.erase(0);
-
-         ui->onBeforeRunScriptFromConsole();
-         ui->runScript(gClientGame->getSettings()->getFolderManager(), name, words);
-         ui->onAfterRunScriptFromConsole();
-      }
-   }   
-
-   else if(cmd == "clear")
-      ui->clearLevelGenItems();
-
-   else
-      OGLCONSOLE_Output(console, "Unknown command: %s\n", cmd.c_str());
-}
-
-
-void EditorUserInterface::onBeforeRunScriptFromConsole()
-{
-   const Vector<EditorObject *> *objList = getObjectList();
-
-   // Use selection as a marker -- will have to change in future
-   for(S32 i = 0; i < objList->size(); i++)
-      objList->get(i)->setSelected(true);
-}
-
-
-void EditorUserInterface::onAfterRunScriptFromConsole()
-{
-   const Vector<EditorObject *> *objList = getObjectList();
-
-   for(S32 i = 0; i < objList->size(); i++)
-      objList->get(i)->setSelected(!objList->get(i)->isSelected());
-
-   rebuildEverything();
-}
-
-
-extern void actualizeScreenMode(bool);
-
-void EditorUserInterface::onActivate()
-{
-   FolderManager *folderManager = getGame()->getSettings()->getFolderManager();
-
-   if(folderManager->levelDir == "")      // Never did resolve a leveldir... no editing for you!
-   {
-      getUIManager()->reactivatePrevUI();     // Must come before the error msg, so it will become the previous UI when that one exits
-
-      ErrorMessageUserInterface *ui = getUIManager()->getErrorMsgUserInterface();
-      ui->reset();
-      ui->setTitle("HOUSTON, WE HAVE A PROBLEM");
-      ui->setMessage(1, "No valid level folder was found..."); 
-      ui->setMessage(2, "cannot start the level editor");
-      ui->setMessage(4, "Check the LevelDir parameter in your INI file,");
-      ui->setMessage(5, "or your command-line parameters to make sure");
-      ui->setMessage(6, "you have correctly specified a valid folder.");
-      ui->activate();
-
-      return;
-   }
-
-   // Check if we have a level name:
-   if(getLevelFileName() == "")         // We need to take a detour to get a level name
-   {
-      // Don't save this menu (false, below).  That way, if the user escapes out, and is returned to the "previous"
-      // UI, they will get back to where they were before (prob. the main menu system), not back to here.
-      getUIManager()->getLevelNameEntryUserInterface()->activate(false);
-
-      return;
-   }
-
-   mLevelErrorMsgs.clear();
-   mLevelWarnings.clear();
-
-   mSaveMsgTimer.clear();
-
-   mGameTypeArgs.clear();
-
-   loadLevel();
-   setCurrentTeam(0);
-
-   mSnapDisabled = false;      // Hold [space] to temporarily disable snapping
-
-   // Reset display parameters...
-   mDragSelecting = false;
-   mUp = mDown = mLeft = mRight = mIn = mOut = false;
-   mCreatingPoly = false;
-   mCreatingPolyline = false;
-   mDraggingObjects = false;
-   mDraggingDockItem = NULL;
-   mCurrentTeam = 0;
-   mPreviewMode = false;
-   entryMode = EntryNone;
-
-   mItemToLightUp = NULL;    
-
-   mSaveMsgTimer = 0;
-
-   OGLCONSOLE_EnterKey(processEditorConsoleCommand);     // Setup callback for processing console commands
-
-   actualizeScreenMode(true);
-
-   centerView();
-}
-
-
-void EditorUserInterface::onDeactivate()
-{
-   mDockItems.clear();     // Free some memory -- dock will be rebuilt when editor restarts
-   actualizeScreenMode(true);
-}
-
-
-void EditorUserInterface::onReactivate()     // Run when user re-enters the editor after testing, among other things
-{
-   mDraggingObjects = false;  
-
-   if(mWasTesting)
-   {
-      mWasTesting = false;
-      mSaveMsgTimer.clear();
-
-      getGame()->setGameType(mEditorGameType); 
-
-      remove("editor.tmp");      // Delete temp file
-   }
-
-
-   if(mCurrentTeam >= getGame()->getTeamCount())
-      mCurrentTeam = 0;
-
-   OGLCONSOLE_EnterKey(processEditorConsoleCommand);     // Restore callback for processing console commands
-
-   actualizeScreenMode(true);
-}
-
-
-static Point sCenter;
-
-// Called when we shift between windowed and fullscreen mode, before change is made
-void EditorUserInterface::onPreDisplayModeChange()
-{
-   sCenter.set(mCurrentOffset.x - gScreenInfo.getGameCanvasWidth() / 2, mCurrentOffset.y - gScreenInfo.getGameCanvasHeight() / 2);
-}
-
-// Called when we shift between windowed and fullscreen mode, after change is made
-void EditorUserInterface::onDisplayModeChange()
-{
-   // Recenter canvas -- note that canvasWidth may change during displayMode change
-   mCurrentOffset.set(sCenter.x + gScreenInfo.getGameCanvasWidth() / 2, sCenter.y + gScreenInfo.getGameCanvasHeight() / 2);
-
-   populateDock();               // If game type has changed, items on dock will change
-}
-
-
-Point EditorUserInterface::snapPointToLevelGrid(Point const &p)
-{
-   if(mSnapDisabled)
-      return p;
-
-   // First, find a snap point based on our grid
-   F32 factor = (showMinorGridLines() ? 0.1f : 0.5f) * getGame()->getGridSize();     // Tenths or halves -- major gridlines are gridsize pixels apart
-
-   return Point(floor(p.x / factor + 0.5) * factor, floor(p.y / factor + 0.5) * factor);
-}
-
-
-Point EditorUserInterface::snapPoint(Point const &p, bool snapWhileOnDock)
-{
-   if(mouseOnDock() && !snapWhileOnDock) 
-      return p;      // No snapping!
-
-   const Vector<EditorObject *> *objList = getObjectList();
-
-   Point snapPoint(p);
-
-   WallSegmentManager *wallSegmentManager = getGame()->getWallSegmentManager();
-
-   if(mDraggingObjects)
-   {
-      // Mark all items being dragged as no longer being snapped -- only our primary "focus" item will be snapped
-      for(S32 i = 0; i < objList->size(); i++)
-         if(objList->get(i)->isSelected())
-            objList->get(i)->setSnapped(false);
-   
-      // Turrets & forcefields: Snap to a wall edge as first (and only) choice
-      if(isEngineeredType(mSnapObject->getObjectTypeNumber()))
-      {
-         EngineeredItem *engrObj = dynamic_cast<EngineeredItem *>(mSnapObject);
-         return engrObj->mountToWall(snapPointToLevelGrid(p), wallSegmentManager->getWallEdgeDatabase(), 
-                                                              wallSegmentManager->getWallSegmentDatabase());
-      }
-   }
-
-   F32 maxSnapDist = 2 / (mCurrentScale * mCurrentScale);
-   F32 minDist = maxSnapDist;
-
-   // Where will we be snapping things?
-   bool snapToWallCorners = getSnapToWallCorners();
-   bool snapToLevelGrid = !mSnapDisabled;
-
-   if(snapToLevelGrid)     // Lowest priority
-   {
-      snapPoint = snapPointToLevelGrid(p);
-      minDist = snapPoint.distSquared(p);
-   }
-
-   // Now look for other things we might want to snap to
-   for(S32 i = 0; i < objList->size(); i++)
-   {
-      EditorObject *obj = objList->get(i);
-      // Don't snap to selected items or items with selected verts
-      if(obj->isSelected() || obj->anyVertsSelected())    
-         continue;
-
-      for(S32 j = 0; j < obj->getVertCount(); j++)
-      {
-         F32 dist = obj->getVert(j).distSquared(p);
-         if(dist < minDist)
-         {
-            minDist = dist;
-            snapPoint.set(obj->getVert(j));
-         }
-      }
-   }
-
-   // Search for a corner to snap to - by using wall edges, we'll also look for intersections between segments
-   if(snapToWallCorners)
-      checkCornersForSnap(p, wallSegmentManager->mWallEdges, minDist, snapPoint);
-
-   return snapPoint;
-}
-
-
-bool EditorUserInterface::getSnapToWallCorners()
-{
-   return !mSnapDisabled && mDraggingObjects && !(isWallType(mSnapObject->getObjectTypeNumber()));
-}
-
-
-extern bool findNormalPoint(const Point &p, const Point &s1, const Point &s2, Point &closest);
-
-static Point closest;      // Reusable container
-
-static bool checkEdge(const Point &clickPoint, const Point &start, const Point &end, F32 &minDist, Point &snapPoint)
-{
-   if(findNormalPoint(clickPoint, start, end, closest))    // closest is point on line where clickPoint normal intersects
-   {
-      F32 dist = closest.distSquared(clickPoint);
-      if(dist < minDist)
-      {
-         minDist = dist;
-         snapPoint.set(closest);  
-         return true;
-      }
-   }
-
-   return false;
-}
-
-
-// Checks for snapping against a series of edges defined by verts in A-B-C-D format if abcFormat is true, or A-B B-C C-D if false
-// Sets snapPoint and minDist.  Returns index of closest segment found if closer than minDist.
-
-// Not currently used 
-
-S32 EditorUserInterface::checkEdgesForSnap(const Point &clickPoint, const Vector<Point> &verts, bool abcFormat,
-                                           F32 &minDist, Point &snapPoint )
-{
-   S32 inc = abcFormat ? 1 : 2;   
-   S32 segFound = NONE;
-
-   for(S32 i = 0; i < verts.size() - 1; i += inc)
-      if(checkEdge(clickPoint, verts[i], verts[i+1], minDist, snapPoint))
-         segFound = i;
-
-   return segFound;
-}
-
-
-// Not currently used 
-
-S32 EditorUserInterface::checkEdgesForSnap(const Point &clickPoint, const Vector<WallEdge *> &edges, bool abcFormat,
-                                           F32 &minDist, Point &snapPoint )
-{
-   S32 inc = abcFormat ? 1 : 2;   
-   S32 segFound = NONE;
-
-   for(S32 i = 0; i < edges.size(); i++)
-      if(checkEdge(clickPoint, *edges[i]->getStart(), *edges[i]->getEnd(), minDist, snapPoint))
-         segFound = i;
-
-   return segFound;
-}
-
-
-static bool checkPoint(const Point &clickPoint, const Point &point, F32 &minDist, Point &snapPoint)
-{
-   F32 dist = point.distSquared(clickPoint);
-   if(dist < minDist)
-   {
-      minDist = dist;
-      snapPoint = point;
-      return true;
-   }
-
-   return false;
-}
-
-
-S32 EditorUserInterface::checkCornersForSnap(const Point &clickPoint, const Vector<WallEdge *> &edges, F32 &minDist, Point &snapPoint)
-{
-   S32 vertFound = NONE;
-   const Point *vert;
-
-   for(S32 i = 0; i < edges.size(); i++)
-      for(S32 j = 0; j < 1; j++)
-      {
-         vert = (j == 0) ? edges[i]->getStart() : edges[i]->getEnd();
-         if(checkPoint(clickPoint, *vert, minDist, snapPoint))
-            vertFound = i;
-      }
-
-   return vertFound;
-}
-
-
-////////////////////////////////////
-////////////////////////////////////
-// Rendering routines
-
-extern Color gErrorMessageTextColor;
-
-static bool fillRendered = false;
-
-
-bool EditorUserInterface::showMinorGridLines()
-{
-   return mCurrentScale >= .5;
-}
-
-
-// Render background snap grid
-void EditorUserInterface::renderGrid()
-{
-   if(mPreviewMode)     // No grid in preview mode
-      return;   
-
-   F32 colorFact = mSnapDisabled ? .5f : 1;
-   
-   // Minor grid lines
-   for(S32 i = 1; i >= 0; i--)
-   {
-      if((i && showMinorGridLines()) || !i)      // Minor then major gridlines
-      {
-         F32 gridScale = mCurrentScale * getGame()->getGridSize() * (i ? 0.1f : 1);    // Major gridlines are gridSize() pixels apart   
-         F32 color = ((i ? .2f : .4f) * colorFact);
-
-         F32 xStart = fmod(mCurrentOffset.x, gridScale);
-         F32 yStart = fmod(mCurrentOffset.y, gridScale);
-
-         glColor3f(color, color, color);
-         glBegin(GL_LINES);
-            while(yStart < gScreenInfo.getGameCanvasHeight())
-            {
-               glVertex2f(0, yStart);
-               glVertex2f((F32)gScreenInfo.getGameCanvasWidth(), yStart);
-               yStart += gridScale;
-            }
-            while(xStart < gScreenInfo.getGameCanvasWidth())
-            {
-               glVertex2f(xStart, 0);
-               glVertex2f(xStart, (F32)gScreenInfo.getGameCanvasHeight());
-               xStart += gridScale;
-            }
-         glEnd();
-      }
-   }
-
-   // Draw axes
-   glColor(0.7f * colorFact);
-   glLineWidth(gLineWidth3);
-
-   Point origin = convertLevelToCanvasCoord(Point(0,0));
-
-   glBegin(GL_LINES);
-      glVertex2f(0, origin.y);
-      glVertex2f((F32)gScreenInfo.getGameCanvasWidth(), origin.y);
-      glVertex2f(origin.x, 0);
-      glVertex2f(origin.x, (F32)gScreenInfo.getGameCanvasHeight());
-   glEnd();
-
-   glLineWidth(gDefaultLineWidth);
-}
-
-
-S32 getDockHeight(ShowMode mode)
-{
-   if(mode == ShowWallsOnly)
-      return 62;
-   else  // mShowMode == ShowAllObjects
-      return gScreenInfo.getGameCanvasHeight() - 2 * EditorUserInterface::vertMargin;
-}
-
-
-void EditorUserInterface::renderDock(F32 width)    // width is current wall width, used for displaying info on dock
-{
-   // Render item dock down RHS of screen
-   const S32 canvasWidth = gScreenInfo.getGameCanvasWidth();
-   const S32 canvasHeight = gScreenInfo.getGameCanvasHeight();
-
-   S32 dockHeight = getDockHeight(mShowMode);
-
-   drawFilledRect(canvasWidth - DOCK_WIDTH - horizMargin, canvasHeight - vertMargin, 
-                  canvasWidth - horizMargin,              canvasHeight - vertMargin - dockHeight, 
-                  Colors::black, (mouseOnDock() ? Colors::yellow : Colors::white));
-
-   // Draw coordinates on dock -- if we're moving an item, show the coords of the snap vertex, otherwise show the coords of the
-   // snapped mouse position
-   Point pos;
-   if(mSnapObject)
-      pos = mSnapObject->getVert(mSnapVertexIndex);
-   else
-      pos = snapPoint(convertCanvasToLevelCoord(mMousePos));
-
-   F32 xpos = gScreenInfo.getGameCanvasWidth() - horizMargin - DOCK_WIDTH / 2.f;
-
-   char text[50];
-   glColor(Colors::white);
-   dSprintf(text, sizeof(text), "%2.2f|%2.2f", pos.x, pos.y);
-   drawStringc(xpos, (F32)gScreenInfo.getGameCanvasHeight() - vertMargin - 15, 8, text);
-
-   // And scale
-   dSprintf(text, sizeof(text), "%2.2f", mCurrentScale);
-   drawStringc(xpos, (F32)gScreenInfo.getGameCanvasHeight() - vertMargin - 25, 8, text);
-
-   // Show number of teams
-   dSprintf(text, sizeof(text), "Teams: %d",  getGame()->getTeamCount());
-   drawStringc(xpos, (F32)gScreenInfo.getGameCanvasHeight() - vertMargin - 35, 8, text);
-
-   glColor(mNeedToSave ? Colors::red : Colors::green);     // Color level name by whether it needs to be saved or not
-   dSprintf(text, sizeof(text), "%s%s", mNeedToSave ? "*" : "", mEditFileName.substr(0, mEditFileName.find_last_of('.')).c_str());    // Chop off extension
-   drawStringc(xpos, (F32)gScreenInfo.getGameCanvasHeight() - vertMargin - 45, 8, text);
-
-   // And wall width as needed
-   if(width != NONE)
-   {
-      glColor(Colors::white);
-      dSprintf(text, sizeof(text), "Width: %2.0f", width);
-      drawStringc(xpos, (F32)gScreenInfo.getGameCanvasHeight() - vertMargin - 55, 8, text);
-   }
-}
-
-
-void EditorUserInterface::renderTextEntryOverlay()
-{
-   // Render id-editing overlay
-   if(entryMode != EntryNone)
-   {
-      static const S32 fontsize = 16;
-      static const S32 inset = 9;
-      static const S32 boxheight = fontsize + 2 * inset;
-      static const Color color(0.9, 0.9, 0.9);
-      static const Color errorColor(Colors::red);
-
-      bool errorFound = false;
-
-      // Check for duplicate IDs if we're in ID entry mode
-      if(entryMode == EntryID)
-      {
-         S32 id = atoi(mEntryBox.c_str());      // mEntryBox has digits only filter applied; ids can only be positive ints
-
-         if(id != 0)    // Check for duplicates
-         {
-            const Vector<EditorObject *> *objList = getObjectList();
-
-            for(S32 i = 0; i < objList->size(); i++)
-               if(objList->get(i)->getItemId() == id && !objList->get(i)->isSelected())
-               {
-                  errorFound = true;
-                  break;
-               }
-         }
-      }
-
-      // Calculate box width
-      S32 boxwidth = 2 * inset + getStringWidth(fontsize, mEntryBox.getPrompt().c_str()) + 
-          mEntryBox.getMaxLen() * getStringWidth(fontsize, "-") + 25;
-
-      // Render entry box    
-      bool disableBlending = false;
-
-      if(!glIsEnabled(GL_BLEND))
-      {
-         glEnable(GL_BLEND);
-         disableBlending = true; 
-      }
-
-      S32 xpos = (gScreenInfo.getGameCanvasWidth()  - boxwidth) / 2;
-      S32 ypos = (gScreenInfo.getGameCanvasHeight() - boxheight) / 2;
-
-      for(S32 i = 1; i >= 0; i--)
-      {
-         glColor(Color(.3f,.6f,.3f), i ? .85f : 1);
-
-         glBegin(i ? GL_POLYGON : GL_LINE_LOOP);
-            glVertex2i(xpos,            ypos);
-            glVertex2i(xpos + boxwidth, ypos);
-            glVertex2i(xpos + boxwidth, ypos + boxheight);
-            glVertex2i(xpos,            ypos + boxheight);
-         glEnd();
-      }
-
-      if(disableBlending)
-         glDisable(GL_BLEND);
-
-      xpos += inset;
-      ypos += inset;
-      glColor(errorFound ? errorColor : color);
-      xpos += drawStringAndGetWidthf(xpos, ypos, fontsize, "%s ", mEntryBox.getPrompt().c_str());
-      drawString(xpos, ypos, fontsize, mEntryBox.c_str());
-      mEntryBox.drawCursor(xpos, ypos, fontsize);
-   }
-}
-
-
-void EditorUserInterface::renderReferenceShip()
-{
-   // Render ship at cursor to show scale
-   static F32 thrusts[4] =  { 1, 0, 0, 0 };
-
-   glPushMatrix();
-      glTranslate(mMousePos);
-      glScale(mCurrentScale);
-      glRotatef(90, 0, 0, 1);
-      renderShip(&Colors::red, 1, thrusts, 1, 5, 0, false, false, false, false);
-      glRotatef(-90, 0, 0, 1);
-
-      // And show how far it can see
-      F32 horizDist = Game::PLAYER_VISUAL_DISTANCE_HORIZONTAL;
-      F32 vertDist = Game::PLAYER_VISUAL_DISTANCE_VERTICAL;
-
-      bool disableBlending = false;
-
-      if(!glIsEnabled(GL_BLEND))
-      {
-         glEnable(GL_BLEND);
-         disableBlending = true; 
-      }
-
-      glColor4f(.5, .5, 1, .35f);
-      glBegin(GL_POLYGON);
-         glVertex2f(-horizDist, -vertDist);
-         glVertex2f(horizDist, -vertDist);
-         glVertex2f(horizDist, vertDist);
-         glVertex2f(-horizDist, vertDist);
-      glEnd();
-      
-      if(disableBlending)
-         glDisable(GL_BLEND);
-
-   glPopMatrix();
-}
-
-
-static F32 getRenderingAlpha(bool isScriptItem)
-{
-   return isScriptItem ? .6f : 1;     // Script items will appear somewhat translucent
-}
-
-
-const char *getModeMessage(ShowMode mode)
-{
-   if(mode == ShowWallsOnly)
-      return "Wall editing mode.  Hit Ctrl-A to change.";
-   else     // Normal mode
-      return "";
-}
-
-
-static S32 QSORT_CALLBACK sortByTeam(DatabaseObject **a, DatabaseObject **b)
-{
-   TNLAssert(dynamic_cast<BfObject *>(*a), "Not a BfObject");
-   TNLAssert(dynamic_cast<BfObject *>(*b), "Not a BfObject");
-   return ((BfObject *)(*b))->getTeam() - ((BfObject *)(*a))->getTeam();
-}
-
-
-static void drawFourArrows(Point pos)
-{
-   const F32 pointList[] = {
-      0, 15, 0, -15,
-      0, 15, 5, 10,
-      0, 15, -5, 10,
-      0, -15, 5, -10,
-      0, -15, -5, -10,
-      15, 0, -15, 0,
-      15, 0, 10, 5,
-      15, 0, 10, -5,
-      -15, 0, -10, 5,
-      -15, 0, -10, -5,
-   };
-
-   glPushMatrix();
-   glTranslate(pos);
-   glEnableClientState(GL_VERTEX_ARRAY);
-   glVertexPointer(2, GL_FLOAT, sizeof(pointList[0]) * 2, pointList);    
-   glDrawArrays(GL_LINES, 0, sizeof(pointList) / (sizeof(pointList[0]) * 2));
-   glDisableClientState(GL_VERTEX_ARRAY);
-   glPopMatrix();
-
-}
-
-void EditorUserInterface::render()
-{
-   mouseIgnore = false; // Needed to avoid freezing effect from too many mouseMoved events without a render in between (sam)
-
-   if(mPreviewMode)
-   {
-      fillVector.clear();
-      
-      EditorObjectDatabase *editorDb = getGame()->getEditorDatabase();
-      editorDb->findObjects(SpyBugTypeNumber, fillVector);
-
-      if(fillVector.size() != 0)
-      {
-
-      // Use Z Buffer to make use of not drawing overlap visible area of same team SpyBug, but does overlap different team.
-      fillVector.sort(sortByTeam);
-      glClear(GL_DEPTH_BUFFER_BIT);
-      glEnable(GL_DEPTH_TEST);
-      glEnable(GL_DEPTH_WRITEMASK);
-      glDepthFunc(GL_LESS);
-      glPushMatrix();
-      glTranslatef(0, 0, -0.95f);
-      glBlendFunc(GL_ONE_MINUS_DST_COLOR, GL_ONE);  // This blending works like this, source(SRC) * GL_ONE_MINUS_DST_COLOR + destination(DST) * GL_ONE
-      bool disableBlending = !glIsEnabled(GL_BLEND);
-
-      if(disableBlending)
-         glEnable(GL_BLEND);
-
-      S32 prevTeam;
-
-      // Draw spybug visibility ranges first, underneath everything else
-      for(S32 i = 0; i < fillVector.size(); i++)
-      {
-         EditorObject *editorObj = dynamic_cast<EditorObject *>(fillVector[i]);
-
-         if(i != 0 && editorObj->getTeam() != prevTeam)
-            glTranslatef(0, 0, 0.05);
-         prevTeam = editorObj->getTeam();
-
-         Point pos = editorObj->getVert(0);
-         pos *= mCurrentScale;
-         pos += mCurrentOffset;
-         renderSpyBugVisibleRange(pos, getGame()->getTeamColor(editorObj->getTeam()), mCurrentScale);
-      }
-
-      if(disableBlending)
-         glDisable(GL_BLEND);
-
-      setDefaultBlendFunction();
-
-      glPopMatrix();
-      glDisable(GL_DEPTH_WRITEMASK);
-      glDisable(GL_DEPTH_TEST);
-
-      }
-
-      // Next draw turret firing ranges for selected or highlighted turrets only
-      fillVector.clear();
-      
-      editorDb->findObjects(TurretTypeNumber, fillVector);
-      for(S32 i = 0; i < fillVector.size(); i++)
-      {
-         EditorObject *editorObj = dynamic_cast<EditorObject *>(fillVector[i]);
-         if(editorObj->isSelected() || editorObj->isLitUp())
-         {
-            Point pos = editorObj->getVert(0);
-            pos *= mCurrentScale;
-            pos += mCurrentOffset;
-            renderTurretFiringRange(pos, getGame()->getTeamColor(editorObj->getTeam()), mCurrentScale);
-         }
-      }
-   }
-   else
-      renderGrid();        // Render grid first, so it's at the bottom
-
-   bool disableBlending = false;
-
-   if(!glIsEnabled(GL_BLEND))
-   {
-      glEnable(GL_BLEND);        // Enable transparency
-      disableBlending = true;
-   }
-
-   glPushMatrix();
-      setLevelToCanvasCoordConversion();
-
-      const Vector<EditorObject *> *levelGenObjList = mLevelGenDatabase.getObjectList();
-      for(S32 i = 0; i < levelGenObjList->size(); i++)
-         levelGenObjList->get(i)->renderInEditor(mCurrentScale, mSnapVertexIndex, true, mPreviewMode, mShowMode);
-   
-      // Render polyWall item fill just before rendering regular walls.  This will create the effect of all walls merging together.  
-      // PolyWall outlines are already part of the wallSegmentManager, so will be rendered along with those of regular walls.
-      const Vector<EditorObject *> *objList = getObjectList();
-
-      for(S32 i = 0; i < objList->size(); i++)
-      {
-         EditorObject *obj = objList->get(i);
-         if(obj->getObjectTypeNumber() == PolyWallTypeNumber)
-         {
-            PolyWall *wall = dynamic_cast<PolyWall *>(obj);
-            wall->renderFill();
-         }
-      }
-  
-      getGame()->getWallSegmentManager()->renderWalls(getGame()->getSettings(),
-                     mDraggingObjects, mPreviewMode, getSnapToWallCorners(), getRenderingAlpha(false/*isScriptItem*/));
-
-    
-
-#ifdef SHOW_EXTENT_BOXES
-      for(S32 i = 0; i < objList->size(); i++)
-      {
-         EditorObject *obj = objList->get(i);
-         {
-            glColor(Colors::red);
-            glBegin(GL_LINE_LOOP);
-               glVertex2f(obj->getExtent().min.x, obj->getExtent().min.y);
-               glVertex2f(obj->getExtent().min.x, obj->getExtent().max.y);
-               glVertex2f(obj->getExtent().max.x, obj->getExtent().max.y);
-               glVertex2f(obj->getExtent().max.x, obj->getExtent().min.y);
-            glEnd();
-         }
-      }
-#endif
-
-      // == Normal items ==
-      // Draw map items (teleporters, etc.) that are not being dragged, and won't have any text labels  (below the dock)
-      // Don't render polywalls, as we've alrady drawn those.
-      for(S32 i = 0; i < objList->size(); i++)
-      {
-         EditorObject *obj = objList->get(i);
-
-         if(obj->getObjectTypeNumber() != PolyWallTypeNumber)
-            if(!(mDraggingObjects && obj->isSelected()) || mPreviewMode)
-               obj->renderInEditor(mCurrentScale, mSnapVertexIndex, false, mPreviewMode, mShowMode);
-      }
-
-      if(!mPreviewMode)
-      {
-         // == Selected items ==
-         // Draw map items (teleporters, etc.) that are are selected and/or lit up, so label is readable (still below the dock)
-         // Do this as a separate operation to ensure that these are drawn on top of those drawn above.
-         for(S32 i = 0; i < objList->size(); i++)
-         {
-            EditorObject *obj = objList->get(i);
-            if(obj->isSelected() || obj->isLitUp())
-               obj->renderInEditor(mCurrentScale, mSnapVertexIndex, false, mPreviewMode, mShowMode);
-         }
-      }
-
-      fillRendered = false;
-      F32 width = NONE;
-
-      // Draw geomPolyLine features under construction
-      if(mCreatingPoly || mCreatingPolyline)    
-      {
-         // Add a vert (and deleted it later) to help show what this item would look like if the user placed the vert in the current location
-         mNewItem->addVert(snapPoint(convertCanvasToLevelCoord(mMousePos)));
-         glLineWidth(gLineWidth3);
-
-         if(mCreatingPoly) // Wall
-            glColor(*SELECT_COLOR);
-         else              // LineItem
-            glColor(getTeamColor(mNewItem->getTeam()));
-
-         renderPolyline(mNewItem->getOutline());
-
-         glLineWidth(gDefaultLineWidth);
-
-         for(S32 j = mNewItem->getVertCount() - 1; j >= 0; j--)      // Go in reverse order so that placed vertices are drawn atop unplaced ones
-         {
-            Point v = mNewItem->getVert(j);
-            
-            // Draw vertices
-            if(j == mNewItem->getVertCount() - 1)                    // This is our most current vertex
-               renderVertex(HighlightedVertex, v, NO_NUMBER, mCurrentScale);
-            else
-               renderVertex(SelectedItemVertex, v, j, mCurrentScale);
-         }
-         mNewItem->deleteVert(mNewItem->getVertCount() - 1); 
-      }
-
-      // Since we're not constructing a barrier, if there are any barriers or lineItems selected, 
-      // get the width for display at bottom of dock
-      else  
-      {
-         fillVector.clear();
-         getGame()->getEditorDatabase()->findObjects((TestFunc)isLineItemType, fillVector);
-
-         for(S32 i = 0; i < fillVector.size(); i++)
-         {
-            LineItem *obj = dynamic_cast<LineItem *>(fillVector[i]);   // Walls are a subclass of LineItem, so this will work for both
-
-            if(obj && (obj->isSelected() || (obj->isLitUp() && obj->isVertexLitUp(NONE))))
-            {
-               width = (F32)obj->getWidth();
-               break;
-            }
-         }
-      }
-
-      // Draw map items (teleporters, etc.) that are being dragged  (above the dock).  But don't draw walls here, or
-      // we'll lose our wall centernlines.
-      if(mDraggingObjects)
-         for(S32 i = 0; i < objList->size(); i++)
-         {
-            EditorObject *obj = objList->get(i);
-            if(obj->isSelected() && !isWallType(obj->getObjectTypeNumber()))    // Object is selected and is not a wall
-               obj->renderInEditor(mCurrentScale, mSnapVertexIndex, false, mPreviewMode, mShowMode);
-         }
-
-      // Render our snap vertex as a hollow magenta box
-      if(!mPreviewMode && mSnapObject && mSnapObject->isSelected() && mSnapVertexIndex != NONE)      
-         renderVertex(SnappingVertex, mSnapObject->getVert(mSnapVertexIndex), NO_NUMBER, mCurrentScale/*, alpha*/);  
-
-    glPopMatrix(); 
-
-
-   if(mPreviewMode)
-      renderReferenceShip();
-   else
-   {
-      renderDock(width);
-      renderDockItems();
-   }
-
-   renderDragSelectBox();
-
-   if(disableBlending)
-      glDisable(GL_BLEND);
-
-   if(mScrollWithMouse)
-   {
-		glColor(Colors::white);
-      drawFourArrows(mScrollWithMouseLocation);
-   }
-
-   renderHelpMessage();    // Also highlights dock item we're hovering over
-   renderSaveMessage();
-   renderWarnings();
-
-
-   glColor(Colors::cyan);
-   drawCenteredString(vertMargin, 14, getModeMessage(mShowMode));
-
-   renderTextEntryOverlay();
-
-   renderConsole();  // Rendered last, so it's always on top
-}
-
-
-// Draw box for selecting items
-void EditorUserInterface::renderDragSelectBox()
-{
-   if(!mDragSelecting)   
-      return;
-   
-   glColor(Colors::white);
-   Point downPos = convertLevelToCanvasCoord(mMouseDownPos);
-   glBegin(GL_LINE_LOOP);
-      glVertex2f(downPos.x,   downPos.y);
-      glVertex2f(mMousePos.x, downPos.y);
-      glVertex2f(mMousePos.x, mMousePos.y);
-      glVertex2f(downPos.x,   mMousePos.y);
-   glEnd();
-}
-
-
-void EditorUserInterface::renderDockItems()
-{
-   for(S32 i = 0; i < mDockItems.size(); i++)
-   {
-      mDockItems[i]->renderInEditor(mCurrentScale, mSnapVertexIndex, false, false, mShowMode);
-      mDockItems[i]->setLitUp(false);
-   }
-}
-
-
-// Render help messages at bottom of screen
-void EditorUserInterface::renderHelpMessage()
-{
-   if(!mouseOnDock() || mPreviewMode)  // Help messages only shown when hovering over dock item, and only when dock is visible
-      return;
-
-   if(!mDockItemHit)
-      return;
-
-   mDockItemHit->setLitUp(true);       // Will trigger a selection highlight to appear around dock item
-
-   glColor(Colors::green);
-
-   // Center string between left side of screen and edge of dock
-   const char *helpString = mDockItemHit->getEditorHelpString();
-   S32 x = (gScreenInfo.getGameCanvasWidth() - horizMargin - DOCK_WIDTH - getStringWidth(15, helpString)) / 2;
-   drawString(x, gScreenInfo.getGameCanvasHeight() - vertMargin - 15, 15, helpString);
-}
-
-
-void EditorUserInterface::renderSaveMessage()
-{
-   if(mSaveMsgTimer.getCurrent())
-   {
-      F32 alpha = 1.0;
-      if(mSaveMsgTimer.getCurrent() < 1000)
-         alpha = (F32) mSaveMsgTimer.getCurrent() / 1000;
-
-      bool disableBlending = false;
-
-      if(!glIsEnabled(GL_BLEND))
-      {
-         glEnable(GL_BLEND);
-         disableBlending = true; 
-      }
-
-      glColor(mSaveMsgColor, alpha);
-      drawCenteredString(gScreenInfo.getGameCanvasHeight() - vertMargin - 65, 25, mSaveMsg.c_str());
-
-      if(disableBlending)
-         glDisable(GL_BLEND);
-   }
-}
-
-
-void EditorUserInterface::renderWarnings()
-{
-   if(mWarnMsgTimer.getCurrent())
-   {
-      F32 alpha = 1.0;
-      if (mWarnMsgTimer.getCurrent() < 1000)
-         alpha = (F32) mWarnMsgTimer.getCurrent() / 1000;
-
-      bool disableBlending = false;
-
-      if(!glIsEnabled(GL_BLEND))
-      {
-         glEnable(GL_BLEND);
-         disableBlending = true; 
-      }
-
-      glColor(mWarnMsgColor, alpha);
-      drawCenteredString(gScreenInfo.getGameCanvasHeight() / 4, 25, mWarnMsg1.c_str());
-      drawCenteredString(gScreenInfo.getGameCanvasHeight() / 4 + 30, 25, mWarnMsg2.c_str());
-
-      if(disableBlending)
-         glDisable(GL_BLEND);
-   }
-
-   if(mLevelErrorMsgs.size() || mLevelWarnings.size())
-   {
-      S32 ypos = vertMargin + 50;
-
-      glColor(gErrorMessageTextColor);
-
-      for(S32 i = 0; i < mLevelErrorMsgs.size(); i++)
-      {
-         drawCenteredString(ypos, 20, mLevelErrorMsgs[i].c_str());
-         ypos += 25;
-      }
-
-      glColor(Colors::yellow);
-
-      for(S32 i = 0; i < mLevelWarnings.size(); i++)
-      {
-         drawCenteredString(ypos, 20, mLevelWarnings[i].c_str());
-         ypos += 25;
-      }
-   }
-}
-
-
-const Color *EditorUserInterface::getTeamColor(S32 team)
-{
-   return getGame()->getTeamColor(team);
-}
-
-
-void EditorUserInterface::renderSnapTarget(const Point &target)
-{
-   glLineWidth(gLineWidth1);
-
-   glColor(Colors::magenta);
-   drawCircle(target, 5);
-
-   glLineWidth(gDefaultLineWidth);
-}
-
-
-////////////////////////////////////////
-////////////////////////////////////////
-/*
-1. User creates wall by drawing line
-2. Each line segment is converted to a series of endpoints, who's location is adjusted to improve rendering (extended)
-3. Those endpoints are used to generate a series of WallSegment objects, each with 4 corners
-4. Those corners are used to generate a series of edges on each WallSegment.  Initially, each segment has 4 corners
-   and 4 edges.
-5. Segments are intsersected with one another, punching "holes", and creating a series of shorter edges that represent
-   the dark blue outlines seen in the game and in the editor.
-
-If wall shape or location is changed steps 1-5 need to be repeated
-If intersecting wall is changed, only steps 4 and 5 need to be repeated
-If wall thickness is changed, steps 3-5 need to be repeated
-*/
-
-
-void EditorUserInterface::clearSelection()
-{
-   const Vector<EditorObject *> *objList = getObjectList();
-
-   for(S32 i = 0; i < objList->size(); i++)
-      objList->get(i)->unselect();
-}
-
-
-// Copy selection to the clipboard
-void EditorUserInterface::copySelection()
-{
-   if(!anyItemsSelected())
-      return;
-
-   bool alreadyCleared = false;
-
-   const Vector<EditorObject *> *objList = getObjectList();
-
-   for(S32 i = 0; i < objList->size(); i++)
-   {
-      if(objList->get(i)->isSelected())
-      {
-         EditorObject *newItem =  objList->get(i)->copy();   
-         newItem->setSelected(false);
-
-         if(!alreadyCleared)  // Make sure we only purge the existing clipboard if we'll be putting someting new there
-         {
-            mClipboard.clear();
-            alreadyCleared = true;
-         }
-
-         mClipboard.push_back(boost::shared_ptr<EditorObject>(newItem));
-      }
-   }
-}
-
-
-// Paste items on the clipboard
-void EditorUserInterface::pasteSelection()
-{
-   if(mDraggingObjects)    // Pasting while dragging can cause crashes!!
-      return;
-
-   S32 itemCount = mClipboard.size();
-
-    if(itemCount == 0)     // Nothing on clipboard, nothing to do
-      return;
-
-   saveUndoState();        // So we can undo the paste
-
-   clearSelection();       // Only the pasted items should be selected
-
-   Point pos = snapPoint(convertCanvasToLevelCoord(mMousePos));
-
-   Point firstPoint = mClipboard[0]->getVert(0);
-   Point offset;
-
-   for(S32 i = 0; i < itemCount; i++)
-   {
-      offset = firstPoint - mClipboard[i]->getVert(0);
-
-      EditorObject *newObject = mClipboard[i]->newCopy();
-
-      newObject->setSelected(true);
-      newObject->moveTo(pos - offset);
-
-      // onGeomChanged calls updateExtentInDatabase, which only sets the object's extent, but does not do anything with the database
-      // since object won't be in the database until addToGame is called, which will insert object with extent calculated in onGeomChanged
-      newObject->onGeomChanged();                                          
-      newObject->addToGame(getGame(), getGame()->getEditorDatabase()); 
-   }
-
-   validateLevel();
-   setNeedToSave(true);
-   autoSave();
-}
-
-
-// Expand or contract selection by scale
-void EditorUserInterface::scaleSelection(F32 scale)
-{
-   if(!anyItemsSelected() || scale < .01 || scale == 1)    // Apply some sanity checks
-      return;
-
-   saveUndoState();
-
-   // Find center of selection
-   Point min, max;                        
-   computeSelectionMinMax(min, max);
-   Point ctr = (min + max) * 0.5;
-
-   if(scale > 1 && min.distanceTo(max) * scale  > 50 * getGame()->getGridSize())    // If walls get too big, they'll bog down the db
-      return;
-
-   const Vector<EditorObject *> *objList = getObjectList();
-
-   for(S32 i = 0; i < objList->size(); i++)
-      if(objList->get(i)->isSelected())
-         objList->get(i)->scale(ctr, scale);
-
-   setNeedToSave(true);
-   autoSave();
-}
-
-
-// Rotate selected objects around their center point by angle
-void EditorUserInterface::rotateSelection(F32 angle)
-{
-   if(!anyItemsSelected())
-      return;
-
-   saveUndoState();
-
-   const Vector<EditorObject *> *objList = getObjectList();
-
-   for(S32 i = 0; i < objList->size(); i++)
-      if(objList->get(i)->isSelected())
-      {
-         objList->get(i)->rotateAboutPoint(Point(0,0), angle);
-         objList->get(i)->onGeomChanged();
-      }
-
-   setNeedToSave(true);
-   autoSave();
-}
-
-
-// Find all objects in bounds 
-// TODO: This should be a database function!
-void EditorUserInterface::computeSelectionMinMax(Point &min, Point &max)
-{
-   min.set(F32_MAX, F32_MAX);
-   max.set(-F32_MAX, -F32_MAX);
-
-   const Vector<EditorObject *> *objList = getObjectList();
-
-   for(S32 i = 0; i < objList->size(); i++)
-   {
-      EditorObject *obj = objList->get(i);
-
-      if(obj->isSelected())
-      {
-         for(S32 j = 0; j < obj->getVertCount(); j++)
-         {
-            Point v = obj->getVert(j);
-
-            if(v.x < min.x)   min.x = v.x;
-            if(v.x > max.x)   max.x = v.x;
-            if(v.y < min.y)   min.y = v.y;
-            if(v.y > max.y)   max.y = v.y;
-         }
-      }
-   }
-}
-
-
-// Set the team affiliation of any selected items
-void EditorUserInterface::setCurrentTeam(S32 currentTeam)
-{
-   mCurrentTeam = currentTeam;
-   bool anyChanged = false;
-
-   if(anythingSelected())
-      saveUndoState();
-
-   if(currentTeam >= getGame()->getTeamCount())
-   {
-      char msg[255];
-
-      if(getGame()->getTeamCount() == 1)
-         dSprintf(msg, sizeof(msg), "Only 1 team has been configured.");
-      else
-         dSprintf(msg, sizeof(msg), "Only %d teams have been configured.", getGame()->getTeamCount());
-
-      setWarnMessage(msg, "Hit [F2] to configure teams.");
-
-      return;
-   }
-
-   // Update all dock items to reflect new current team
-   for(S32 i = 0; i < mDockItems.size(); i++)
-   {
-      if(!mDockItems[i]->hasTeam())
-         continue;
-
-      if(currentTeam == TEAM_NEUTRAL && !mDockItems[i]->canBeNeutral())
-         continue;
-
-      if(currentTeam == TEAM_HOSTILE && !mDockItems[i]->canBeHostile())
-         continue;
-
-      mDockItems[i]->setTeam(currentTeam);
-   }
-
-
-   const Vector<EditorObject *> *objList = getObjectList();
-
-   for(S32 i = 0; i < objList->size(); i++)
-   {
-      EditorObject *obj = objList->get(i);
-      if(obj->isSelected())
-      {
-         if(!obj->hasTeam())
-            continue;
-
-         if(currentTeam == TEAM_NEUTRAL && !obj->canBeNeutral())
-            continue;
-
-         if(currentTeam == TEAM_HOSTILE && !obj->canBeHostile())
-            continue;
-
-         if(!anyChanged)
-            saveUndoState();
-
-         obj->setTeam(currentTeam);
-         anyChanged = true;
-      }
-   }
-
-   // Overwrite any warnings set above.  If we have a group of items selected, it makes no sense to show a
-   // warning if one of those items has the team set improperly.  The warnings are more appropriate if only
-   // one item is selected, or none of the items are given a valid team setting.
-
-   if(anyChanged)
-   {
-      setWarnMessage("", "");
-      validateLevel();
-      setNeedToSave(true);
-      autoSave();
-   }
-}
-
-
-void EditorUserInterface::flipSelectionHorizontal()
-{
-   if(!anyItemsSelected())
-      return;
-
-   saveUndoState();
-
-   Point min, max;
-   computeSelectionMinMax(min, max);
-   F32 centerX = (min.x + max.x) / 2;
-
-   const Vector<EditorObject *> *objList = getObjectList();
-
-   for(S32 i = 0; i < objList->size(); i++)
-      if(objList->get(i)->isSelected())
-         objList->get(i)->flipHorizontal(centerX);
-
-   setNeedToSave(true);
-   autoSave();
-}
-
-
-void EditorUserInterface::flipSelectionVertical()
-{
-   if(!anyItemsSelected())
-      return;
-
-   saveUndoState();
-
-   Point min, max;
-   computeSelectionMinMax(min, max);
-   F32 centerY = (min.y + max.y) / 2;
-
-   const Vector<EditorObject *> *objList = getObjectList();
-
-   for(S32 i = 0; i < objList->size(); i++)
-      if(objList->get(i)->isSelected())
-         objList->get(i)->flipVertical(centerY);
-
-   setNeedToSave(true);
-   autoSave();
-}
-
-
-extern bool pointInTriangle(const Point &p, const Point &a, const Point &b, const Point &c);
-
-static const S32 POINT_HIT_RADIUS = 9;
-static const S32 EDGE_HIT_RADIUS = 6;
-
-void EditorUserInterface::findHitItemAndEdge()
-{
-   mItemHit = NULL;
-   mEdgeHit = NONE;
-   mVertexHit = NONE;
-
-   // Make hit rectangle larger than 1x1 -- when we consider point items, we need to make sure that we grab the item even when we're not right
-   // on top of it, as the point item's hit target is much larger than the item itself.  100 is a guess that seems to work well.
-   // Note that this is only used for requesting a candidate list from the database, actual hit detection is more precise.
-   const Rect cursorRect((mMousePos - mCurrentOffset) / mCurrentScale, 100); 
-
-   fillVector.clear();
-   EditorObjectDatabase *editorDb = getGame()->getEditorDatabase();
-   editorDb->findObjects((TestFunc)isAnyObjectType, fillVector, cursorRect);
-   //getGame()->getEditorDatabase()->findObjects(fillVector);
-
-   if(fillVector.size() > 0)
-      int x = 0;
-
-   Point mouse = convertCanvasToLevelCoord(mMousePos);      // Figure out where the mouse is in level coords
-
-   // Do this in two passes -- the first we only consider selected items, the second pass will consider all targets.
-   // This will give priority to hitting vertices of selected items.
-   for(S32 firstPass = 1; firstPass >= 0; firstPass--)     // firstPass will be true the first time through, false the second time
-      for(S32 i = fillVector.size() - 1; i >= 0; i--)      // Go in reverse order to prioritize items drawn on top
-      {
-         EditorObject *obj = dynamic_cast<EditorObject *>(fillVector[i]);
-
-         TNLAssert(obj, "Expected an EditorObject!");
-
-         if(firstPass == (!obj->isSelected() && !obj->anyVertsSelected()))  // First pass is for selected items only
-            continue;                                                       // Second pass only for unselected items
-         
-         // Only select walls in CTRL-A mode...
-         if(mShowMode == ShowWallsOnly && !(isWallType(obj->getObjectTypeNumber())))   // Only select walls in CTRL-A mode
-            continue;                                                                  // ...so if it's not a wall, proceed to next item
-
-         if(checkForVertexHit(obj) || checkForEdgeHit(mouse, obj)) 
-            return;                 
-      }
-
-   // We've already checked for wall vertices; now we'll check for hits in the interior of walls
-   GridDatabase *wallDb = getGame()->getWallSegmentManager()->getWallSegmentDatabase();
-   fillVector2.clear();
-
-   wallDb->findObjects((TestFunc)isAnyObjectType, fillVector2, cursorRect);
-
-   for(S32 i = 0; i < fillVector2.size(); i++)
-      if(checkForWallHit(mouse, fillVector2[i]))
-         return;
-
-   if(mShowMode == ShowWallsOnly) 
-      return;
-
-   // If we're still here, it means we didn't find anything yet.  Make one more pass, and see if we're in any polys.
-   // This time we'll loop forward, though I don't think it really matters.
-   for(S32 i = 0; i < fillVector.size(); i++)
-     if(checkForPolygonHit(mouse, dynamic_cast<EditorObject *>(fillVector[i])))
-        return;
-}
-
-
-// Vertex is weird because we don't always do thing in level coordinates -- some of our hit computation is based on
-// absolute screen coordinates; some things, like wall vertices, are the same size at every zoom scale.  
-bool EditorUserInterface::checkForVertexHit(EditorObject *object)
-{
-   F32 radius = object->getEditorRadius(mCurrentScale);
-
-   for(S32 i = object->getVertCount() - 1; i >= 0; i--)
-   {
-      // p represents pixels from mouse to obj->getVert(j), at any zoom
-      Point p = mMousePos - mCurrentOffset - (object->getVert(i) + object->getEditorSelectionOffset(mCurrentScale)) * mCurrentScale;    
-
-      if(fabs(p.x) < radius && fabs(p.y) < radius)
-      {
-         mItemHit = object;
-         mVertexHit = i;
-         return true;
-      }
-   }
-
-   return false;
-}
-
-
-bool EditorUserInterface::checkForEdgeHit(const Point &point, EditorObject *object)
-{
-   // Points have no edges, and walls are checked via another mechanism
-   if(object->getGeomType() == geomPoint) 
-      return false;
-
-   const Vector<Point> &verts = *object->getOutline(); 
-   TNLAssert(verts.size(), "Empty vertex problem");
-
-   bool loop = (object->getGeomType() == geomPolygon);
-
-   Point closest;
-
-   S32 j_prev  = loop ? (verts.size() - 1) : 0;
-         
-   for(S32 j = loop ? 0 : 1; j < verts.size(); j++)
-   {
-      if(findNormalPoint(point, verts[j_prev], verts[j], closest))
-      {
-         F32 distance = (point - closest).len();
-         if(distance < EDGE_HIT_RADIUS / mCurrentScale) 
-         {
-            mItemHit = object;
-            mEdgeHit = j_prev;
-
-            return true;
-         }
-      }
-      j_prev = j;
-   }
-
-   return false;
-}
-
-
-bool EditorUserInterface::checkForWallHit(const Point &point, DatabaseObject *object)
-{
-   WallSegment *wallSegment = dynamic_cast<WallSegment *>(object);
-   TNLAssert(wallSegment, "Expected a WallSegment!");
-
-   if(triangulatedFillContains(wallSegment->getTriangulatedFillPoints(), point))
-   {
-      // Now that we've found a segment that our mouse is over, we need to find the wall object that it belongs to.  Chances are good
-      // that it will be one of the objects sitting in fillVector.
-      for(S32 i = 0; i < fillVector.size(); i++)
-      {
-         if(isWallType(fillVector[i]->getObjectTypeNumber()))
-         {
-            EditorObject *eobj = dynamic_cast<EditorObject *>(fillVector[i]);
-
-            if(eobj->getSerialNumber() == wallSegment->getOwner())
-            {
-               mItemHit = eobj;
-               return true;
-            }
-         }
-      }
-
-      // Note, if we get to here, we have a problem.
-
-      //logprintf("Found seg: %s", wallSegment->getExtent().toString().c_str());
-
-      //TNLAssert(false, "Should have found a wall.  Either the extents are wrong again, or the walls and their segments are out of sync.");
-
-      // This code does a less efficient but more thorough job finding a wall that matches the segment we hit... if the above assert
-      // keeps going off, and we can't fix it, this code here should take care of the problem.  But using it is an admission of failure.
-
-      EditorObjectDatabase *editorDb = getGame()->getEditorDatabase();
-      const Vector<EditorObject *> *objList = editorDb->getObjectList();
-
-      for(S32 i = 0; i < objList->size(); i++)
-      {
-         if(isWallType(objList->get(i)->getObjectTypeNumber()))
-         {
-            EditorObject *eobj = objList->get(i);
-
-            if(eobj->getSerialNumber() == wallSegment->getOwner())
-            {
-               //editorDb->dumpObjects();
-               //logprintf("Found wall: %s", eobj->getExtent().toString().c_str());
-               mItemHit = eobj;
-               return true;
-            }
-         }
-      }
-   }
-
-   return false;
-}
-
-
-bool EditorUserInterface::checkForPolygonHit(const Point &point, EditorObject *object)
-{
-   if(object->getGeomType() == geomPolygon && triangulatedFillContains(object->getFill(), point))
-   {
-      mItemHit = object;
-      return true;
-   }
-
-   return false;
-}
-
-
-// Sets mDockItemHit
-void EditorUserInterface::findHitItemOnDock()
-{
-   mDockItemHit = NULL;
-
-   if(mShowMode == ShowWallsOnly)     // Only add dock items when objects are visible
-      return;
-
-   for(S32 i = mDockItems.size() - 1; i >= 0; i--)     // Go in reverse order because the code we copied did ;-)
-   {
-      Point pos = mDockItems[i]->getVert(0);
-
-      if(fabs(mMousePos.x - pos.x) < POINT_HIT_RADIUS && fabs(mMousePos.y - pos.y) < POINT_HIT_RADIUS)
-      {
-         mDockItemHit = mDockItems[i].get();
-         return;
-      }
-   }
-
-   // Now check for polygon interior hits
-   for(S32 i = 0; i < mDockItems.size(); i++)
-      if(mDockItems[i]->getGeomType() == geomPolygon)
-      {
-         Vector<Point> verts;
-         for(S32 j = 0; j < mDockItems[i]->getVertCount(); j++)
-            verts.push_back(mDockItems[i]->getVert(j));
-
-         if(PolygonContains2(verts.address(),verts.size(), mMousePos))
-         {
-            mDockItemHit = mDockItems[i].get();
-            return;
-         }
-      }
-
-   return;
-}
-
-
-// Incoming calls from SDL come here (because that's where they went when GLUT was in charge)...
-void EditorUserInterface::onMouseMoved(S32 x, S32 y)
-{
-   onMouseMoved();      //... and go here
-}
-
-
-void EditorUserInterface::onMouseMoved()
-{
-   if(mouseIgnore)  // Needed to avoid freezing effect from too many mouseMoved events without a render in between
-      return;
-
-   mouseIgnore = true;
-
-   // Doing this with MOUSE_RIGHT allows you to drag a vertex you just placed by holding the right-mouse button
-   if(getInputCodeState(MOUSE_LEFT) || getInputCodeState(MOUSE_RIGHT))
-   {
-      onMouseDragged();
-      return;
-   }
-
-   mMousePos.set(gScreenInfo.getMousePos());
-
-   if(mCreatingPoly || mCreatingPolyline)
-      return;
-
-   findHitItemAndEdge();      //  Sets mItemHit, mVertexHit, and mEdgeHit
-   findHitItemOnDock();
-
-   // Unhighlight the currently lit up object, if any
-   if(mItemToLightUp)
-      mItemToLightUp->setLitUp(false);
-
-   mItemToLightUp = NULL;
-
-   // We hit a vertex that wasn't already selected
-   if(mVertexHit != NONE && !mItemHit->vertSelected(mVertexHit))   
-   {
-      mItemToLightUp = mItemHit;
-      mItemToLightUp->setVertexLitUp(mVertexHit);
-   }
-
-   // We hit an item that wasn't already selected
-   else if(mItemHit && !mItemHit->isSelected())                   
-      mItemToLightUp = mItemHit;
-
-   // Check again, and take a point object in preference to a vertex
-   if(mItemHit && !mItemHit->isSelected() && mItemHit->getGeomType() == geomPoint)  
-      mItemToLightUp = mDockItemHit;
-
-   if(mItemToLightUp)
-      mItemToLightUp->setLitUp(true);
-
-   bool showMoveCursor = (mItemHit || mVertexHit != NONE || mEdgeHit != NONE || mDockItemHit);
-
-
-   findSnapVertex();
-
-   SDL_ShowCursor((showMoveCursor && !mPreviewMode) ? SDL_ENABLE : SDL_ENABLE);     // ???
-}
-
-
-void EditorUserInterface::onMouseDragged()
-{
-   //if(mouseIgnore)  // Needed to avoid freezing effect from too many mouseMoved events without a render in between (sam)
-   //   return;
-
-   //mouseIgnore = true;
-
-   mMousePos.set(gScreenInfo.getMousePos());
-
-   if(mCreatingPoly || mCreatingPolyline || mDragSelecting)
-      return;
-
-   bool needToSaveUndoState = true;
-
-   if(mDraggingDockItem != NULL)      // We just started dragging an item off the dock
-   {
-       startDraggingDockItem();  
-       needToSaveUndoState = false;
-   }
-
-   findSnapVertex();
-
-   if(!mSnapObject || mSnapVertexIndex == NONE)
-      return;
-   
-   
-   if(!mDraggingObjects)            // Just started dragging
-   {
-      mMoveOrigin = mSnapObject->getVert(mSnapVertexIndex);
-      mOriginalVertLocations.clear();
-
-      const Vector<EditorObject *> *objList = getObjectList();
-
-      for(S32 i = 0; i < objList->size(); i++)
-      {
-         EditorObject *obj = objList->get(i);
-
-         if(obj->isSelected() || obj->anyVertsSelected())
-            for(S32 j = 0; j < obj->getVertCount(); j++)
-               if(obj->isSelected() || obj->vertSelected(j))
-                  mOriginalVertLocations.push_back(obj->getVert(j));
-      }
-
-      if(needToSaveUndoState)
-         saveUndoState();
-   }
-
-   mDraggingObjects = true;
-
-
-
-   Point delta;
-
-   // The thinking here is that for large items -- walls, polygons, etc., we may grab an item far from its snap vertex, and we
-   // want to factor that offset into our calculations.  For point items (and vertices), we don't really care about any slop
-   // in the selection, and we just want the damn thing where we put it.
-   if(mSnapObject->getGeomType() == geomPoint || (mItemHit && mItemHit->anyVertsSelected()))
-      delta = snapPoint(convertCanvasToLevelCoord(mMousePos)) - mMoveOrigin;
-   else
-      delta = (snapPoint(convertCanvasToLevelCoord(mMousePos) + mMoveOrigin - mMouseDownPos) - mMoveOrigin );
-
-
-   // Update coordinates of dragged item
-   const Vector<EditorObject *> *objList = getObjectList();
-
-   S32 count = 0;
-
-   for(S32 i = 0; i < objList->size(); i++)
-   {
-      EditorObject *obj = objList->get(i);
-
-      if(obj->isSelected() || obj->anyVertsSelected())
-      {
-         for(S32 j = 0; j < obj->getVertCount(); j++)
-            if(obj->isSelected() || obj->vertSelected(j))
-            {
-               obj->setVert(mOriginalVertLocations[count] + delta, j);
-               count++;
-            }
-
-         // If we are dragging a vertex, and not the entire item, we are changing the geom, so notify the item
-         if(obj->anyVertsSelected())
-            obj->onGeomChanging();  
-
-         if(obj->isSelected())     
-            obj->onItemDragging();      // Make sure this gets run after we've updated the item's location
-      }
-   }
-}
-
-
-EditorObject *EditorUserInterface::copyDockItem(EditorObject *source)
-{
-   // Instantiate object so we are essentially dragging a non-dock item
-   EditorObject *newObject = source->newCopy();
-   newObject->newObjectFromDock(getGame()->getGridSize());     // Do things particular to creating an object that came from dock
-
-   return newObject;
-}
-
-
-// User just dragged an item off the dock
-void EditorUserInterface::startDraggingDockItem()
-{
-   saveUndoState();     // Save our undo state before we create a new item
-
-   EditorObject *item = copyDockItem(mDraggingDockItem);
-
-   //item->initializeEditor(getGridSize());    // Override this to define some initial geometry for your object... 
-
-   // Offset lets us drag an item out from the dock by an amount offset from the 0th vertex.  This makes placement seem more natural.
-   Point pos = snapPoint(convertCanvasToLevelCoord(mMousePos), true) - item->getInitialPlacementOffset(getGame()->getGridSize());
-   item->moveTo(pos);
-      
-   //item->setWidth((mDockItems[mDraggingDockItem]->getGeomType() == geomPolygon) ? .7 : 1);      // TODO: Still need this?
-   item->addToEditor(getGame());          
-
-   clearSelection();            // No items are selected...
-   item->setSelected(true);     // ...except for the new one
-   mDraggingDockItem = NULL;    // Because now we're dragging a real item
-   validateLevel();             // Check level for errors
-
-
-   // Because we sometimes have trouble finding an item when we drag it off the dock, after it's been sorted,
-   // we'll manually set mItemHit based on the selected item, which will always be the one we just added.
-   // TODO: Still needed?
-
-   const Vector<EditorObject *> *objList = getObjectList();
-
-   mEdgeHit = NONE;
-   for(S32 i = 0; i < objList->size(); i++)
-      if(objList->get(i)->isSelected())
-      {
-         mItemHit = objList->get(i);
-         break;
-      }
-}
-
-
-// Sets mSnapObject and mSnapVertexIndex based on the vertex closest to the cursor that is part of the selected set
-// What we really want is the closest vertex in the closest feature
-void EditorUserInterface::findSnapVertex()
-{
-   F32 closestDist = F32_MAX;
-
-   if(mDraggingObjects)    // Don't change snap vertex once we're dragging
-      return;
-
-   mSnapObject = NULL;
-   mSnapVertexIndex = NONE;
-
-   Point mouseLevelCoord = convertCanvasToLevelCoord(mMousePos);
-
-   // If we have a hit item, and it's selected, find the closest vertex in the item
-   if(mItemHit && mItemHit->isSelected())   
-   {
-      // If we've hit an edge, restrict our search to the two verts that make up that edge
-      if(mEdgeHit != NONE)
-      {
-         mSnapObject = mItemHit;     // Regardless of vertex, this is our hit item
-         S32 v1 = mEdgeHit;
-         S32 v2 = mEdgeHit + 1;
-
-         // Handle special case of looping item
-         if(mEdgeHit == mItemHit->getVertCount() - 1)
-            v2 = 0;
-
-         // Find closer vertex: v1 or v2
-         mSnapVertexIndex = (mItemHit->getVert(v1).distSquared(mouseLevelCoord) < 
-                          mItemHit->getVert(v2).distSquared(mouseLevelCoord)) ? v1 : v2;
-
-         return;
-      }
-
-      // Didn't hit an edge... find the closest vertex anywhere in the item
-      for(S32 j = 0; j < mItemHit->getVertCount(); j++)
-      {
-         F32 dist = mItemHit->getVert(j).distSquared(mouseLevelCoord);
-
-         if(dist < closestDist)
-         {
-            closestDist = dist;
-            mSnapObject = mItemHit;
-            mSnapVertexIndex = j;
-         }
-      }
-      return;
-   } 
-
-   const Vector<EditorObject *> *objList = getObjectList();
-
-   // Otherwise, we don't have a selected hitItem -- look for a selected vertex
-   for(S32 i = 0; i < objList->size(); i++)
-   {
-      EditorObject *obj = objList->get(i);
-
-      for(S32 j = 0; j < obj->getVertCount(); j++)
-      {
-         // If we find a selected vertex, there will be only one, and this is our snap point
-         if(obj->vertSelected(j))
-         {
-            mSnapObject = obj;
-            mSnapVertexIndex = j;
-            return;     
-         }
-      }
-   }
-}
-
-
-void EditorUserInterface::deleteSelection(bool objectsOnly)
-{
-   if(mDraggingObjects)     // No deleting while we're dragging, please...
-      return;
-
-   if(!anythingSelected())  // Nothing to delete
-      return;
-
-   bool deleted = false;
-
-   const Vector<EditorObject *> *objList = getObjectList();
-
-   for(S32 i = objList->size()-1; i >= 0; i--)  // Reverse to avoid having to have i-- in middle of loop
-   {
-      EditorObject *obj = objList->get(i);
-
-      if(obj->isSelected())
-      {  
-         // Since indices change as items are deleted, this will keep incorrect items from being deleted
-         if(obj->isLitUp())
-            mItemToLightUp = NULL;
-
-         if(!deleted)
-            saveUndoState();
-
-         deleteItem(i);
-         deleted = true;
-      }
-      else if(!objectsOnly)      // Deleted any selected vertices
-      {
-         bool geomChanged = false;
-
-         for(S32 j = 0; j < obj->getVertCount(); j++) 
-         {
-            if(obj->vertSelected(j))
-            {
-               
-               if(!deleted)
-                  saveUndoState();
-              
-               obj->deleteVert(j);
-               deleted = true;
-
-               geomChanged = true;
-               mSnapObject = NULL;
-               mSnapVertexIndex = NONE;
-            }
-         }
-
-         // Deleted last vertex, or item can't lose a vertex... it must go!
-         if(obj->getVertCount() == 0 || (obj->getGeomType() == geomSimpleLine && obj->getVertCount() < 2)
-                                     || (obj->getGeomType() == geomPolyLine       && obj->getVertCount() < 2)
-                                     || (obj->getGeomType() == geomPolygon       && obj->getVertCount() < 2))
-         {
-            deleteItem(i);
-            deleted = true;
-         }
-         else if(geomChanged)
-            obj->onGeomChanged();
-
-      }  // else if(!objectsOnly) 
-   }  // for
-
-   if(deleted)
-   {
-      setNeedToSave(true);
-      autoSave();
-
-      mItemToLightUp = NULL;     // In case we just deleted a lit item; not sure if really needed, as we do this above
-   }
-}
-
-
-// Increase selected wall thickness by amt
-void EditorUserInterface::changeBarrierWidth(S32 amt)
-{
-   if(!mLastUndoStateWasBarrierWidthChange)
-      saveUndoState(); 
-
-   fillVector.clear();
-   getGame()->getEditorDatabase()->findObjects((TestFunc)isLineItemType, fillVector);
-
-   for(S32 i = 0; i < fillVector.size(); i++)
-   {
-      LineItem *obj = dynamic_cast<LineItem *>(fillVector[i]);   // Walls are a subclass of LineItem, so this will work for both
-      if((obj->isSelected() || (obj->isLitUp() && obj->isVertexLitUp(NONE))))
-         obj->changeWidth(amt);     
-   }
-
-   mLastUndoStateWasBarrierWidthChange = true;
-}
-
-
-// Split wall/barrier on currently selected vertex/vertices
-// Or, if entire wall is selected, split on snapping vertex -- this seems a natural way to do it
-void EditorUserInterface::splitBarrier()
-{
-   bool split = false;
-
-   const Vector<EditorObject *> *objList = getObjectList();
-
-   for(S32 i = 0; i < objList->size(); i++)
-   {
-      EditorObject *obj = objList->get(i);
-
-      if(obj->getGeomType() == geomPolyLine)
-          for(S32 j = 1; j < obj->getVertCount() - 1; j++)     // Can't split on end vertices!
-            if(obj->vertSelected(j))
-            {
-               saveUndoState();
-               
-               doSplit(obj, j);
-
-               split = true;
-               goto done2;                         // Yes, gotos are naughty, but they just work so well sometimes...
-            }
-   }
-
-   // If we didn't find a suitable selected vertex to split on, look for a selected line with a magenta vertex
-   if(!split && mSnapObject && mSnapObject->getGeomType() == geomPolyLine && mSnapObject->isSelected() && 
-         mSnapVertexIndex != NONE && mSnapVertexIndex != 0 && mSnapVertexIndex != mSnapObject->getVertCount() - 1)
-   {         
-      saveUndoState();
-
-      doSplit(mSnapObject, mSnapVertexIndex);
-
-      split = true;
-   }
-
-done2:
-   if(split)
-   {
-      clearSelection();
-      setNeedToSave(true);
-      autoSave();
-   }
-}
-
-
-// Split wall or line -- will probably crash on other geom types
-void EditorUserInterface::doSplit(EditorObject *object, S32 vertex)
-{
-   EditorObject *newObj = object->newCopy();    // Copy the attributes
-   newObj->clearVerts();                        // Wipe out the geometry
-
-   // Note that it would be more efficient to start at the end and work backwards, but the direction of our numbering would be
-   // reversed in the new object compared to what it was.  This isn't important at the moment, but it just seems wrong from a
-   // geographic POV.  Which I have.
-   for(S32 i = vertex; i < object->getVertCount(); i++) 
-   {
-      newObj->addVert(object->getVert(i), true);      // true: If wall already has more than max number of points, let children have more as well
-      if(i != vertex)               // i.e. if this isn't the first iteration
-      {
-         object->deleteVert(i);     // Don't delete first vertex -- we need it to remain as final vertex of old feature
-         i--;
-      }
-   }
-
-   newObj->addToEditor(getGame());     // Needs to happen before onGeomChanged, so mGame will not be NULL
-
-   // Tell the new segments that they have new geometry
-   object->onGeomChanged();
-   newObj->onGeomChanged();            
-}
-
-
-// Join two or more sections of wall that have coincident end points.  Will ignore invalid join attempts.
-void EditorUserInterface::joinBarrier()
-{
-   EditorObject *joinedObj = NULL;
-
-   const Vector<EditorObject *> *objList = getObjectList();
-
-   for(S32 i = 0; i < objList->size()-1; i++)
-   {
-      EditorObject *obj_i = objList->get(i);
-
-      if(obj_i->getGeomType() == geomPolyLine && obj_i->isSelected())      // Will work for both lines and walls, or any future polylines
-      {
-         for(S32 j = i + 1; j < objList->size(); j++)                      // Compare against remaining objects
-         {
-            EditorObject *obj_j = objList->get(j);
-
-            if(obj_j->getObjectTypeNumber() == obj_i->getObjectTypeNumber() && obj_j->isSelected())
-            {
-               // Don't join if resulting object would be too big!
-               if(obj_i->getVertCount() + obj_j->getVertCount() > gMaxPolygonPoints)
-                  continue;
-
-               if(obj_i->getVert(0).distanceTo(obj_j->getVert(0)) < .01)   // First vertices are the same  1 2 3 | 1 4 5
-               {
-                  if(!joinedObj)          // This is first join candidate found; something's going to merge, so save an undo state
-                     saveUndoState();
-               
-                  joinedObj = obj_i;
-
-                  for(S32 a = 1; a < obj_j->getVertCount(); a++)           // Skip first vertex, because it would be a dupe
-                     obj_i->addVertFront(obj_j->getVert(a));
-
-                  deleteItem(j);
-                  i--;  j--;
-               }
-
-               // First vertex conincides with final vertex 3 2 1 | 5 4 3
-               else if(obj_i->getVert(0).distanceTo(obj_j->getVert(obj_j->getVertCount()-1)) < .01)     
-               {
-                  if(!joinedObj)
-                     saveUndoState();
-
-                  joinedObj = obj_i;
-                  
-                  for(S32 a = obj_j->getVertCount()-2; a >= 0; a--)
-                     obj_i->addVertFront(obj_j->getVert(a));
-
-                  deleteItem(j);    // j has been merged into i; don't need j anymore!
-                  i--;  j--;
-               }
-
-               // Last vertex conincides with first 1 2 3 | 3 4 5
-               else if(obj_i->getVert(obj_i->getVertCount()-1).distanceTo(obj_j->getVert(0)) < .01)     
-               {
-                  if(!joinedObj)
-                     saveUndoState();
-
-                  joinedObj = obj_i;
-
-                  for(S32 a = 1; a < obj_j->getVertCount(); a++)  // Skip first vertex, because it would be a dupe         
-                     obj_i->addVert(obj_j->getVert(a));
-
-                  deleteItem(j);
-                  i--;  j--;
-               }
-
-               // Last vertices coincide  1 2 3 | 5 4 3
-               else if(obj_i->getVert(obj_i->getVertCount()-1).distanceTo(obj_j->getVert(obj_j->getVertCount()-1)) < .01)     
-               {
-                  if(!joinedObj)
-                     saveUndoState();
-
-                  joinedObj = obj_i;
-
-                  for(S32 a = obj_j->getVertCount()-2; a >= 0; a--)
-                     obj_i->addVert(obj_j->getVert(a));
-
-                  deleteItem(j);
-                  i--;  j--;
-               }
-            }
-         }
-      }
-   }
-
-   if(joinedObj)     // We had a successful merger
-   {
-      clearSelection();
-      setNeedToSave(true);
-      autoSave();
-      joinedObj->onGeomChanged();
-
-      joinedObj->setSelected(true);
-   }
-}
-
-
-void EditorUserInterface::deleteItem(S32 itemIndex)
-{
-   const Vector<EditorObject *> *objList = getObjectList();
-   EditorObject *obj = objList->get(itemIndex);
-
-   Game *game = getGame();
-   WallSegmentManager *wallSegmentManager = game->getWallSegmentManager();
-
-   U8 type = obj->getObjectTypeNumber();
-
-   if(isWallType(type))
-   {
-      // Need to recompute boundaries of any intersecting walls
-      //wallSegmentManager->invalidateIntersectingSegments(game->getEditorDatabase(), obj); // Mark intersecting segments invalid
-      wallSegmentManager->deleteSegments(obj->getItemId());                               // Delete the segments associated with the wall
-
-      game->getEditorDatabase()->removeFromDatabase(obj, obj->getExtent());
-
-      wallSegmentManager->recomputeAllWallGeometry(game->getEditorDatabase());            // Recompute wall edges
-      resnapAllEngineeredItems();         // Really only need to resnap items that were attached to deleted wall... but we
-                                          // don't yet have a method to do that, and I'm feeling lazy at the moment
-   }
-   else
-      game->getEditorDatabase()->removeFromDatabase(obj, obj->getExtent());
-
-   // Reset a bunch of things
-   mSnapObject = NULL;
-   mSnapVertexIndex = NONE;
-   mItemToLightUp = NULL;
-
-   validateLevel();
-
-   onMouseMoved();   // Reset cursor  
-   game->getEditorDatabase()->dumpObjects();
-}
-
-
-void EditorUserInterface::insertNewItem(U8 itemTypeNumber)
-{
-   if(mShowMode == ShowWallsOnly || mDraggingObjects)     // No inserting when items are hidden or being dragged!
-      return;
-
-   clearSelection();
-   saveUndoState();
-
-   S32 team = TEAM_NEUTRAL;
-
-   EditorObject *newObject = NULL;
-
-   // Find a dockItem to copy
-   for(S32 i = 0; i < mDockItems.size(); i++)
-      if(mDockItems[i]->getObjectTypeNumber() == itemTypeNumber)
-      {
-         newObject = copyDockItem(mDockItems[i].get());
-         break;
-      }
-   TNLAssert(newObject, "Couldn't create object in insertNewItem()");
-
-   newObject->moveTo(snapPoint(convertCanvasToLevelCoord(mMousePos)));
-   newObject->addToEditor(getGame());    
-   newObject->onGeomChanged();
-
-   validateLevel();
-   setNeedToSave(true);
-   autoSave();
-}
-
-
-static LineEditor getNewEntryBox(string value, string prompt, S32 length, LineEditor::LineEditorFilter filter)
-{
-   LineEditor entryBox(length);
-   entryBox.setPrompt(prompt);
-   entryBox.setString(value);
-   entryBox.setFilter(filter);
-
-   return entryBox;
-}
-
-
-void EditorUserInterface::centerView()
-{
-   const Vector<EditorObject *> *objList = getObjectList();
-   const Vector<EditorObject *> *levelGenObjList = mLevelGenDatabase.getObjectList();
-
-   if(objList->size() || levelGenObjList->size())
-   {
-      F32 minx =  F32_MAX,   miny =  F32_MAX;
-      F32 maxx = -F32_MAX,   maxy = -F32_MAX;
-
-      for(S32 i = 0; i < objList->size(); i++)
-      {
-         EditorObject *obj = objList->get(i);
-
-         for(S32 j = 0; j < obj->getVertCount(); j++)
-         {
-            if(obj->getVert(j).x < minx)
-               minx = obj->getVert(j).x;
-            if(obj->getVert(j).x > maxx)
-               maxx = obj->getVert(j).x;
-            if(obj->getVert(j).y < miny)
-               miny = obj->getVert(j).y;
-            if(obj->getVert(j).y > maxy)
-               maxy = obj->getVert(j).y;
-         }
-      }
-
-      for(S32 i = 0; i < levelGenObjList->size(); i++)
-      {
-         EditorObject *obj = levelGenObjList->get(i);
-
-         for(S32 j = 0; j < obj->getVertCount(); j++)
-         {
-            if(obj->getVert(j).x < minx)
-               minx = obj->getVert(j).x;
-            if(obj->getVert(j).x > maxx)
-               maxx = obj->getVert(j).x;
-            if(obj->getVert(j).y < miny)
-               miny = obj->getVert(j).y;
-            if(obj->getVert(j).y > maxy)
-               maxy = obj->getVert(j).y;
-         }
-      }
-
-      // If we have only one point object in our level, the following will correct
-      // for any display weirdness.
-      if(minx == maxx && miny == maxy)    // i.e. a single point item
-      {
-         mCurrentScale = MIN_SCALE;
-         mCurrentOffset.set(gScreenInfo.getGameCanvasWidth() / 2  - mCurrentScale * minx, 
-                            gScreenInfo.getGameCanvasHeight() / 2 - mCurrentScale * miny);
-      }
-      else
-      {
-         F32 midx = (minx + maxx) / 2;
-         F32 midy = (miny + maxy) / 2;
-
-         mCurrentScale = min(gScreenInfo.getGameCanvasWidth() / (maxx - minx), gScreenInfo.getGameCanvasHeight() / (maxy - miny));
-         mCurrentScale /= 1.3f;      // Zoom out a bit
-         mCurrentOffset.set(gScreenInfo.getGameCanvasWidth() / 2  - mCurrentScale * midx, 
-                            gScreenInfo.getGameCanvasHeight() / 2 - mCurrentScale * midy);
-      }
-   }
-   else     // Put (0,0) at center of screen
-   {
-      mCurrentScale = STARTING_SCALE;
-      mCurrentOffset.set(gScreenInfo.getGameCanvasWidth() / 2, gScreenInfo.getGameCanvasHeight() / 2);
-   }
-}
-
-
-// Gets run when user exits special-item editing mode, called from attribute editors
-void EditorUserInterface::doneEditingAttributes(EditorAttributeMenuUI *editor, EditorObject *object)
-{
-   object->onAttrsChanged();
-
-   const Vector<EditorObject *> *objList = getObjectList();
-
-   // Find any other selected items of the same type of the item we just edited, and update their attributes too
-   for(S32 i = 0; i < objList->size(); i++)
-   {
-      EditorObject *obj = objList->get(i);
-
-      if(obj != object && obj->isSelected() && obj->getObjectTypeNumber() == object->getObjectTypeNumber())
-      {
-         editor->doneEditingAttrs(obj);  // Transfer attributes from editor to object
-         obj->onAttrsChanged();          // And notify the object that its attributes have changed
-      }
-   }
-}
-
-
-void EditorUserInterface::zoom(F32 zoomAmount)
-{
-   Point mouseLevelPoint = convertCanvasToLevelCoord(mMousePos);
-
-   mCurrentScale *= 1 + zoomAmount;
-
-   if(mCurrentScale < MIN_SCALE)
-      mCurrentScale = MIN_SCALE;
-   else if(mCurrentScale > MAX_SCALE)
-      mCurrentScale = MAX_SCALE;
-   
-   Point newMousePoint = convertLevelToCanvasCoord(mouseLevelPoint);
-
-   mCurrentOffset += mMousePos - newMousePoint;
-}
-
-
-// Handle key presses
-void EditorUserInterface::onKeyDown(InputCode inputCode, char ascii)
-{
-   if(OGLCONSOLE_ProcessBitfighterKeyEvent(inputCode, ascii))      // Pass the key on to the console for processing
-      return;
-
-   string inputString = makeInputString(inputCode);
-
-   // TODO: Make this stuff work like the attribute entry stuff; use a real menu and not this ad-hoc code
-   // This is where we handle entering things like rotation angle and other data that requires a special entry box.
-   // NOT for editing an item's attributes.  Still used, but untested in refactor.
-   if(entryMode != EntryNone)
-      textEntryKeyHandler(inputCode, ascii);
-
-   else if(inputCode == KEY_ENTER)       // Enter - Edit props
-      startAttributeEditor();
-
-   // Mouse wheel zooms in and out
-
-   else if(inputCode == MOUSE_WHEEL_UP)
-      zoom(-0.2);
-   else if(inputCode == MOUSE_WHEEL_DOWN)
-      zoom(0.2);
-   else if(inputCode == MOUSE_MIDDLE)
-   {
-      mScrollWithMouse = !mScrollWithMouse;
-      mScrollWithMouseLocation = mMousePos;
-   }
-
-   // Regular key handling from here on down
-   else if(checkModifier(KEY_SHIFT) && inputCode == KEY_0)  // Shift-0 -> Set team to hostile
-      setCurrentTeam(-2);
-
-   else if(ascii == '#' || ascii == '!')
-   {
-      S32 selected = NONE;
-
-      const Vector<EditorObject *> *objList = getObjectList();
-
-      // Find first selected item, and just work with that.  Unselect the rest.
-      for(S32 i = 0; i < objList->size(); i++)
-      {
-         if(objList->get(i)->isSelected())
-         {
-            if(selected == NONE)
-            {
-               selected = i;
-               continue;
-            }
-            else
-               objList->get(i)->setSelected(false);
-         }
-      }
-
-      if(selected == NONE)      // Nothing selected, nothing to do!
-         return;
-
-      mEntryBox = getNewEntryBox(objList->get(selected)->getItemId() <= 0 ? "" : itos(objList->get(selected)->getItemId()), 
-                                 "Item ID:", 10, LineEditor::digitsOnlyFilter);
-      entryMode = EntryID;
-   }
-
-   else if(ascii >= '0' && ascii <= '9' && checkModifier(KEY_NONE))  // Change team affiliation of selection with 0-9 keys
-   {
-      setCurrentTeam(ascii - '1');
-      return;
-   }
-
-   // Ctrl-left click is same as right click for Mac users
-   else if(inputCode == MOUSE_RIGHT || (inputCode == MOUSE_LEFT && checkModifier(KEY_CTRL)))
-   {
-      if(getInputCodeState(MOUSE_LEFT) && !checkModifier(KEY_CTRL))  // Prevent weirdness
-         return;  
-
-      mMousePos.set(gScreenInfo.getMousePos());
-
-      if(mCreatingPoly || mCreatingPolyline)
-      {
-         if(mNewItem->getVertCount() < gMaxPolygonPoints)            // Limit number of points in a polygon/polyline
-         {
-            mNewItem->addVert(snapPoint(convertCanvasToLevelCoord(mMousePos)));
-            mNewItem->onGeomChanging();
-         }
-         
-         return;
-      }
-
-      saveUndoState();     // Save undo state before we clear the selection
-      clearSelection();    // Unselect anything currently selected
-
-      // Can only add new vertices by clicking on item's edge, not it's interior (for polygons, that is)
-      if(mEdgeHit != NONE && mItemHit && (mItemHit->getGeomType() == geomPolyLine || mItemHit->getGeomType() >= geomPolygon))
-      {
-         if(mItemHit->getVertCount() >= gMaxPolygonPoints)     // Polygon full -- can't add more
-            return;
-
-         Point newVertex = snapPoint(convertCanvasToLevelCoord(mMousePos));      // adding vertex w/ right-mouse
-
-         mAddingVertex = true;
-
-         // Insert an extra vertex at the mouse clicked point, and then select it.
-         mItemHit->insertVert(newVertex, mEdgeHit + 1);
-         mItemHit->selectVert(mEdgeHit + 1);
-
-         // Alert the item that its geometry is changing
-         mItemHit->onGeomChanging();
-
-         mMouseDownPos = newVertex;
-         
-      }
-      else     // Start creating a new poly or new polyline (tilde key + right-click ==> start polyline)
-      {
-         S32 width;
-
-         if(getInputCodeState(KEY_BACKQUOTE))      // Was KEY_TILDE, but SDL reports this key as KEY_BACKQUOTE, at least on US American keyboards
-         {
-            mCreatingPolyline = true;
-            mNewItem = new LineItem();
-            width = 2;
-         }
-         else
-         {
-            mCreatingPoly = true;
-            width = Barrier::DEFAULT_BARRIER_WIDTH;
-            mNewItem = new WallItem();
-         }
-
-         mNewItem->initializeEditor();
-         mNewItem->setTeam(mCurrentTeam);
-         mNewItem->addVert(snapPoint(convertCanvasToLevelCoord(mMousePos)));
-      }
-   }
-   else if(inputCode == MOUSE_LEFT)
-   {
-      if(getInputCodeState(MOUSE_RIGHT))        // Prevent weirdness
-         return;
-
-      mDraggingDockItem = NULL;
-      mMousePos.set(gScreenInfo.getMousePos());
-
-      if(mCreatingPoly || mCreatingPolyline)    // Save any polygon/polyline we might be creating
-      {
-         saveUndoState();                       // Save state prior to addition of new polygon
-
-         if(mNewItem->getVertCount() < 2)
-            delete mNewItem;
-         else
-         {
-            mNewItem->addToEditor(getGame());
-            mNewItem->onGeomChanged();          // Walls need to be added to editor BEFORE onGeomChanged() is run!
-         }
-
-         mNewItem = NULL;
-
-         mCreatingPoly = false;
-         mCreatingPolyline = false;
-      }
-
-      mMouseDownPos = convertCanvasToLevelCoord(mMousePos);
-
-      if(mouseOnDock())    // On the dock?  Did we hit something to start dragging off the dock?
-      {
-         clearSelection();
-         mDraggingDockItem = mDockItemHit;
-      }
-      else                 // Mouse is not on dock
-      {
-         mDraggingDockItem = NULL;
-
-         // rules for mouse down:
-         // if the click has no shift- modifier, then
-         //   if the click was on something that was selected
-         //     do nothing
-         //   else
-         //     clear the selection
-         //     add what was clicked to the selection
-         //  else
-         //    toggle the selection of what was clicked
-
-         if(!checkModifier(KEY_SHIFT))      // Shift key is not down
-         {
-            // If we hit a vertex of an already selected item --> now we can move that vertex w/o losing our selection.
-            // Note that in the case of a point item, we want to skip this step, as we don't select individual vertices.
-            if(mVertexHit != NONE && mItemHit->isSelected() && mItemHit->getGeomType() != geomPoint)    
-            {
-               clearSelection();
-               mItemHit->selectVert(mVertexHit);
-            }
-
-            if(mItemHit && mItemHit->isSelected())   // Hit an already selected item
-            {
-               // Do nothing
-            }
-            else if(mItemHit && mItemHit->getGeomType() == geomPoint)  // Hit a point item
-            {
-               clearSelection();
-               mItemHit->setSelected(true);
-            }
-            else if(mVertexHit != NONE && (!mItemHit || !mItemHit->isSelected()))      // Hit a vertex of an unselected item
-            {        // (braces required)
-               if(!mItemHit->vertSelected(mVertexHit))
-               {
-                  clearSelection();
-                  mItemHit->selectVert(mVertexHit);
-               }
-            }
-            else if(mItemHit)                                                          // Hit a non-point item, but not a vertex
-            {
-               clearSelection();
-               mItemHit->setSelected(true);
-            }
-            else     // Clicked off in space.  Starting to draw a bounding rectangle?
-            {
-               mDragSelecting = true;
-               clearSelection();
-            }
-         }
-         else     // Shift key is down
-         {
-            if(mVertexHit != NONE)
-            {
-               if(mItemHit->vertSelected(mVertexHit))
-                  mItemHit->unselectVert(mVertexHit);
-               else
-                  mItemHit->aselectVert(mVertexHit);
-            }
-            else if(mItemHit)
-               mItemHit->setSelected(!mItemHit->isSelected());    // Toggle selection of hit item
-            else
-               mDragSelecting = true;
-         }
-     }     // end mouse not on dock block, doc
-
-     findSnapVertex();     // Update snap vertex in the event an item was selected
-
-   }     // end if inputCode == MOUSE_LEFT
-
-   // Neither mouse button, let's try some keys
-   else if(inputString == "D"|| inputString == "Shift+D")            // Pan right
-      mRight = true;
-   else if(inputString == "Right Arrow")  // Pan right
-      mRight = true;
-   else if(inputString == "H")            // Flip horizontal
-      flipSelectionHorizontal();
-   else if(inputString == "Ctrl+V")       // Paste selection
-      pasteSelection();
-   else if(inputString == "V")            // Flip vertical
-      flipSelectionVertical();
-   else if(inputString == "/")
-      OGLCONSOLE_ShowConsole();
-
-   else if(inputString == "Ctrl+Shift+L") // Reload level
-   {
-      loadLevel();                        
-      setSaveMessage("Reloaded " + getLevelFileName(), true);
-   }
-   else if(inputString == "Ctrl+Shift+Z") // Redo
-      redo();
-   else if(inputString == "Ctrl+Z")       // Undo
-      undo(true);
-   else if(inputString == "Z")            // Reset veiw
-      centerView();
-   else if(inputString == "Ctrl+Shift+R") // Rotate by arbitrary amount
-   {
-      if(!anyItemsSelected())
-         return;
-
-      mEntryBox = getNewEntryBox("", "Rotation angle:", 10, LineEditor::numericFilter);
-      entryMode = EntryAngle;
-   }
-   else if(inputString == "Ctrl+R")       // Run levelgen script, or clear last results
-   {
-      if(mLevelGenDatabase.getObjectList()->size() == 0)
-         runLevelGenScript();
-      else
-         clearLevelGenItems();
-   }
-   else if(inputString == "R")            // Rotate CCW
-      rotateSelection(-15.f); 
-   else if(inputString == "Shift+R")      // Rotate CW
-      rotateSelection(15.f); 
-
-   else if(inputString == "Ctrl+I")       // Insert items generated with script into editor
-      copyScriptItemsToEditor();
-
-   else if(inputString == "Up Arrow" || inputString == "W" || inputString == "Shift+W")  // W or Up - Pan up
-      mUp = true;
-   else if(inputString == "Ctrl+Up Arrow")      // Zoom in
-      mIn = true;
-   else if(inputString == "Ctrl+Down Arrow")    // Zoom out
-      mOut = true;
-   else if(inputString == "Down Arrow")   // Pan down
-      mDown = true;
-   else if(inputString == "Ctrl+S")       // Save
-      saveLevel(true, true);
-   else if(inputString == "S"|| inputString == "Shift+S")            // Pan down
-      mDown = true;
-   else if(inputString == "Ctrl+A")       // Toggle see all objects
-   {
-      mShowMode = (ShowMode) ((U32)mShowMode + 1);
-
-      if(mShowMode == ShowModesCount)
-         mShowMode = (ShowMode) 0;        // First mode
-
-      if(mShowMode == ShowWallsOnly && !mDraggingObjects)
-         SDL_ShowCursor(SDL_ENABLE);
-
-      populateDock();   // Different modes have different items
-
-      onMouseMoved();   // Reset mouse to spray if appropriate
-   }
-   else if(inputString == "Left Arrow" || inputString == "A"|| inputString == "Shift+A")   // Left or A - Pan left
-      mLeft = true;
-   else if(inputString == "Shift-=")      // Shifted - Increase barrier width by 1
-      changeBarrierWidth(1);
-   else if(inputString == "=")            // Unshifted + --> by 5                      
-      changeBarrierWidth(5);
-   else if(inputString == "Shift + Minus")   // Shifted - Decrease barrier width by 1
-      changeBarrierWidth(-1);
-   else if(inputString == "Minus")        // Unshifted --> by 5
-      changeBarrierWidth(-5);
-   else if(inputString == ";")
-      runPlugin(getGame()->getSettings()->getFolderManager(), "plugin_arc.lua", Vector<string>());
-
-   else if(inputString == "E")            // Zoom In
-      mIn = true;
-   else if(inputString == "\\")           // Split barrier on selected vertex
-      splitBarrier();
-   else if(inputString == "J")            // Join selected barrier segments
-      joinBarrier();
-   else if(inputString == "Ctrl+Shift+X") // Resize selection
-   {
-      if(!anyItemsSelected())
-         return;
-
-      mEntryBox = getNewEntryBox("", "Resize factor:", 10, LineEditor::numericFilter);
-      entryMode = EntryScale;
-   }
-   else if(inputString == "Ctrl+X")     // Cut selection
-   {
-      copySelection();
-      deleteSelection(true);
-   }
-   else if(inputString == "Ctrl+C")    // Copy selection to clipboard
-      copySelection();
-   else if(inputString == "C")         // Zoom out
-      mOut = true;
-   else if(inputString == "F3")        // Level Parameter Editor
-   {
-      playBoop();
-      getUIManager()->getGameParamUserInterface()->activate();
-   }
-   else if(inputString == "F2")        // Team Editor Menu
-   {
-      getUIManager()->getTeamDefUserInterface()->activate();
-      playBoop();
-   }
-   else if(inputString == "T")               // Teleporter
-      insertNewItem(TeleportTypeNumber);
-   else if(inputString == "P")               // Speed Zone
-      insertNewItem(SpeedZoneTypeNumber);
-   else if(inputString == "G")               // Spawn
-      insertNewItem(ShipSpawnTypeNumber);
-   else if(inputString == "Ctrl+B")          // Spy Bug
-      insertNewItem(SpyBugTypeNumber);
-   else if(inputString == "B")               // Repair
-      insertNewItem(RepairItemTypeNumber);
-   else if(inputString == "Y")               // Turret
-      insertNewItem(TurretTypeNumber);
-   else if(inputString == "M")               // Mine
-      insertNewItem(MineTypeNumber);
-   else if(inputString == "F")               // Force Field
-      insertNewItem(ForceFieldProjectorTypeNumber);
-   else if(inputString == "Backspace" || inputString == "Del")
-      deleteSelection(false);
-   else if(inputCode == keyHELP)             // Turn on help screen
-   {
-      getGame()->getUIManager()->getEditorInstructionsUserInterface()->activate();
-      playBoop();
-   }
-   else if(inputCode == keyOUTGAMECHAT)     // Turn on Global Chat overlay
-      getGame()->getUIManager()->getChatUserInterface()->activate();
-   else if(inputCode == keyDIAG)            // Turn on diagnostic overlay
-      getGame()->getUIManager()->getDiagnosticUserInterface()->activate();
-   else if(inputCode == KEY_ESCAPE)          // Activate the menu
-   {
-      playBoop();
-      getGame()->getUIManager()->getEditorMenuUserInterface()->activate();
-   }
-   else if(inputString == "Space")
-      mSnapDisabled = true;
-   else if(inputString == "Tab")
-      mPreviewMode = true;
-}
-
-
-// Handle keyboard activity when we're editing an item's attributes
-void EditorUserInterface::textEntryKeyHandler(InputCode inputCode, char ascii)
-{
-   if(inputCode == KEY_ENTER)
-   {
-      if(entryMode == EntryID)
-      {
-         const Vector<EditorObject *> *objList = getObjectList();
-
-         for(S32 i = 0; i < objList->size(); i++)
-         {
-            EditorObject *obj = objList->get(i);
-
-            if(obj->isSelected())             // Should only be one
-            {
-               U32 id = atoi(mEntryBox.c_str());
-               if(obj->getItemId() != (S32)id)     // Did the id actually change?
-               {
-                  obj->setItemId(id);
-                  mAllUndoneUndoLevel = -1;        // If so, it can't be undone
-               }
-               break;
-            }
-         }
-      }
-      else if(entryMode == EntryAngle)
-      {
-         F32 angle = (F32) atof(mEntryBox.c_str());
-         rotateSelection(-angle);      // Positive angle should rotate CW, negative makes that happen
-      }
-      else if(entryMode == EntryScale)
-      {
-         F32 scale = (F32) atof(mEntryBox.c_str());
-         scaleSelection(scale);
-      }
-
-      entryMode = EntryNone;
-   }
-   else if(inputCode == KEY_ESCAPE)
-   {
-      entryMode = EntryNone;
-   }
-   else if(inputCode == KEY_BACKSPACE || inputCode == KEY_DELETE)
-      mEntryBox.handleBackspace(inputCode);
-
-   else
-      mEntryBox.addChar(ascii);
-
-   // else ignore keystroke
-}
-
-
-void EditorUserInterface::startAttributeEditor()
-{
-   const Vector<EditorObject *> *objList = getObjectList();
-
-   for(S32 i = 0; i < objList->size(); i++)
-   {
-      EditorObject *obj_i = objList->get(i);
-      if(obj_i->isSelected())
-      {
-         // Force item i to be the one and only selected item type.  This will clear up some problems that might otherwise
-         // occur if you had different item types selected while you were editing attributes.   If you have multiple
-         // items selected, all will end up with the same values, which only make sense if they are the same kind
-         // of object.  So after this runs, there may be multiple items selected, but they'll all  be the same type.
-         for(S32 j = 0; j < objList->size(); j++)
-         {
-            EditorObject *obj_j = objList->get(j);
-
-            if(obj_j->isSelected() && obj_j->getObjectTypeNumber() != obj_i->getObjectTypeNumber())
-               obj_j->unselect();
-         }
-
-         // Activate the attribute editor if there is one
-         EditorAttributeMenuUI *menu = obj_i->getAttributeMenu();
-         if(menu)
-         {
-            obj_i->setIsBeingEdited(true);
-            menu->startEditingAttrs(obj_i);
-            menu->activate();
-
-            saveUndoState();
-         }
-
-         break;
-      }
-   }
-}
-
-
-void EditorUserInterface::onKeyUp(InputCode inputCode)
-{
-   switch(inputCode)
-   {
-      case KEY_UP:
-         mIn = false;
-         // fall-through OK  ...why?
-      case KEY_W:
-         mUp = false;
-         break;
-      case KEY_DOWN:
-         mOut = false;
-         // fall-through OK  ...why?
-      case KEY_S:
-         mDown = false;
-         break;
-      case KEY_LEFT:
-      case KEY_A:
-         mLeft = false;
-         break;
-      case KEY_RIGHT:
-      case KEY_D:
-         mRight = false;
-         break;
-      case KEY_E:
-         mIn = false;
-         break;
-      case KEY_C:
-         mOut = false;
-         break;
-      case KEY_SPACE:
-         mSnapDisabled = false;
-         break;
-      case KEY_TAB:
-         mPreviewMode = false;
-         break;
-      case MOUSE_MIDDLE:
-         if(mScrollWithMouseLocation != mMousePos) // If user releases button after moving mouse, we can stop scrolling.
-            mScrollWithMouse = false;
-         break;
-      case MOUSE_LEFT:
-      case MOUSE_RIGHT:  
-         mMousePos.set(gScreenInfo.getMousePos());
-
-         if(mDragSelecting)      // We were drawing a rubberband selection box
-         {
-            Rect r(convertCanvasToLevelCoord(mMousePos), mMouseDownPos);
-
-            fillVector.clear();
-
-            if(mShowMode == ShowWallsOnly)
-               getGame()->getEditorDatabase()->findObjects((TestFunc)isWallType, fillVector);
-            else
-               getGame()->getEditorDatabase()->findObjects(fillVector);
-            /*   EditorObjectDatabase *editorDb = getGame()->getEditorDatabase();
-               editorDb->findObjects((TestFunc)isAnyObjectType, fillVector, cursorRect);*/
-
-
-            for(S32 i = 0; i < fillVector.size(); i++)
-            {
-               EditorObject *obj = dynamic_cast<EditorObject *>(fillVector[i]);
-
-               // Make sure that all vertices of an item are inside the selection box; basically means that the entire 
-               // item needs to be surrounded to be included in the selection
-               S32 j;
-
-               for(j = 0; j < obj->getVertCount(); j++)
-                  if(!r.contains(obj->getVert(j)))
-                     break;
-               if(j == obj->getVertCount())
-                  obj->setSelected(true);
-            }
-            mDragSelecting = false;
-         }
-         else if(mDraggingObjects)     // We were dragging and dropping.  Could have been a move or a delete (by dragging to dock).
-         {
-            if(mAddingVertex)
-            {
-               deleteUndoState();
-               mAddingVertex = false;
-            }
-
-            onFinishedDragging();
-         }
-
-         break;
-   }     // case
-}
-
-
-// Called when user has been dragging an object and then releases it
-void EditorUserInterface::onFinishedDragging()
-{
-   mDraggingObjects = false;
-
-   // Dragged item off the dock, then back on  ==> nothing changed; restore to unmoved state, which was stored on undo stack
-   if(mouseOnDock() && mDraggingDockItem != NULL)
-   {
-      undo(false);
-      return;
-   }
-
-   // Mouse is over the dock and we dragged something to the dock (probably a delete)
-   if(mouseOnDock() && !mDraggingDockItem)
-   {
-      const Vector<EditorObject *> *objList = getObjectList();
-      bool deletedSomething = false;
-
-      for(S32 i = 0; i < objList->size(); i++)    //  Delete all selected items
-         if(objList->get(i)->isSelected())
-         {
-            deleteItem(i);
-            i--;
-            deletedSomething = true;
-         }
-
-      // We deleted something, our job is done
-      if(deletedSomething)
-         return;
-   }
-
-   // Mouse not on dock, we are either:
-   // 1. dragging from the dock,
-   // 2. moving something,
-   // 3. or we moved something to the dock and nothing was deleted, e.g. when dragging a vertex
-   // need to save an undo state if anything changed
-   if(mDraggingDockItem == NULL)    // Not dragging from dock - user is moving object around screen, or dragging vertex to dock
-   {
-      // If our snap vertex has moved then all selected items have moved
-      bool itemsMoved = mSnapObject->getVert(mSnapVertexIndex) != mMoveOrigin;
-
-      if(itemsMoved)    // Move consumated... update any moved items, and save our autosave
-      {
-         const Vector<EditorObject *> *objList = getObjectList();
-
-         for(S32 i = 0; i < objList->size(); i++)
-            if(objList->get(i)->isSelected() || objList->get(i)->anyVertsSelected())
-               objList->get(i)->onGeomChanged();
-
-         setNeedToSave(true);
-         autoSave();
-
-         return;
-      }
-      else     // We started our move, then didn't end up moving anything... remove associated undo state
-         deleteUndoState();
-   }
-}
-
-
-bool EditorUserInterface::mouseOnDock()
-{
-   return (mMousePos.x >= gScreenInfo.getGameCanvasWidth() - DOCK_WIDTH - horizMargin &&
-           mMousePos.x <= gScreenInfo.getGameCanvasWidth() - horizMargin &&
-           mMousePos.y >= gScreenInfo.getGameCanvasHeight() - vertMargin - getDockHeight(mShowMode) &&
-           mMousePos.y <= gScreenInfo.getGameCanvasHeight() - vertMargin);
-}
-
-
-bool EditorUserInterface::anyItemsSelected()
-{
-   const Vector<EditorObject *> *objList = getObjectList();
-
-   for(S32 i = 0; i < objList->size(); i++)
-      if(objList->get(i)->isSelected())
-         return true;
-
-   return false;
-}
-
-
-S32 EditorUserInterface::getItemSelectedCount()
-{
-   const Vector<EditorObject *> *objList = getObjectList();
-
-   S32 count = 0;
-
-   for(S32 i = 0; i < objList->size(); i++)
-      if(objList->get(i)->isSelected())
-         count++;
-
-   return count;
-}
-
-bool EditorUserInterface::anythingSelected()
-{
-   const Vector<EditorObject *> *objList = getObjectList();
-
-   for(S32 i = 0; i < objList->size(); i++)
-      if(objList->get(i)->isSelected() || objList->get(i)->anyVertsSelected() )
-         return true;
-
-   return false;
-}
-
-
-void EditorUserInterface::idle(U32 timeDelta)
-{
-   F32 pixelsToScroll = timeDelta * (getInputCodeState(KEY_SHIFT) ? 1.0f : 0.5f);    // Double speed when shift held down
-
-   if(mLeft && !mRight)
-      mCurrentOffset.x += pixelsToScroll;
-   else if(mRight && !mLeft)
-      mCurrentOffset.x -= pixelsToScroll;
-   if(mUp && !mDown)
-      mCurrentOffset.y += pixelsToScroll;
-   else if(mDown && !mUp)
-      mCurrentOffset.y -= pixelsToScroll;
-
-   if(mScrollWithMouse)
-      mCurrentOffset += (mScrollWithMouseLocation - mMousePos) * pixelsToScroll / 256.f;
-
-   Point mouseLevelPoint = convertCanvasToLevelCoord(mMousePos);
-
-   if(mIn && !mOut)
-      zoom(timeDelta * 0.002f);
-   else if(mOut && !mIn)
-      zoom(timeDelta * -0.002f);
-
-   mSaveMsgTimer.update(timeDelta);
-   mWarnMsgTimer.update(timeDelta);
-}
-
-
-void EditorUserInterface::setSaveMessage(string msg, bool savedOK)
-{
-   mSaveMsg = msg;
-   mSaveMsgTimer = saveMsgDisplayTime;
-   mSaveMsgColor = (savedOK ? Colors::green : Colors::red);
-}
-
-void EditorUserInterface::setWarnMessage(string msg1, string msg2)
-{
-   mWarnMsg1 = msg1;
-   mWarnMsg2 = msg2;
-   mWarnMsgTimer = warnMsgDisplayTime;
-   mWarnMsgColor = gErrorMessageTextColor;
-}
-
-
-bool EditorUserInterface::saveLevel(bool showFailMessages, bool showSuccessMessages, bool autosave)
-{
-   string saveName = autosave ? "auto.save" : mEditFileName;
-
-   try
-   {
-      // Check if we have a valid (i.e. non-null) filename
-      if(saveName == "")
-      {
-         ErrorMessageUserInterface *ui = getUIManager()->getErrorMsgUserInterface();
-
-         ui->reset();
-         ui->setTitle("INVALID FILE NAME");
-         ui->setMessage(1, "The level file name is invalid or empty.  The level cannot be saved.");
-         ui->setMessage(2, "To correct the problem, please change the file name using the");
-         ui->setMessage(3, "Game Parameters menu, which you can access by pressing [F3].");
-
-         ui->activate();
-
-         return false;
-      }
-
-      FolderManager *folderManager = getGame()->getSettings()->getFolderManager();
-
-      string fileName = joindir(folderManager->levelDir, saveName).c_str();
-
-      FILE *f = fopen(fileName.c_str(), "w");
-      if(!f)
-         throw(SaveException("Could not open file for writing"));
-
-      // Write out basic game parameters, including gameType info
-      s_fprintf(f, "%s", getGame()->toString().c_str());    // Note that this toString appends a newline char; most don't
-
-
-      // Write out all level items (do two passes; walls first, non-walls next, so turrets & forcefields have something to grab onto)
-      const Vector<EditorObject *> *objList = getObjectList();
-
-      for(S32 j = 0; j < 2; j++)
-         for(S32 i = 0; i < objList->size(); i++)
-         {
-            EditorObject *p = objList->get(i);
-
-            // Writing wall items on first pass, non-wall items next -- that will make sure mountable items have something to grab onto
-            if((j == 0 && isWallType(p->getObjectTypeNumber())) ||
-               (j == 1 && ! isWallType(p->getObjectTypeNumber())) )
-               p->saveItem(f, getGame()->getGridSize());
-         }
-      fclose(f);
-   }
-   catch (SaveException &e)
-   {
-      if(showFailMessages)
-         setSaveMessage("Error Saving: " + string(e.what()), false);
-      return false;
-   }
-
-   if(!autosave)     // Doesn't count as a save!
-   {
-      mNeedToSave = false;
-      mAllUndoneUndoLevel = mLastUndoIndex;     // If we undo to this point, we won't need to save
-   }
-
-   if(showSuccessMessages)
-      setSaveMessage("Saved " + getLevelFileName(), true);
-
-   return true;
-}
-
-
-// We need some local hook into the testLevelStart() below.  Ugly but apparently necessary.
-void testLevelStart_local(ClientGame *game)
-{
-   game->getUIManager()->getEditorUserInterface()->testLevelStart();
-}
-
-
-extern void initHostGame(GameSettings *settings, const Vector<string> &levelList, bool testMode, bool dedicatedServer);
-
-void EditorUserInterface::testLevel()
-{
-   bool gameTypeError = false;
-   if(!getGame()->getGameType())     // Not sure this could really happen anymore...  TODO: Make sure we always have a valid gametype
-      gameTypeError = true;
-
-   // With all the map loading error fixes, game should never crash!
-   validateLevel();
-   if(mLevelErrorMsgs.size() || mLevelWarnings.size() || gameTypeError)
-   {
-      YesNoUserInterface *ui = getUIManager()->getYesNoUserInterface();
-
-      ui->reset();
-      ui->setTitle("LEVEL HAS PROBLEMS");
-
-      S32 line = 1;
-      for(S32 i = 0; i < mLevelErrorMsgs.size(); i++)
-         ui->setMessage(line++, mLevelErrorMsgs[i].c_str());
-
-      for(S32 i = 0; i < mLevelWarnings.size(); i++)
-         ui->setMessage(line++, mLevelWarnings[i].c_str());
-
-      if(gameTypeError)
-      {
-         ui->setMessage(line++, "ERROR: GameType is invalid.");
-         ui->setMessage(line++, "(Fix in Level Parameters screen [F3])");
-      }
-
-      ui->setInstr("Press [Y] to start, [ESC] to cancel");
-      ui->registerYesFunction(testLevelStart_local);   // testLevelStart_local() just calls testLevelStart() below
-      ui->activate();
-
-      return;
-   }
-
-   testLevelStart();
-}
-
-
-void EditorUserInterface::testLevelStart()
-{
-   string tmpFileName = mEditFileName;
-   mEditFileName = "editor.tmp";
-
-   SDL_ShowCursor(SDL_DISABLE);        // Turn off cursor
-   bool nts = mNeedToSave;             // Save these parameters because they are normally reset when a level is saved.
-   S32 auul = mAllUndoneUndoLevel;     // Since we're only saving a temp copy, we really shouldn't reset them...
-
-   mEditorGameType = getGame()->getGameType();     // Sock our current gametype away, will use it when we reenter the editor
-
-   if(saveLevel(true, false))
-   {
-      mEditFileName = tmpFileName;     // Restore the level name
-
-      mWasTesting = true;
-
-      Vector<string> levelList;
-      levelList.push_back("editor.tmp");
-      initHostGame(getGame()->getSettings(), levelList, true, false);
-   }
-
-   mNeedToSave = nts;                  // Restore saved parameters
-   mAllUndoneUndoLevel = auul;
-}
-
-
-////////////////////////////////////////
-////////////////////////////////////////
-
-
-// Constructor
-EditorMenuUserInterface::EditorMenuUserInterface(ClientGame *game) : Parent(game)
-{
-   setMenuID(EditorMenuUI);
-   mMenuTitle = "EDITOR MENU";
-}
-
-
-void EditorMenuUserInterface::onActivate()
-{
-   Parent::onActivate();
-   setupMenus();
-}
-
-
-extern MenuItem *getWindowModeMenuItem(U32 displayMode);
-
-//////////
-// Editor menu callbacks
-//////////
-
-void reactivatePrevUICallback(ClientGame *game, U32 unused)
-{
-   game->getUIManager()->reactivatePrevUI();
-}
-
-
-static void testLevelCallback(ClientGame *game, U32 unused)
-{
-   game->getUIManager()->getEditorUserInterface()->testLevel();
-}
-
-
-void returnToEditorCallback(ClientGame *game, U32 unused)
-{
-   EditorUserInterface *ui = game->getUIManager()->getEditorUserInterface();
-
-   ui->saveLevel(true, true);                                     // Save level
-   ui->setSaveMessage("Saved " + ui->getLevelFileName(), true);   // Setup a message for the user
-   game->getUIManager()->reactivatePrevUI();                      // Return to editor
-}
-
-
-static void activateHelpCallback(ClientGame *game, U32 unused)
-{
-   game->getUIManager()->getEditorInstructionsUserInterface()->activate();
-}
-
-
-static void activateLevelParamsCallback(ClientGame *game, U32 unused)
-{
-   game->getUIManager()->getGameParamUserInterface()->activate();
-}
-
-
-static void activateTeamDefCallback(ClientGame *game, U32 unused)
-{
-   game->getUIManager()->getTeamDefUserInterface()->activate();
-}
-
-
-void quitEditorCallback(ClientGame *game, U32 unused)
-{
-   EditorUserInterface *editorUI = game->getUIManager()->getEditorUserInterface();
-
-   if(editorUI->getNeedToSave())
-   {
-      YesNoUserInterface *ui = game->getUIManager()->getYesNoUserInterface();
-
-      ui->reset();
-      ui->setInstr("Press [Y] to save, [N] to quit [ESC] to cancel");
-      ui->setTitle("SAVE YOUR EDITS?");
-      ui->setMessage(1, "You have not saved your edits to the level.");
-      ui->setMessage(3, "Do you want to?");
-      ui->registerYesFunction(saveLevelCallback);
-      ui->registerNoFunction(backToMainMenuCallback);
-      ui->activate();
-   }
-   else
-     backToMainMenuCallback(game);
-
-   editorUI->clearUndoHistory();        // Clear up a little memory
-}
-
-//////////
-
-void EditorMenuUserInterface::setupMenus()
-{
-   clearMenuItems();
-   addMenuItem(new MenuItem("RETURN TO EDITOR", reactivatePrevUICallback,    "", KEY_R));
-   addMenuItem(getWindowModeMenuItem((U32)getGame()->getSettings()->getIniSettings()->displayMode));
-   addMenuItem(new MenuItem("TEST LEVEL",       testLevelCallback,           "", KEY_T));
-   addMenuItem(new MenuItem("SAVE LEVEL",       returnToEditorCallback,      "", KEY_S));
-   addMenuItem(new MenuItem("INSTRUCTIONS",     activateHelpCallback,        "", KEY_I, keyHELP));
-   addMenuItem(new MenuItem("LEVEL PARAMETERS", activateLevelParamsCallback, "", KEY_L, KEY_F3));
-   addMenuItem(new MenuItem("MANAGE TEAMS",     activateTeamDefCallback,     "", KEY_M, KEY_F2));
-   addMenuItem(new MenuItem("QUIT",             quitEditorCallback,          "", KEY_Q, KEY_UNKNOWN));
-}
-
-
-void EditorMenuUserInterface::onEscape()
-{
-   SDL_ShowCursor(SDL_DISABLE);
-   getUIManager()->reactivatePrevUI();
-}
-
-
-};
->>>>>>> 3cae74fc
+//-----------------------------------------------------------------------------------
+//
+// Bitfighter - A multiplayer vector graphics space game
+// Based on Zap demo released for Torque Network Library by GarageGames.com
+//
+// Derivative work copyright (C) 2008-2009 Chris Eykamp
+// Original work copyright (C) 2004 GarageGames.com, Inc.
+// Other code copyright as noted
+//
+// This program is free software; you can redistribute it and/or modify
+// it under the terms of the GNU General Public License as published by
+// the Free Software Foundation; either version 2 of the License, or
+// (at your option) any later version.
+//
+// This program is distributed in the hope that it will be useful (and fun!),
+// but WITHOUT ANY WARRANTY; without even the implied warranty of
+// MERCHANTABILITY or FITNESS FOR A PARTICULAR PURPOSE.  See the
+// GNU General Public License for more details.
+//
+// You should have received a copy of the GNU General Public License
+// along with this program; if not, write to the Free Software
+// Foundation, Inc., 59 Temple Place, Suite 330, Boston, MA  02111-1307  USA
+//
+//------------------------------------------------------------------------------------
+
+#include "UIEditor.h"
+#include "UIEditorMenus.h"    // For access to menu methods such as setObject
+#include "EditorObject.h"
+
+#include "UINameEntry.h"
+#include "UIEditorInstructions.h"
+#include "UIChat.h"
+#include "UIDiagnostics.h"
+#include "UITeamDefMenu.h"
+#include "UIGameParameters.h"
+#include "UIErrorMessage.h"
+#include "UIYesNo.h"
+#include "gameObjectRender.h"
+#include "ClientGame.h"  
+#include "gameType.h"
+#include "soccerGame.h"          // For Soccer ball radius
+#include "huntersGame.h"         // For HuntersNexusObject def
+#include "EngineeredItem.h"      // For Turret properties
+#include "PickupItem.h"          // For RepairItem
+#include "barrier.h"             // For DEFAULT_BARRIER_WIDTH
+#include "item.h"                // For Asteroid defs
+#include "teleporter.h"          // For Teleporter def
+#include "speedZone.h"           // For Speedzone def
+#include "loadoutZone.h"         // For LoadoutZone def
+#include "huntersGame.h"         // For HuntersNexusObject def
+#include "config.h"
+#include "goalZone.h"
+
+#include "gameLoader.h"          // For LevelLoadException def
+
+#include "Colors.h"
+#include "GeomUtils.h"
+#include "textItem.h"            // For MAX_TEXTITEM_LEN and MAX_TEXT_SIZE
+#include "luaLevelGenerator.h"
+#include "stringUtils.h"
+
+#include "oglconsole.h"          // Our console object
+#include "ScreenInfo.h"
+
+#include "SDL/SDL.h"
+#include "SDL/SDL_opengl.h"
+
+#include <boost/shared_ptr.hpp>
+
+#include <ctype.h>
+#include <exception>
+#include <algorithm>             // For sort
+#include <math.h>
+
+using namespace boost;
+
+namespace Zap
+{
+
+const S32 DOCK_WIDTH = 50;          // Width of dock, in pixels
+const F32 MIN_SCALE = .05f;         // Most zoomed-in scale
+const F32 MAX_SCALE = 2.5;          // Most zoomed-out scale
+const F32 STARTING_SCALE = 0.5;
+
+static EditorObjectDatabase *mLoadTarget;
+
+static EditorObjectDatabase mLevelGenDatabase;     // Database for inserting objects when running a levelgen script in the editor
+
+enum EntryMode {
+   EntryID,          // Entering an objectID
+   EntryAngle,       // Entering an angle
+   EntryScale,       // Entering a scale
+   EntryNone         // Not in a special entry mode
+};
+
+
+static EntryMode entryMode;
+static Vector<ZoneBorder> zoneBorders;
+
+static void saveLevelCallback(ClientGame *game)
+{
+   UIManager *uiManager = game->getUIManager();
+
+   if(uiManager->getEditorUserInterface()->saveLevel(true, true))
+      uiManager->reactivateMenu(uiManager->getMainMenuUserInterface());   
+   else
+      uiManager->getEditorUserInterface()->reactivate();
+}
+
+
+void backToMainMenuCallback(ClientGame *game)
+{
+   game->getUIManager()->reactivateMenu(game->getUIManager()->getMainMenuUserInterface());    
+}
+
+
+// Constructor
+EditorUserInterface::EditorUserInterface(ClientGame *game) : Parent(game)
+{
+   setMenuID(EditorUI);
+
+   // Create some items for the dock...  One of each, please!
+   mShowMode = ShowAllObjects; 
+   mWasTesting = false;
+
+   mSnapObject = NULL;
+   mSnapVertexIndex = NONE;
+   mItemHit = NULL;
+   mDockItemHit = NULL;
+   mEdgeHit = NONE;
+
+   setNeedToSave(false);
+
+   mNewItem = NULL;
+
+   mLastUndoStateWasBarrierWidthChange = false;
+
+   mUndoItems.resize(UNDO_STATES);     // Create slots for all our undos... also creates a ton of empty dbs.  Maybe we should be using pointers?
+   mScrollWithMouse = false;
+}
+
+
+// Encapsulate some ugliness
+const Vector<EditorObject *> *EditorUserInterface::getObjectList()
+{
+   return getGame()->getEditorDatabase()->getObjectList();
+}
+
+
+void EditorUserInterface::addToDock(EditorObject* object)
+{
+   mDockItems.push_back(boost::shared_ptr<EditorObject>(object));
+}
+
+
+void EditorUserInterface::addDockObject(EditorObject *object, F32 xPos, F32 yPos)
+{
+   object->prepareForDock(getGame(), Point(xPos, yPos));       
+   object->setTeam(mCurrentTeam);
+
+   addToDock(object);
+}
+
+
+void EditorUserInterface::populateDock()
+{
+   mDockItems.clear();
+
+   if(mShowMode == ShowAllObjects)
+   {
+      F32 xPos = (F32)gScreenInfo.getGameCanvasWidth() - horizMargin - DOCK_WIDTH / 2;
+      F32 yPos = 35;
+      const F32 spacer = 35;
+
+      addDockObject(new RepairItem(), xPos, yPos);
+      //addDockObject(new ItemEnergy(), xPos + 10, yPos);
+      yPos += spacer;
+
+      addDockObject(new Spawn(), xPos, yPos);
+      yPos += spacer;
+
+      addDockObject(new ForceFieldProjector(), xPos, yPos);
+      yPos += spacer;
+
+      addDockObject(new Turret(), xPos, yPos);
+      yPos += spacer;
+
+      addDockObject(new Teleporter(), xPos, yPos);
+      yPos += spacer;
+
+      addDockObject(new SpeedZone(), xPos, yPos);
+      yPos += spacer;
+
+      addDockObject(new TextItem(), xPos, yPos);
+      yPos += spacer;
+
+      if(getGame()->getGameType()->getGameType() == GameType::SoccerGame)
+         addDockObject(new SoccerBallItem(), xPos, yPos);
+      else
+         addDockObject(new FlagItem(), xPos, yPos);
+      yPos += spacer;
+
+      addDockObject(new FlagSpawn(), xPos, yPos);
+      yPos += spacer;
+
+      addDockObject(new Mine(), xPos - 10, yPos);
+      addDockObject(new SpyBug(), xPos + 10, yPos);
+      yPos += spacer;
+
+      // These two will share a line
+      addDockObject(new Asteroid(), xPos - 10, yPos);
+      addDockObject(new AsteroidSpawn(), xPos + 10, yPos);
+      yPos += spacer;
+
+      addDockObject(new CircleSpawn(), xPos - 10, yPos);
+      addDockObject(new Reactor(), xPos + 10, yPos);
+      yPos += spacer;
+
+
+      // These two will share a line
+      addDockObject(new TestItem(), xPos - 10, yPos);
+      addDockObject(new ResourceItem(), xPos + 10, yPos);
+      yPos += 25;
+
+      
+      addDockObject(new LoadoutZone(), xPos, yPos);
+      yPos += 25;
+
+      if(getGame()->getGameType()->getGameType() == GameType::NexusGame)
+      {
+         addDockObject(new HuntersNexusObject(), xPos, yPos);
+         yPos += 25;
+      }
+      else
+      {
+         addDockObject(new GoalZone(), xPos, yPos);
+         yPos += 25;
+      }
+
+      addDockObject(new PolyWall(), xPos, yPos);
+      yPos += spacer;
+   }
+}
+
+
+//static Vector<DatabaseObject *> fillVector;     // Reusable container, now global in gridDB.h, having this here may cause linux compile errors
+
+// Destructor -- unwind things in an orderly fashion
+EditorUserInterface::~EditorUserInterface()
+{
+   clearDatabase(getGame()->getEditorDatabase());
+
+   mDockItems.clear();
+   mLevelGenDatabase.removeEverythingFromDatabase();
+   mClipboard.clear();
+   delete mNewItem;
+}
+
+
+void EditorUserInterface::clearDatabase(GridDatabase *database)
+{
+   fillVector.clear();
+   database->findObjects(fillVector);
+
+   for(S32 i = 0; i < fillVector.size(); i++)
+   {
+      database->removeFromDatabase(fillVector[i], fillVector[i]->getExtent());
+      //delete fillVector[i];
+   }
+}
+
+
+// Replaces the need to do a convertLevelToCanvasCoord on every point before rendering
+void EditorUserInterface::setLevelToCanvasCoordConversion()
+{
+   glTranslate(getCurrentOffset());
+   glScale(getCurrentScale());
+} 
+
+
+// Draws a line connecting points in mVerts
+void EditorUserInterface::renderPolyline(const Vector<Point> *verts)
+{
+   renderPointVector(verts, GL_LINE_STRIP);
+}
+
+
+// Removes most recent undo state from stack --> won't actually delete items on stack until we need the slot, or we quit
+void EditorUserInterface::deleteUndoState()
+{
+   mLastUndoIndex--;
+   mLastRedoIndex--; 
+}
+
+
+// Save the current state of the editor objects for later undoing
+void EditorUserInterface::saveUndoState()
+{
+   // Use case: We do 5 actions, save, undo 2, redo 1, then do some new action.  
+   // Our "no need to save" undo point is lost forever.
+   if(mAllUndoneUndoLevel > mLastRedoIndex)     
+      mAllUndoneUndoLevel = NONE;
+
+   //copyItems(getObjectList(), mUndoItems[mLastUndoIndex % UNDO_STATES]);
+
+   EditorObjectDatabase *eod = getGame()->getEditorDatabase();
+   TNLAssert(eod, "bad!");
+
+   EditorObjectDatabase *newDB = eod;   
+   eod->dumpObjects();
+
+   mUndoItems[mLastUndoIndex % UNDO_STATES] = boost::shared_ptr<EditorObjectDatabase>(new EditorObjectDatabase(*newDB));  // Make a copy
+
+   mLastUndoIndex++;
+   //mLastRedoIndex++; 
+   mLastRedoIndex = mLastUndoIndex;
+
+   if(mLastUndoIndex % UNDO_STATES == mFirstUndoIndex % UNDO_STATES)           // Undo buffer now full...
+   {
+      mFirstUndoIndex++;
+      mAllUndoneUndoLevel -= 1;     // If this falls below 0, then we can't undo our way out of needing to save
+   }
+   
+   setNeedToSave(mAllUndoneUndoLevel != mLastUndoIndex);
+   mRedoingAnUndo = false;
+   mLastUndoStateWasBarrierWidthChange = false;
+}
+
+
+void EditorUserInterface::autoSave()
+{
+   saveLevel(false, false, true);
+}
+
+
+void EditorUserInterface::undo(bool addToRedoStack)
+{
+   if(!undoAvailable())
+      return;
+
+   mSnapObject = NULL;
+   mSnapVertexIndex = NONE;
+
+   if(mLastUndoIndex == mLastRedoIndex && !mRedoingAnUndo)
+   {
+      saveUndoState();
+      mLastUndoIndex--;
+      mLastRedoIndex--;
+      mRedoingAnUndo = true;
+   }
+
+   mLastUndoIndex--;
+
+   getGame()->setEditorDatabase(boost::dynamic_pointer_cast<GridDatabase>(mUndoItems[mLastUndoIndex % UNDO_STATES]));
+
+   rebuildEverything();    // Well, rebuild segments from walls at least
+
+   //getGame()->getEditorDatabase()->dumpObjects();
+
+   // Why is this block needed??  Makes larger levels palpably slow...
+   const Vector<EditorObject *> *objects = getGame()->getEditorDatabase()->getObjectList();
+   //for(S32 i = 0; i < objects->size(); i++)
+   //   objects->get(i)->updateExtentInDatabase();
+
+   mLastUndoStateWasBarrierWidthChange = false;
+   validateLevel();
+}
+   
+
+void EditorUserInterface::redo()
+{
+   if(mLastRedoIndex != mLastUndoIndex)      // If there's a redo state available...
+   {
+      mSnapObject = NULL;
+      mSnapVertexIndex = NONE;
+
+      mLastUndoIndex++;
+      getGame()->setEditorDatabase(mUndoItems[mLastUndoIndex % UNDO_STATES]);
+      TNLAssert(mUndoItems[mLastUndoIndex % UNDO_STATES], "null!");
+
+      rebuildEverything();
+      validateLevel();
+   }
+}
+
+
+void EditorUserInterface::rebuildEverything()
+{
+   Game *game = getGame();
+
+   game->getWallSegmentManager()->recomputeAllWallGeometry(game->getEditorDatabase());
+   resnapAllEngineeredItems();
+
+   setNeedToSave(mAllUndoneUndoLevel != mLastUndoIndex);
+   mItemToLightUp = NULL;
+   autoSave();
+}
+
+
+void EditorUserInterface::resnapAllEngineeredItems()
+{
+   fillVector.clear();
+
+   getGame()->getEditorDatabase()->findObjects((TestFunc)isEngineeredType, fillVector);
+
+   WallSegmentManager *wallSegmentManager = getGame()->getWallSegmentManager();
+
+   for(S32 i = 0; i < fillVector.size(); i++)
+   {
+      EngineeredItem *engrObj = dynamic_cast<EngineeredItem *>(fillVector[i]);
+      engrObj->mountToWall(engrObj->getVert(0), wallSegmentManager->getWallEdgeDatabase(), wallSegmentManager->getWallSegmentDatabase());
+   }
+}
+
+
+bool EditorUserInterface::undoAvailable()
+{
+   return mLastUndoIndex - mFirstUndoIndex != 1;
+}
+
+
+// Wipe undo/redo history
+void EditorUserInterface::clearUndoHistory()
+{
+   mFirstUndoIndex = 0;
+   mLastUndoIndex = 1;
+   mLastRedoIndex = 1;
+   mRedoingAnUndo = false;
+}
+
+
+extern TeamPreset gTeamPresets[];
+
+void EditorUserInterface::setLevelFileName(string name)
+{
+   if(name == "")
+      mEditFileName = "";
+   else
+      if(name.find('.') == string::npos)      // Append extension, if one is needed
+         mEditFileName = name + ".level";
+      // else... what?
+}
+
+
+void EditorUserInterface::makeSureThereIsAtLeastOneTeam()
+{
+   if(getGame()->getTeamCount() == 0)
+   {
+      boost::shared_ptr<AbstractTeam> team = boost::shared_ptr<AbstractTeam>(new TeamEditor);
+      team->setName(gTeamPresets[0].name);
+      team->setColor(gTeamPresets[0].r, gTeamPresets[0].g, gTeamPresets[0].b);
+
+      getGame()->addTeam(team);
+   }
+}
+
+
+extern S32 gMaxPolygonPoints;
+
+// Loads a level
+void EditorUserInterface::loadLevel()
+{
+   ClientGame *game = getGame();
+
+   // Initialize
+   clearDatabase(game->getEditorDatabase());
+   game->clearTeams();
+   mSnapObject = NULL;
+   mSnapVertexIndex = NONE;
+   mAddingVertex = false;
+   clearLevelGenItems();
+   mLoadTarget = game->getEditorDatabase();
+   mGameTypeArgs.clear();
+
+   game->resetLevelInfo();
+
+   GameType *gameType = new GameType;
+   gameType->addToGame(game, game->getEditorDatabase());
+
+   FolderManager *folderManager = game->getSettings()->getFolderManager();
+   string fileName = joindir(folderManager->levelDir, mEditFileName).c_str();
+
+
+   // Process level file --> returns true if file found and loaded, false if not (assume it's a new level)
+   if(game->loadLevelFromFile(fileName, true, game->getEditorDatabase()))   
+   {
+      // Loaded a level!
+      makeSureThereIsAtLeastOneTeam(); // Make sure we at least have one team
+      validateTeams();                 // Make sure every item has a valid team
+      validateLevel();                 // Check level for errors (like too few spawns)
+   }
+   else     
+   {
+      // New level!
+      makeSureThereIsAtLeastOneTeam();                               // Make sure we at least have one team, like the man said.
+   }
+
+   clearUndoHistory();                 // Clean out undo/redo buffers
+   clearSelection();                   // Nothing starts selected
+   mShowMode = ShowAllObjects;         // Turn everything on
+   setNeedToSave(false);               // Why save when we just loaded?
+   mAllUndoneUndoLevel = mLastUndoIndex;
+   populateDock();                     // Add game-specific items to the dock
+
+   // Bulk-process new items, walls first
+   const Vector<EditorObject *> *objList = getObjectList();
+
+   //for(S32 i = 0; i < objList->size(); i++)
+   //   objList->get(i)->processEndPoints();
+
+   game->getWallSegmentManager()->recomputeAllWallGeometry(game->getEditorDatabase());
+   
+   // Snap all engineered items to the closest wall, if one is found
+   resnapAllEngineeredItems();
+
+   // Run onGeomChanged for all non-wall items (engineered items already had onGeomChanged run during resnap operation)
+   /*fillVector.clear();
+   mGame->getEditorDatabase()->findObjects(~(BarrierType | EngineeredType), fillVector);
+   for(S32 i = 0; i < fillVector.size(); i++)
+   {
+      EditorObject *obj = dynamic_cast<EditorObject *>(fillVector[i]);
+      obj->onGeomChanged();
+   }*/
+}
+
+
+extern OGLCONSOLE_Console gConsole;
+
+void EditorUserInterface::clearLevelGenItems()
+{
+   mLevelGenDatabase.removeEverythingFromDatabase();
+}
+
+
+void EditorUserInterface::copyScriptItemsToEditor()
+{
+   const Vector<EditorObject*> *objList = mLevelGenDatabase.getObjectList();
+
+   if(objList->size() == 0)
+      return;     // Print error message?
+
+   saveUndoState();
+
+   for(S32 i = 0; i < objList->size(); i++)
+      objList->get(i)->addToEditor(getGame());
+      
+   mLevelGenDatabase.removeEverythingFromDatabase();    // Don't want to delete these objects... we just handed them off to the database!
+
+   rebuildEverything();
+
+   mLastUndoStateWasBarrierWidthChange = false;
+}
+
+
+void EditorUserInterface::runLevelGenScript()
+{
+   string scriptName = getGame()->getGameType()->getScriptName();
+
+   if(scriptName == "")      // No script included!!
+      return;
+
+   OGLCONSOLE_Output(gConsole, "Running script %s\n", getGame()->getGameType()->getScriptLine().c_str());
+
+   const Vector<string> *scriptArgs = getGame()->getGameType()->getScriptArgs();
+
+   clearLevelGenItems();      // Clear out any items from the last run
+
+   // Set the load target to the levelgen db, as that's where we want our items stored
+   mLoadTarget = &mLevelGenDatabase;
+
+   FolderManager *folderManager = getGame()->getSettings()->getFolderManager();
+   runScript(folderManager, scriptName, *scriptArgs);
+
+   // Reset the target
+   mLoadTarget = getGame()->getEditorDatabase();
+}
+
+
+// Runs an arbitrary lua script.  Command is first item in cmdAndArgs, subsequent items are the args, if any
+void EditorUserInterface::runScript(const FolderManager *folderManager, const string &scriptName, const Vector<string> &args)
+{
+   string name = folderManager->findLevelGenScript(scriptName);  // Find full name of levelgen script
+
+   // Load the items
+   LuaLevelGenerator levelGen(name, folderManager->luaDir, args, getGame()->getGridSize(), mLoadTarget, getGame(), gConsole);
+
+   if(!levelGen.runScript())     // Error reporting handled within
+      return;
+
+   // Process new items
+   // Not sure about all this... may need to test
+   // Bulk-process new items, walls first
+
+   fillVector.clear();
+   mLoadTarget->findObjects((TestFunc)isWallType, fillVector);
+
+   for(S32 i = 0; i < fillVector.size(); i++)
+   {
+      EditorObject *obj = dynamic_cast<EditorObject *>(fillVector[i]);
+
+      if(obj->getVertCount() < 2)      // Invalid item; delete
+         mLoadTarget->removeFromDatabase(obj, obj->getExtent());
+
+      if(obj->getObjectTypeNumber() != PolyWallTypeNumber)
+         dynamic_cast<WallItem *>(obj)->processEndPoints();
+   }
+
+   // When I came through here in early june, there was nothing else here... shouldn't there be some handling of non-wall objects?  -CE
+   // June of what year?  -bbr
+   // June 2011 -- obviously this is unfinished business
+}
+
+
+static void showError(const ClientGame *game)
+{
+   Vector<StringTableEntry> messages;
+   messages.push_back("This plugin encountered an error configuring its options menu.");
+   messages.push_back("It is likely that it has been misconfigured.");
+   messages.push_back("");
+   messages.push_back("See the Bitfighter logfile for details.");
+
+   game->displayMessageBox("Problem With Plugin", "Press any key to return to the editor", messages);
+}
+
+
+void EditorUserInterface::runPlugin(const FolderManager *folderManager, const string &scriptName, const Vector<string> &args)
+{
+   string fullName = folderManager->findLevelGenScript("mazegen");     // Find full name of levelgen script
+
+   LuaLevelGenerator *levelGen = new LuaLevelGenerator(fullName, folderManager->luaDir, args, getGame()->getGridSize(), 
+                                                       mLoadTarget, getGame(), gConsole);
+
+   mPluginRunner = boost::shared_ptr<LuaLevelGenerator>(levelGen);
+
+
+   if(!mPluginRunner->loadScript())       // Loads the script and runs it to get everything loaded into memory.  Does not run main().
+   {
+      showError(getGame());
+      return;
+   }
+
+   string title;
+   Vector<MenuItem *> menuItems;
+
+   if(!levelGen->runGetArgs(title, menuItems))     // Fills menuItems
+   {
+      showError(getGame());
+      return;
+   }
+
+   if(menuItems.size() == 0)                       // No menu items?  Let's run the script directly!
+   {
+      onPluginMenuClosed(Vector<string>());        // We'll use whatever args we already have
+      return;
+   }
+
+   // Build a menu from the menuItems returned by the plugin
+   mPluginMenu.reset(new PluginMenuUI(getGame(), title));      // Using a smart pointer here, for auto deletion
+
+   for(S32 i = 0; i < menuItems.size(); i++)
+      mPluginMenu->addMenuItem(menuItems[i]);
+
+   mPluginMenu->addSaveAndQuitMenuItem();
+
+   mPluginMenu->setMenuCenterPoint(Point(gScreenInfo.getGameCanvasWidth() / 2, gScreenInfo.getGameCanvasHeight() / 2));  
+
+
+   mPluginMenu->activate();
+}
+
+
+void EditorUserInterface::onPluginMenuClosed(const Vector<string> &args)
+{
+   TNLAssert(mPluginRunner, "NULL PluginRunner!");
+   
+   mPluginRunner->runMain(args);
+}
+
+
+void EditorUserInterface::validateLevel()
+{
+   bool hasError = false;
+   mLevelErrorMsgs.clear();
+   mLevelWarnings.clear();
+
+   bool foundSoccerBall = false;
+   bool foundNexus = false;
+   bool foundFlags = false;
+   bool foundTeamFlags = false;
+   bool foundTeamFlagSpawns = false;
+   bool foundNeutralSpawn = false;
+
+   vector<bool> foundSpawn;
+   char buf[32];
+
+   string teamList, teams;
+
+   // First, catalog items in level
+   S32 teamCount = getGame()->getTeamCount();
+   foundSpawn.resize(teamCount);
+
+   for(S32 i = 0; i < teamCount; i++)      // Initialize vector
+      foundSpawn[i] = false;
+
+   GridDatabase *gridDatabase = getGame()->getEditorDatabase();
+      
+   fillVector.clear();
+   gridDatabase->findObjects(ShipSpawnTypeNumber, fillVector);
+   for(S32 i = 0; i < fillVector.size(); i++)
+   {
+      Spawn *spawn = dynamic_cast<Spawn *>(fillVector[i]);
+      S32 team = spawn->getTeam();
+
+      if(team == TEAM_NEUTRAL)
+         foundNeutralSpawn = true;
+      else if(team >= 0)
+         foundSpawn[team] = true;
+   }
+
+   fillVector.clear();
+   gridDatabase->findObjects(SoccerBallItemTypeNumber, fillVector);
+   if(fillVector.size() > 0)
+      foundSoccerBall = true;
+
+   fillVector.clear();
+   gridDatabase->findObjects(NexusTypeNumber, fillVector);
+   if(fillVector.size() > 0)
+      foundNexus = true;
+
+   fillVector.clear();
+   gridDatabase->findObjects(FlagTypeNumber, fillVector);
+   for (S32 i = 0; i < fillVector.size(); i++)
+   {
+      foundFlags = true;
+      FlagItem *flag = dynamic_cast<FlagItem *>(fillVector[i]);
+      if(flag->getTeam() >= 0)
+      {
+         foundTeamFlags = true;
+         break;
+      }
+   }
+
+   fillVector.clear();
+   gridDatabase->findObjects(FlagSpawnTypeNumber, fillVector);
+   for(S32 i = 0; i < fillVector.size(); i++)
+   {
+      FlagSpawn *flagSpawn = dynamic_cast<FlagSpawn *>(fillVector[i]);
+      if(flagSpawn->getTeam() >= 0)
+      {
+         foundTeamFlagSpawns = true;
+         break;
+      }
+   }
+
+   // "Unversal errors" -- levelgens can't (yet) change gametype
+
+   GameType *gameType = getGame()->getGameType();
+
+   // Check for soccer ball in a a game other than SoccerGameType. Doesn't crash no more.
+   if(foundSoccerBall && gameType->getGameType() != GameType::SoccerGame)
+      mLevelWarnings.push_back("WARNING: Soccer ball can only be used in soccer game.");
+
+   // Check for the nexus object in a non-hunter game. Does not affect gameplay in non-hunter game.
+   if(foundNexus && gameType->getGameType() != GameType::NexusGame)
+      mLevelWarnings.push_back("WARNING: Nexus object can only be used in Hunters game.");
+
+   // Check for missing nexus object in a hunter game.  This cause mucho dolor!
+   if(!foundNexus && gameType->getGameType() == GameType::NexusGame)
+      mLevelErrorMsgs.push_back("ERROR: Nexus game must have a Nexus.");
+
+   if(foundFlags && !gameType->isFlagGame())
+      mLevelWarnings.push_back("WARNING: This game type does not use flags.");
+   else if(foundTeamFlags && !gameType->isTeamFlagGame())
+      mLevelWarnings.push_back("WARNING: This game type does not use team flags.");
+
+   // Check for team flag spawns on games with no team flags
+   if(foundTeamFlagSpawns && !foundTeamFlags)
+      mLevelWarnings.push_back("WARNING: Found team flag spawns but no team flags.");
+
+   // Errors that may be corrected by levelgen -- script could add spawns
+   // Neutral spawns work for all; if there's one, then that will satisfy our need for spawns for all teams
+   if(getGame()->getGameType()->getScriptName() == "" && !foundNeutralSpawn)
+   {
+      // Make sure each team has a spawn point
+      for(S32 i = 0; i < (S32)foundSpawn.size(); i++)
+         if(!foundSpawn[i])
+         {
+            dSprintf(buf, sizeof(buf), "%d", i+1);
+
+            if(!hasError)     // This is our first error
+            {
+               teams = "team ";
+               teamList = buf;
+            }
+            else
+            {
+               teams = "teams ";
+               teamList += ", ";
+               teamList += buf;
+            }
+            hasError = true;
+         }
+   }
+
+   if(hasError)     // Compose error message
+      mLevelErrorMsgs.push_back("ERROR: Need spawn point for " + teams + teamList);
+}
+
+
+void EditorUserInterface::validateTeams()
+{
+   fillVector.clear();
+   getGame()->getEditorDatabase()->findObjects(fillVector);
+   
+   validateTeams(fillVector);
+}
+
+
+// Check that each item has a valid team  (fixes any problems it finds)
+void EditorUserInterface::validateTeams(const Vector<DatabaseObject *> &dbObjects)
+{
+   S32 teams = getGame()->getTeamCount();
+
+   for(S32 i = 0; i < dbObjects.size(); i++)
+   {
+      EditorObject *obj = dynamic_cast<EditorObject *>(dbObjects[i]);
+      S32 team = obj->getTeam();
+
+      if(obj->hasTeam() && ((team >= 0 && team < teams) || team == TEAM_NEUTRAL || team == TEAM_HOSTILE))  
+         continue;      // This one's OK
+
+      if(team == TEAM_NEUTRAL && obj->canBeNeutral())
+         continue;      // This one too
+
+      if(team == TEAM_HOSTILE && obj->canBeHostile())
+         continue;      // This one too
+
+      if(obj->hasTeam())
+         obj->setTeam(0);               // We know there's at least one team, so there will always be a team 0
+      else if(obj->canBeHostile() && !obj->canBeNeutral())
+         obj->setTeam(TEAM_HOSTILE); 
+      else
+         obj->setTeam(TEAM_NEUTRAL);    // We won't consider the case where hasTeam == canBeNeutral == canBeHostile == false
+   }
+}
+
+
+// Search through editor objects, to make sure everything still has a valid team.  If not, we'll assign it a default one.
+// Note that neutral/hostile items are on team -1/-2, and will be unaffected by this loop or by the number of teams we have.
+void EditorUserInterface::teamsHaveChanged()
+{
+   bool teamsChanged = false;
+
+   if(getGame()->getTeamCount() != mOldTeams.size())     // Number of teams has changed
+      teamsChanged = true;
+   else
+      for(S32 i = 0; i < getGame()->getTeamCount(); i++)
+      {
+         AbstractTeam *team = getGame()->getTeam(i);
+
+         if(mOldTeams[i].color != team->getColor() || mOldTeams[i].name != team->getName().getString()) // Color(s) or names(s) have changed
+         {
+            teamsChanged = true;
+            break;
+         }
+      }
+
+   if(!teamsChanged)       // Nothing changed, we're done here
+      return;
+
+   validateTeams();
+
+   // TODO: I hope we can get rid of this in future... perhaps replace with mDockItems being stored in a database, and pass the database?
+   Vector<DatabaseObject *> hackyjunk;
+   hackyjunk.resize(mDockItems.size());
+   for(S32 i = 0; i < mDockItems.size(); i++)
+      hackyjunk[i] = mDockItems[i].get();
+
+   validateTeams(hackyjunk);
+
+   validateLevel();          // Revalidate level -- if teams have changed, requirements for spawns have too
+   setNeedToSave(true);
+   autoSave();
+   mAllUndoneUndoLevel = -1; // This change can't be undone
+}
+
+
+string EditorUserInterface::getLevelFileName()
+{
+   return mEditFileName;
+}
+
+
+// Handle console input
+// Valid commands: help, run, clear, quit, exit
+void processEditorConsoleCommand(OGLCONSOLE_Console console, char *cmdline)
+{
+   Vector<string> words = parseString(cmdline);
+   if(words.size() == 0)
+      return;
+
+   string cmd = lcase(words[0]);
+   EditorUserInterface *ui = gClientGame->getUIManager()->getEditorUserInterface();
+
+   if(cmd == "quit" || cmd == "exit") 
+      OGLCONSOLE_HideConsole();
+
+   else if(cmd == "help" || cmd == "?") 
+      OGLCONSOLE_Output(console, "Commands: help; run; clear; quit\n");
+
+   else if(cmd == "run")
+   {
+      if(words.size() == 1)      // Too few args
+         OGLCONSOLE_Output(console, "Usage: run <script_name> {args}\n");
+      else
+      {
+         ui->saveUndoState();
+         words.erase(0);         // Get rid of "run", leaving script name and args
+
+         string name = words[0];
+         words.erase(0);
+
+         ui->onBeforeRunScriptFromConsole();
+         ui->runScript(gClientGame->getSettings()->getFolderManager(), name, words);
+         ui->onAfterRunScriptFromConsole();
+      }
+   }   
+
+   else if(cmd == "clear")
+      ui->clearLevelGenItems();
+
+   else
+      OGLCONSOLE_Output(console, "Unknown command: %s\n", cmd.c_str());
+}
+
+
+void EditorUserInterface::onBeforeRunScriptFromConsole()
+{
+   const Vector<EditorObject *> *objList = getObjectList();
+
+   // Use selection as a marker -- will have to change in future
+   for(S32 i = 0; i < objList->size(); i++)
+      objList->get(i)->setSelected(true);
+}
+
+
+void EditorUserInterface::onAfterRunScriptFromConsole()
+{
+   const Vector<EditorObject *> *objList = getObjectList();
+
+   for(S32 i = 0; i < objList->size(); i++)
+      objList->get(i)->setSelected(!objList->get(i)->isSelected());
+
+   rebuildEverything();
+}
+
+
+extern void actualizeScreenMode(bool);
+
+void EditorUserInterface::onActivate()
+{
+   FolderManager *folderManager = getGame()->getSettings()->getFolderManager();
+
+   if(folderManager->levelDir == "")      // Never did resolve a leveldir... no editing for you!
+   {
+      getUIManager()->reactivatePrevUI();     // Must come before the error msg, so it will become the previous UI when that one exits
+
+      ErrorMessageUserInterface *ui = getUIManager()->getErrorMsgUserInterface();
+      ui->reset();
+      ui->setTitle("HOUSTON, WE HAVE A PROBLEM");
+      ui->setMessage(1, "No valid level folder was found..."); 
+      ui->setMessage(2, "cannot start the level editor");
+      ui->setMessage(4, "Check the LevelDir parameter in your INI file,");
+      ui->setMessage(5, "or your command-line parameters to make sure");
+      ui->setMessage(6, "you have correctly specified a valid folder.");
+      ui->activate();
+
+      return;
+   }
+
+   // Check if we have a level name:
+   if(getLevelFileName() == "")         // We need to take a detour to get a level name
+   {
+      // Don't save this menu (false, below).  That way, if the user escapes out, and is returned to the "previous"
+      // UI, they will get back to where they were before (prob. the main menu system), not back to here.
+      getUIManager()->getLevelNameEntryUserInterface()->activate(false);
+
+      return;
+   }
+
+   mLevelErrorMsgs.clear();
+   mLevelWarnings.clear();
+
+   mSaveMsgTimer.clear();
+
+   mGameTypeArgs.clear();
+
+   loadLevel();
+   setCurrentTeam(0);
+
+   mSnapContext = FULL_SNAPPING;      // Hold [space/shift+space] to temporarily disable snapping
+
+   // Reset display parameters...
+   mDragSelecting = false;
+   mUp = mDown = mLeft = mRight = mIn = mOut = false;
+   mCreatingPoly = false;
+   mCreatingPolyline = false;
+   mDraggingObjects = false;
+   mDraggingDockItem = NULL;
+   mCurrentTeam = 0;
+   mPreviewMode = false;
+   entryMode = EntryNone;
+
+   mItemToLightUp = NULL;    
+
+   mSaveMsgTimer = 0;
+
+   OGLCONSOLE_EnterKey(processEditorConsoleCommand);     // Setup callback for processing console commands
+
+   actualizeScreenMode(true);
+
+   centerView();
+}
+
+
+void EditorUserInterface::onDeactivate()
+{
+   mDockItems.clear();     // Free some memory -- dock will be rebuilt when editor restarts
+   actualizeScreenMode(true);
+}
+
+
+void EditorUserInterface::onReactivate()     // Run when user re-enters the editor after testing, among other things
+{
+   mDraggingObjects = false;  
+
+   if(mWasTesting)
+   {
+      mWasTesting = false;
+      mSaveMsgTimer.clear();
+
+      getGame()->setGameType(mEditorGameType); 
+
+      remove("editor.tmp");      // Delete temp file
+   }
+
+
+   if(mCurrentTeam >= getGame()->getTeamCount())
+      mCurrentTeam = 0;
+
+   OGLCONSOLE_EnterKey(processEditorConsoleCommand);     // Restore callback for processing console commands
+
+   actualizeScreenMode(true);
+}
+
+
+static Point sCenter;
+
+// Called when we shift between windowed and fullscreen mode, before change is made
+void EditorUserInterface::onPreDisplayModeChange()
+{
+   sCenter.set(mCurrentOffset.x - gScreenInfo.getGameCanvasWidth() / 2, mCurrentOffset.y - gScreenInfo.getGameCanvasHeight() / 2);
+}
+
+// Called when we shift between windowed and fullscreen mode, after change is made
+void EditorUserInterface::onDisplayModeChange()
+{
+   // Recenter canvas -- note that canvasWidth may change during displayMode change
+   mCurrentOffset.set(sCenter.x + gScreenInfo.getGameCanvasWidth() / 2, sCenter.y + gScreenInfo.getGameCanvasHeight() / 2);
+
+   populateDock();               // If game type has changed, items on dock will change
+}
+
+
+Point EditorUserInterface::snapPointToLevelGrid(Point const &p)
+{
+   if(mSnapContext != FULL_SNAPPING)
+      return p;
+
+   // First, find a snap point based on our grid
+   F32 factor = (showMinorGridLines() ? 0.1f : 0.5f) * getGame()->getGridSize();     // Tenths or halves -- major gridlines are gridsize pixels apart
+
+   return Point(floor(p.x / factor + 0.5) * factor, floor(p.y / factor + 0.5) * factor);
+}
+
+
+Point EditorUserInterface::snapPoint(Point const &p, bool snapWhileOnDock)
+{
+   if(mouseOnDock() && !snapWhileOnDock) 
+      return p;      // No snapping!
+
+   const Vector<EditorObject *> *objList = getObjectList();
+
+   Point snapPoint(p);
+
+   WallSegmentManager *wallSegmentManager = getGame()->getWallSegmentManager();
+
+   if(mDraggingObjects)
+   {
+      // Mark all items being dragged as no longer being snapped -- only our primary "focus" item will be snapped
+      for(S32 i = 0; i < objList->size(); i++)
+         if(objList->get(i)->isSelected())
+            objList->get(i)->setSnapped(false);
+   
+      // Turrets & forcefields: Snap to a wall edge as first (and only) choice, regardless of whether snapping is on or off
+      if(isEngineeredType(mSnapObject->getObjectTypeNumber()))
+      {
+         EngineeredItem *engrObj = dynamic_cast<EngineeredItem *>(mSnapObject);
+         return engrObj->mountToWall(snapPointToLevelGrid(p), wallSegmentManager->getWallEdgeDatabase(), 
+                                                              wallSegmentManager->getWallSegmentDatabase());
+      }
+   }
+
+   F32 minDist = 255 / mCurrentScale;    // 255 just seems to work well, not related to gridsize; only has an impact when grid is off
+
+   if(mSnapContext == FULL_SNAPPING)     // Only snap to grid when full snapping is enabled; lowest priority snaps go first
+   {
+      snapPoint = snapPointToLevelGrid(p);
+      minDist = snapPoint.distSquared(p);
+   }
+
+   if(mSnapContext != NO_SNAPPING)
+   {
+      // Where will we be snapping things?
+      bool snapToWallCorners = getSnapToWallCorners();
+
+      // Now look for other things we might want to snap to
+      for(S32 i = 0; i < objList->size(); i++)
+      {
+         EditorObject *obj = objList->get(i);
+         // Don't snap to selected items or items with selected verts (keeps us from snapping to ourselves, which is usually trouble)
+         if(obj->isSelected() || obj->anyVertsSelected())    
+            continue;
+
+         for(S32 j = 0; j < obj->getVertCount(); j++)
+         {
+            F32 dist = obj->getVert(j).distSquared(p);
+            if(dist < minDist)
+            {
+               minDist = dist;
+               snapPoint.set(obj->getVert(j));
+            }
+         }
+      }
+
+      // Search for a corner to snap to - by using wall edges, we'll also look for intersections between segments
+      if(snapToWallCorners)
+         checkCornersForSnap(p, wallSegmentManager->mWallEdges, minDist, snapPoint);
+   }
+
+   return snapPoint;
+}
+
+
+bool EditorUserInterface::getSnapToWallCorners()
+{
+   return mSnapContext != NO_SNAPPING && mDraggingObjects && !(isWallType(mSnapObject->getObjectTypeNumber()));
+}
+
+
+extern bool findNormalPoint(const Point &p, const Point &s1, const Point &s2, Point &closest);
+
+static Point closest;      // Reusable container
+
+static bool checkEdge(const Point &clickPoint, const Point &start, const Point &end, F32 &minDist, Point &snapPoint)
+{
+   if(findNormalPoint(clickPoint, start, end, closest))    // closest is point on line where clickPoint normal intersects
+   {
+      F32 dist = closest.distSquared(clickPoint);
+      if(dist < minDist)
+      {
+         minDist = dist;
+         snapPoint.set(closest);  
+         return true;
+      }
+   }
+
+   return false;
+}
+
+
+// Checks for snapping against a series of edges defined by verts in A-B-C-D format if abcFormat is true, or A-B B-C C-D if false
+// Sets snapPoint and minDist.  Returns index of closest segment found if closer than minDist.
+
+// Not currently used 
+
+S32 EditorUserInterface::checkEdgesForSnap(const Point &clickPoint, const Vector<Point> &verts, bool abcFormat,
+                                           F32 &minDist, Point &snapPoint )
+{
+   S32 inc = abcFormat ? 1 : 2;   
+   S32 segFound = NONE;
+
+   for(S32 i = 0; i < verts.size() - 1; i += inc)
+      if(checkEdge(clickPoint, verts[i], verts[i+1], minDist, snapPoint))
+         segFound = i;
+
+   return segFound;
+}
+
+
+// Not currently used 
+
+S32 EditorUserInterface::checkEdgesForSnap(const Point &clickPoint, const Vector<WallEdge *> &edges, bool abcFormat,
+                                           F32 &minDist, Point &snapPoint )
+{
+   S32 inc = abcFormat ? 1 : 2;   
+   S32 segFound = NONE;
+
+   for(S32 i = 0; i < edges.size(); i++)
+      if(checkEdge(clickPoint, *edges[i]->getStart(), *edges[i]->getEnd(), minDist, snapPoint))
+         segFound = i;
+
+   return segFound;
+}
+
+
+static bool checkPoint(const Point &clickPoint, const Point &point, F32 &minDist, Point &snapPoint)
+{
+   F32 dist = point.distSquared(clickPoint);
+   if(dist < minDist)
+   {
+      minDist = dist;
+      snapPoint = point;
+      return true;
+   }
+
+   return false;
+}
+
+
+S32 EditorUserInterface::checkCornersForSnap(const Point &clickPoint, const Vector<WallEdge *> &edges, F32 &minDist, Point &snapPoint)
+{
+   S32 vertFound = NONE;
+   const Point *vert;
+
+   for(S32 i = 0; i < edges.size(); i++)
+      for(S32 j = 0; j < 1; j++)
+      {
+         vert = (j == 0) ? edges[i]->getStart() : edges[i]->getEnd();
+         if(checkPoint(clickPoint, *vert, minDist, snapPoint))
+            vertFound = i;
+      }
+
+   return vertFound;
+}
+
+
+////////////////////////////////////
+////////////////////////////////////
+// Rendering routines
+
+extern Color gErrorMessageTextColor;
+
+static bool fillRendered = false;
+
+
+bool EditorUserInterface::showMinorGridLines()
+{
+   return mCurrentScale >= .5;
+}
+
+
+// Render background snap grid
+void EditorUserInterface::renderGrid()
+{
+   if(mPreviewMode)     // No grid in preview mode
+      return;   
+
+   F32 colorFact = (mSnapContext == FULL_SNAPPING) ? 1 : 0.5;
+
+   // Minor grid lines
+   for(S32 i = 1; i >= 0; i--)
+   {
+      if((i && showMinorGridLines()) || !i)      // Minor then major gridlines
+      {
+         F32 gridScale = mCurrentScale * getGame()->getGridSize() * (i ? 0.1f : 1);    // Major gridlines are gridSize() pixels apart   
+         F32 color = ((i ? .2f : .4f) * colorFact);
+
+         F32 xStart = fmod(mCurrentOffset.x, gridScale);
+         F32 yStart = fmod(mCurrentOffset.y, gridScale);
+
+         glColor3f(color, color, color);
+         glBegin(GL_LINES);
+            while(yStart < gScreenInfo.getGameCanvasHeight())
+            {
+               glVertex2f(0, yStart);
+               glVertex2f((F32)gScreenInfo.getGameCanvasWidth(), yStart);
+               yStart += gridScale;
+            }
+            while(xStart < gScreenInfo.getGameCanvasWidth())
+            {
+               glVertex2f(xStart, 0);
+               glVertex2f(xStart, (F32)gScreenInfo.getGameCanvasHeight());
+               xStart += gridScale;
+            }
+         glEnd();
+      }
+   }
+
+   // Draw axes
+   glColor(0.7f * colorFact);
+   glLineWidth(gLineWidth3);
+
+   Point origin = convertLevelToCanvasCoord(Point(0,0));
+
+   glBegin(GL_LINES);
+      glVertex2f(0, origin.y);
+      glVertex2f((F32)gScreenInfo.getGameCanvasWidth(), origin.y);
+      glVertex2f(origin.x, 0);
+      glVertex2f(origin.x, (F32)gScreenInfo.getGameCanvasHeight());
+   glEnd();
+
+   glLineWidth(gDefaultLineWidth);
+}
+
+
+S32 getDockHeight(ShowMode mode)
+{
+   if(mode == ShowWallsOnly)
+      return 62;
+   else  // mShowMode == ShowAllObjects
+      return gScreenInfo.getGameCanvasHeight() - 2 * EditorUserInterface::vertMargin;
+}
+
+
+void EditorUserInterface::renderDock(F32 width)    // width is current wall width, used for displaying info on dock
+{
+   // Render item dock down RHS of screen
+   const S32 canvasWidth = gScreenInfo.getGameCanvasWidth();
+   const S32 canvasHeight = gScreenInfo.getGameCanvasHeight();
+
+   S32 dockHeight = getDockHeight(mShowMode);
+
+   drawFilledRect(canvasWidth - DOCK_WIDTH - horizMargin, canvasHeight - vertMargin, 
+                  canvasWidth - horizMargin,              canvasHeight - vertMargin - dockHeight, 
+                  Colors::black, (mouseOnDock() ? Colors::yellow : Colors::white));
+
+   // Draw coordinates on dock -- if we're moving an item, show the coords of the snap vertex, otherwise show the coords of the
+   // snapped mouse position
+   Point pos;
+   if(mSnapObject)
+      pos = mSnapObject->getVert(mSnapVertexIndex);
+   else
+      pos = snapPoint(convertCanvasToLevelCoord(mMousePos));
+
+   F32 xpos = gScreenInfo.getGameCanvasWidth() - horizMargin - DOCK_WIDTH / 2.f;
+
+   char text[50];
+   glColor(Colors::white);
+   dSprintf(text, sizeof(text), "%2.2f|%2.2f", pos.x, pos.y);
+   drawStringc(xpos, (F32)gScreenInfo.getGameCanvasHeight() - vertMargin - 15, 8, text);
+
+   // And scale
+   dSprintf(text, sizeof(text), "%2.2f", mCurrentScale);
+   drawStringc(xpos, (F32)gScreenInfo.getGameCanvasHeight() - vertMargin - 25, 8, text);
+
+   // Show number of teams
+   dSprintf(text, sizeof(text), "Teams: %d",  getGame()->getTeamCount());
+   drawStringc(xpos, (F32)gScreenInfo.getGameCanvasHeight() - vertMargin - 35, 8, text);
+
+   glColor(mNeedToSave ? Colors::red : Colors::green);     // Color level name by whether it needs to be saved or not
+   dSprintf(text, sizeof(text), "%s%s", mNeedToSave ? "*" : "", mEditFileName.substr(0, mEditFileName.find_last_of('.')).c_str());    // Chop off extension
+   drawStringc(xpos, (F32)gScreenInfo.getGameCanvasHeight() - vertMargin - 45, 8, text);
+
+   // And wall width as needed
+   if(width != NONE)
+   {
+      glColor(Colors::white);
+      dSprintf(text, sizeof(text), "Width: %2.0f", width);
+      drawStringc(xpos, (F32)gScreenInfo.getGameCanvasHeight() - vertMargin - 55, 8, text);
+   }
+}
+
+
+void EditorUserInterface::renderTextEntryOverlay()
+{
+   // Render id-editing overlay
+   if(entryMode != EntryNone)
+   {
+      static const S32 fontsize = 16;
+      static const S32 inset = 9;
+      static const S32 boxheight = fontsize + 2 * inset;
+      static const Color color(0.9, 0.9, 0.9);
+      static const Color errorColor(Colors::red);
+
+      bool errorFound = false;
+
+      // Check for duplicate IDs if we're in ID entry mode
+      if(entryMode == EntryID)
+      {
+         S32 id = atoi(mEntryBox.c_str());      // mEntryBox has digits only filter applied; ids can only be positive ints
+
+         if(id != 0)    // Check for duplicates
+         {
+            const Vector<EditorObject *> *objList = getObjectList();
+
+            for(S32 i = 0; i < objList->size(); i++)
+               if(objList->get(i)->getItemId() == id && !objList->get(i)->isSelected())
+               {
+                  errorFound = true;
+                  break;
+               }
+         }
+      }
+
+      // Calculate box width
+      S32 boxwidth = 2 * inset + getStringWidth(fontsize, mEntryBox.getPrompt().c_str()) + 
+          mEntryBox.getMaxLen() * getStringWidth(fontsize, "-") + 25;
+
+      // Render entry box    
+      bool disableBlending = false;
+
+      if(!glIsEnabled(GL_BLEND))
+      {
+         glEnable(GL_BLEND);
+         disableBlending = true; 
+      }
+
+      S32 xpos = (gScreenInfo.getGameCanvasWidth()  - boxwidth) / 2;
+      S32 ypos = (gScreenInfo.getGameCanvasHeight() - boxheight) / 2;
+
+      for(S32 i = 1; i >= 0; i--)
+      {
+         glColor(Color(.3f,.6f,.3f), i ? .85f : 1);
+
+         glBegin(i ? GL_POLYGON : GL_LINE_LOOP);
+            glVertex2i(xpos,            ypos);
+            glVertex2i(xpos + boxwidth, ypos);
+            glVertex2i(xpos + boxwidth, ypos + boxheight);
+            glVertex2i(xpos,            ypos + boxheight);
+         glEnd();
+      }
+
+      if(disableBlending)
+         glDisable(GL_BLEND);
+
+      xpos += inset;
+      ypos += inset;
+      glColor(errorFound ? errorColor : color);
+      xpos += drawStringAndGetWidthf(xpos, ypos, fontsize, "%s ", mEntryBox.getPrompt().c_str());
+      drawString(xpos, ypos, fontsize, mEntryBox.c_str());
+      mEntryBox.drawCursor(xpos, ypos, fontsize);
+   }
+}
+
+
+void EditorUserInterface::renderReferenceShip()
+{
+   // Render ship at cursor to show scale
+   static F32 thrusts[4] =  { 1, 0, 0, 0 };
+
+   glPushMatrix();
+      glTranslate(mMousePos);
+      glScale(mCurrentScale);
+      glRotatef(90, 0, 0, 1);
+      renderShip(&Colors::red, 1, thrusts, 1, 5, 0, false, false, false, false);
+      glRotatef(-90, 0, 0, 1);
+
+      // And show how far it can see
+      F32 horizDist = Game::PLAYER_VISUAL_DISTANCE_HORIZONTAL;
+      F32 vertDist = Game::PLAYER_VISUAL_DISTANCE_VERTICAL;
+
+      bool disableBlending = false;
+
+      if(!glIsEnabled(GL_BLEND))
+      {
+         glEnable(GL_BLEND);
+         disableBlending = true; 
+      }
+
+      glColor4f(.5, .5, 1, .35f);
+      glBegin(GL_POLYGON);
+         glVertex2f(-horizDist, -vertDist);
+         glVertex2f(horizDist, -vertDist);
+         glVertex2f(horizDist, vertDist);
+         glVertex2f(-horizDist, vertDist);
+      glEnd();
+      
+      if(disableBlending)
+         glDisable(GL_BLEND);
+
+   glPopMatrix();
+}
+
+
+static F32 getRenderingAlpha(bool isScriptItem)
+{
+   return isScriptItem ? .6f : 1;     // Script items will appear somewhat translucent
+}
+
+
+const char *getModeMessage(ShowMode mode)
+{
+   if(mode == ShowWallsOnly)
+      return "Wall editing mode.  Hit Ctrl-A to change.";
+   else     // Normal mode
+      return "";
+}
+
+
+static S32 QSORT_CALLBACK sortByTeam(DatabaseObject **a, DatabaseObject **b)
+{
+   TNLAssert(dynamic_cast<BfObject *>(*a), "Not a BfObject");
+   TNLAssert(dynamic_cast<BfObject *>(*b), "Not a BfObject");
+   return ((BfObject *)(*b))->getTeam() - ((BfObject *)(*a))->getTeam();
+}
+
+
+static void drawFourArrows(Point pos)
+{
+   const F32 pointList[] = {
+      0, 15, 0, -15,
+      0, 15, 5, 10,
+      0, 15, -5, 10,
+      0, -15, 5, -10,
+      0, -15, -5, -10,
+      15, 0, -15, 0,
+      15, 0, 10, 5,
+      15, 0, 10, -5,
+      -15, 0, -10, 5,
+      -15, 0, -10, -5,
+   };
+
+   glPushMatrix();
+   glTranslate(pos);
+   glEnableClientState(GL_VERTEX_ARRAY);
+   glVertexPointer(2, GL_FLOAT, sizeof(pointList[0]) * 2, pointList);    
+   glDrawArrays(GL_LINES, 0, sizeof(pointList) / (sizeof(pointList[0]) * 2));
+   glDisableClientState(GL_VERTEX_ARRAY);
+   glPopMatrix();
+
+}
+
+void EditorUserInterface::render()
+{
+   mouseIgnore = false; // Needed to avoid freezing effect from too many mouseMoved events without a render in between (sam)
+
+   if(mPreviewMode)
+   {
+      fillVector.clear();
+      
+      EditorObjectDatabase *editorDb = getGame()->getEditorDatabase();
+      editorDb->findObjects(SpyBugTypeNumber, fillVector);
+
+      if(fillVector.size() != 0)
+      {
+
+      // Use Z Buffer to make use of not drawing overlap visible area of same team SpyBug, but does overlap different team.
+      fillVector.sort(sortByTeam);
+      glClear(GL_DEPTH_BUFFER_BIT);
+      glEnable(GL_DEPTH_TEST);
+      glEnable(GL_DEPTH_WRITEMASK);
+      glDepthFunc(GL_LESS);
+      glPushMatrix();
+      glTranslatef(0, 0, -0.95f);
+      glBlendFunc(GL_ONE_MINUS_DST_COLOR, GL_ONE);  // This blending works like this, source(SRC) * GL_ONE_MINUS_DST_COLOR + destination(DST) * GL_ONE
+      bool disableBlending = !glIsEnabled(GL_BLEND);
+
+      if(disableBlending)
+         glEnable(GL_BLEND);
+
+      S32 prevTeam;
+
+      // Draw spybug visibility ranges first, underneath everything else
+      for(S32 i = 0; i < fillVector.size(); i++)
+      {
+         EditorObject *editorObj = dynamic_cast<EditorObject *>(fillVector[i]);
+
+         if(i != 0 && editorObj->getTeam() != prevTeam)
+            glTranslatef(0, 0, 0.05);
+         prevTeam = editorObj->getTeam();
+
+         Point pos = editorObj->getVert(0);
+         pos *= mCurrentScale;
+         pos += mCurrentOffset;
+         renderSpyBugVisibleRange(pos, getGame()->getTeamColor(editorObj->getTeam()), mCurrentScale);
+      }
+
+      if(disableBlending)
+         glDisable(GL_BLEND);
+
+      setDefaultBlendFunction();
+
+      glPopMatrix();
+      glDisable(GL_DEPTH_WRITEMASK);
+      glDisable(GL_DEPTH_TEST);
+
+      }
+
+      // Next draw turret firing ranges for selected or highlighted turrets only
+      fillVector.clear();
+      
+      editorDb->findObjects(TurretTypeNumber, fillVector);
+      for(S32 i = 0; i < fillVector.size(); i++)
+      {
+         EditorObject *editorObj = dynamic_cast<EditorObject *>(fillVector[i]);
+         if(editorObj->isSelected() || editorObj->isLitUp())
+         {
+            Point pos = editorObj->getVert(0);
+            pos *= mCurrentScale;
+            pos += mCurrentOffset;
+            renderTurretFiringRange(pos, getGame()->getTeamColor(editorObj->getTeam()), mCurrentScale);
+         }
+      }
+   }
+   else
+      renderGrid();        // Render grid first, so it's at the bottom
+
+   bool disableBlending = false;
+
+   if(!glIsEnabled(GL_BLEND))
+   {
+      glEnable(GL_BLEND);        // Enable transparency
+      disableBlending = true;
+   }
+
+   glPushMatrix();
+      setLevelToCanvasCoordConversion();
+
+      const Vector<EditorObject *> *levelGenObjList = mLevelGenDatabase.getObjectList();
+      for(S32 i = 0; i < levelGenObjList->size(); i++)
+         levelGenObjList->get(i)->renderInEditor(mCurrentScale, mSnapVertexIndex, true, mPreviewMode, mShowMode);
+   
+      // Render polyWall item fill just before rendering regular walls.  This will create the effect of all walls merging together.  
+      // PolyWall outlines are already part of the wallSegmentManager, so will be rendered along with those of regular walls.
+      const Vector<EditorObject *> *objList = getObjectList();
+
+      for(S32 i = 0; i < objList->size(); i++)
+      {
+         EditorObject *obj = objList->get(i);
+         if(obj->getObjectTypeNumber() == PolyWallTypeNumber)
+         {
+            PolyWall *wall = dynamic_cast<PolyWall *>(obj);
+            wall->renderFill();
+         }
+      }
+  
+      getGame()->getWallSegmentManager()->renderWalls(getGame()->getSettings(),
+                     mDraggingObjects, mPreviewMode, getSnapToWallCorners(), getRenderingAlpha(false/*isScriptItem*/));
+
+    
+
+#ifdef SHOW_EXTENT_BOXES
+      for(S32 i = 0; i < objList->size(); i++)
+      {
+         EditorObject *obj = objList->get(i);
+         {
+            glColor(Colors::red);
+            glBegin(GL_LINE_LOOP);
+               glVertex2f(obj->getExtent().min.x, obj->getExtent().min.y);
+               glVertex2f(obj->getExtent().min.x, obj->getExtent().max.y);
+               glVertex2f(obj->getExtent().max.x, obj->getExtent().max.y);
+               glVertex2f(obj->getExtent().max.x, obj->getExtent().min.y);
+            glEnd();
+         }
+      }
+#endif
+
+      // == Normal items ==
+      // Draw map items (teleporters, etc.) that are not being dragged, and won't have any text labels  (below the dock)
+      // Don't render polywalls, as we've alrady drawn those.
+      for(S32 i = 0; i < objList->size(); i++)
+      {
+         EditorObject *obj = objList->get(i);
+
+         if(obj->getObjectTypeNumber() != PolyWallTypeNumber)
+            if(!(mDraggingObjects && obj->isSelected()) || mPreviewMode)
+               obj->renderInEditor(mCurrentScale, mSnapVertexIndex, false, mPreviewMode, mShowMode);
+      }
+
+      if(!mPreviewMode)
+      {
+         // == Selected items ==
+         // Draw map items (teleporters, etc.) that are are selected and/or lit up, so label is readable (still below the dock)
+         // Do this as a separate operation to ensure that these are drawn on top of those drawn above.
+         for(S32 i = 0; i < objList->size(); i++)
+         {
+            EditorObject *obj = objList->get(i);
+            if(obj->isSelected() || obj->isLitUp())
+               obj->renderInEditor(mCurrentScale, mSnapVertexIndex, false, mPreviewMode, mShowMode);
+         }
+      }
+
+      fillRendered = false;
+      F32 width = NONE;
+
+      // Draw geomPolyLine features under construction
+      if(mCreatingPoly || mCreatingPolyline)    
+      {
+         // Add a vert (and deleted it later) to help show what this item would look like if the user placed the vert in the current location
+         mNewItem->addVert(snapPoint(convertCanvasToLevelCoord(mMousePos)));
+         glLineWidth(gLineWidth3);
+
+         if(mCreatingPoly) // Wall
+            glColor(*SELECT_COLOR);
+         else              // LineItem
+            glColor(getTeamColor(mNewItem->getTeam()));
+
+         renderPolyline(mNewItem->getOutline());
+
+         glLineWidth(gDefaultLineWidth);
+
+         for(S32 j = mNewItem->getVertCount() - 1; j >= 0; j--)      // Go in reverse order so that placed vertices are drawn atop unplaced ones
+         {
+            Point v = mNewItem->getVert(j);
+            
+            // Draw vertices
+            if(j == mNewItem->getVertCount() - 1)                    // This is our most current vertex
+               renderVertex(HighlightedVertex, v, NO_NUMBER, mCurrentScale);
+            else
+               renderVertex(SelectedItemVertex, v, j, mCurrentScale);
+         }
+         mNewItem->deleteVert(mNewItem->getVertCount() - 1); 
+      }
+
+      // Since we're not constructing a barrier, if there are any barriers or lineItems selected, 
+      // get the width for display at bottom of dock
+      else  
+      {
+         fillVector.clear();
+         getGame()->getEditorDatabase()->findObjects((TestFunc)isLineItemType, fillVector);
+
+         for(S32 i = 0; i < fillVector.size(); i++)
+         {
+            LineItem *obj = dynamic_cast<LineItem *>(fillVector[i]);   // Walls are a subclass of LineItem, so this will work for both
+
+            if(obj && (obj->isSelected() || (obj->isLitUp() && obj->isVertexLitUp(NONE))))
+            {
+               width = (F32)obj->getWidth();
+               break;
+            }
+         }
+      }
+
+      // Draw map items (teleporters, etc.) that are being dragged  (above the dock).  But don't draw walls here, or
+      // we'll lose our wall centernlines.
+      if(mDraggingObjects)
+         for(S32 i = 0; i < objList->size(); i++)
+         {
+            EditorObject *obj = objList->get(i);
+            if(obj->isSelected() && !isWallType(obj->getObjectTypeNumber()))    // Object is selected and is not a wall
+               obj->renderInEditor(mCurrentScale, mSnapVertexIndex, false, mPreviewMode, mShowMode);
+         }
+
+      // Render our snap vertex as a hollow magenta box
+      if(!mPreviewMode && mSnapObject && mSnapObject->isSelected() && mSnapVertexIndex != NONE)      
+         renderVertex(SnappingVertex, mSnapObject->getVert(mSnapVertexIndex), NO_NUMBER, mCurrentScale/*, alpha*/);  
+
+    glPopMatrix(); 
+
+
+   if(mPreviewMode)
+      renderReferenceShip();
+   else
+   {
+      renderDock(width);
+      renderDockItems();
+   }
+
+   renderDragSelectBox();
+
+   if(disableBlending)
+      glDisable(GL_BLEND);
+
+   if(mScrollWithMouse)
+   {
+		glColor(Colors::white);
+      drawFourArrows(mScrollWithMouseLocation);
+   }
+
+   renderHelpMessage();    // Also highlights dock item we're hovering over
+   renderSaveMessage();
+   renderWarnings();
+
+
+   glColor(Colors::cyan);
+   drawCenteredString(vertMargin, 14, getModeMessage(mShowMode));
+
+   renderTextEntryOverlay();
+
+   renderConsole();  // Rendered last, so it's always on top
+}
+
+
+// Draw box for selecting items
+void EditorUserInterface::renderDragSelectBox()
+{
+   if(!mDragSelecting)   
+      return;
+   
+   glColor(Colors::white);
+   Point downPos = convertLevelToCanvasCoord(mMouseDownPos);
+   glBegin(GL_LINE_LOOP);
+      glVertex2f(downPos.x,   downPos.y);
+      glVertex2f(mMousePos.x, downPos.y);
+      glVertex2f(mMousePos.x, mMousePos.y);
+      glVertex2f(downPos.x,   mMousePos.y);
+   glEnd();
+}
+
+
+void EditorUserInterface::renderDockItems()
+{
+   for(S32 i = 0; i < mDockItems.size(); i++)
+   {
+      mDockItems[i]->renderInEditor(mCurrentScale, mSnapVertexIndex, false, false, mShowMode);
+      mDockItems[i]->setLitUp(false);
+   }
+}
+
+
+// Render help messages at bottom of screen
+void EditorUserInterface::renderHelpMessage()
+{
+   if(!mouseOnDock() || mPreviewMode)  // Help messages only shown when hovering over dock item, and only when dock is visible
+      return;
+
+   if(!mDockItemHit)
+      return;
+
+   mDockItemHit->setLitUp(true);       // Will trigger a selection highlight to appear around dock item
+
+   glColor(Colors::green);
+
+   // Center string between left side of screen and edge of dock
+   const char *helpString = mDockItemHit->getEditorHelpString();
+   S32 x = (gScreenInfo.getGameCanvasWidth() - horizMargin - DOCK_WIDTH - getStringWidth(15, helpString)) / 2;
+   drawString(x, gScreenInfo.getGameCanvasHeight() - vertMargin - 15, 15, helpString);
+}
+
+
+void EditorUserInterface::renderSaveMessage()
+{
+   if(mSaveMsgTimer.getCurrent())
+   {
+      F32 alpha = 1.0;
+      if(mSaveMsgTimer.getCurrent() < 1000)
+         alpha = (F32) mSaveMsgTimer.getCurrent() / 1000;
+
+      bool disableBlending = false;
+
+      if(!glIsEnabled(GL_BLEND))
+      {
+         glEnable(GL_BLEND);
+         disableBlending = true; 
+      }
+
+      glColor(mSaveMsgColor, alpha);
+      drawCenteredString(gScreenInfo.getGameCanvasHeight() - vertMargin - 65, 25, mSaveMsg.c_str());
+
+      if(disableBlending)
+         glDisable(GL_BLEND);
+   }
+}
+
+
+void EditorUserInterface::renderWarnings()
+{
+   if(mWarnMsgTimer.getCurrent())
+   {
+      F32 alpha = 1.0;
+      if (mWarnMsgTimer.getCurrent() < 1000)
+         alpha = (F32) mWarnMsgTimer.getCurrent() / 1000;
+
+      bool disableBlending = false;
+
+      if(!glIsEnabled(GL_BLEND))
+      {
+         glEnable(GL_BLEND);
+         disableBlending = true; 
+      }
+
+      glColor(mWarnMsgColor, alpha);
+      drawCenteredString(gScreenInfo.getGameCanvasHeight() / 4, 25, mWarnMsg1.c_str());
+      drawCenteredString(gScreenInfo.getGameCanvasHeight() / 4 + 30, 25, mWarnMsg2.c_str());
+
+      if(disableBlending)
+         glDisable(GL_BLEND);
+   }
+
+   if(mLevelErrorMsgs.size() || mLevelWarnings.size())
+   {
+      S32 ypos = vertMargin + 50;
+
+      glColor(gErrorMessageTextColor);
+
+      for(S32 i = 0; i < mLevelErrorMsgs.size(); i++)
+      {
+         drawCenteredString(ypos, 20, mLevelErrorMsgs[i].c_str());
+         ypos += 25;
+      }
+
+      glColor(Colors::yellow);
+
+      for(S32 i = 0; i < mLevelWarnings.size(); i++)
+      {
+         drawCenteredString(ypos, 20, mLevelWarnings[i].c_str());
+         ypos += 25;
+      }
+   }
+}
+
+
+const Color *EditorUserInterface::getTeamColor(S32 team)
+{
+   return getGame()->getTeamColor(team);
+}
+
+
+void EditorUserInterface::renderSnapTarget(const Point &target)
+{
+   //glLineWidth(gLineWidth1);
+
+   //glColor(Colors::magenta);
+   //drawFilledSquare(target, 2);
+
+   //glLineWidth(gDefaultLineWidth);
+}
+
+
+////////////////////////////////////////
+////////////////////////////////////////
+/*
+1. User creates wall by drawing line
+2. Each line segment is converted to a series of endpoints, who's location is adjusted to improve rendering (extended)
+3. Those endpoints are used to generate a series of WallSegment objects, each with 4 corners
+4. Those corners are used to generate a series of edges on each WallSegment.  Initially, each segment has 4 corners
+   and 4 edges.
+5. Segments are intsersected with one another, punching "holes", and creating a series of shorter edges that represent
+   the dark blue outlines seen in the game and in the editor.
+
+If wall shape or location is changed steps 1-5 need to be repeated
+If intersecting wall is changed, only steps 4 and 5 need to be repeated
+If wall thickness is changed, steps 3-5 need to be repeated
+*/
+
+
+void EditorUserInterface::clearSelection()
+{
+   const Vector<EditorObject *> *objList = getObjectList();
+
+   for(S32 i = 0; i < objList->size(); i++)
+      objList->get(i)->unselect();
+}
+
+
+// Copy selection to the clipboard
+void EditorUserInterface::copySelection()
+{
+   if(!anyItemsSelected())
+      return;
+
+   bool alreadyCleared = false;
+
+   const Vector<EditorObject *> *objList = getObjectList();
+
+   for(S32 i = 0; i < objList->size(); i++)
+   {
+      if(objList->get(i)->isSelected())
+      {
+         EditorObject *newItem =  objList->get(i)->copy();   
+         newItem->setSelected(false);
+
+         if(!alreadyCleared)  // Make sure we only purge the existing clipboard if we'll be putting someting new there
+         {
+            mClipboard.clear();
+            alreadyCleared = true;
+         }
+
+         mClipboard.push_back(boost::shared_ptr<EditorObject>(newItem));
+      }
+   }
+}
+
+
+// Paste items on the clipboard
+void EditorUserInterface::pasteSelection()
+{
+   if(mDraggingObjects)    // Pasting while dragging can cause crashes!!
+      return;
+
+   S32 itemCount = mClipboard.size();
+
+    if(itemCount == 0)     // Nothing on clipboard, nothing to do
+      return;
+
+   saveUndoState();        // So we can undo the paste
+
+   clearSelection();       // Only the pasted items should be selected
+
+   Point pos = snapPoint(convertCanvasToLevelCoord(mMousePos));
+
+   Point firstPoint = mClipboard[0]->getVert(0);
+   Point offset;
+
+   for(S32 i = 0; i < itemCount; i++)
+   {
+      offset = firstPoint - mClipboard[i]->getVert(0);
+
+      EditorObject *newObject = mClipboard[i]->newCopy();
+
+      newObject->setSelected(true);
+      newObject->moveTo(pos - offset);
+
+      // onGeomChanged calls updateExtentInDatabase, which only sets the object's extent, but does not do anything with the database
+      // since object won't be in the database until addToGame is called, which will insert object with extent calculated in onGeomChanged
+      newObject->onGeomChanged();                                          
+      newObject->addToGame(getGame(), getGame()->getEditorDatabase()); 
+   }
+
+   validateLevel();
+   setNeedToSave(true);
+   autoSave();
+}
+
+
+// Expand or contract selection by scale
+void EditorUserInterface::scaleSelection(F32 scale)
+{
+   if(!anyItemsSelected() || scale < .01 || scale == 1)    // Apply some sanity checks
+      return;
+
+   saveUndoState();
+
+   // Find center of selection
+   Point min, max;                        
+   computeSelectionMinMax(min, max);
+   Point ctr = (min + max) * 0.5;
+
+   if(scale > 1 && min.distanceTo(max) * scale  > 50 * getGame()->getGridSize())    // If walls get too big, they'll bog down the db
+      return;
+
+   const Vector<EditorObject *> *objList = getObjectList();
+
+   for(S32 i = 0; i < objList->size(); i++)
+      if(objList->get(i)->isSelected())
+         objList->get(i)->scale(ctr, scale);
+
+   setNeedToSave(true);
+   autoSave();
+}
+
+
+// Rotate selected objects around their center point by angle
+void EditorUserInterface::rotateSelection(F32 angle)
+{
+   if(!anyItemsSelected())
+      return;
+
+   saveUndoState();
+
+   const Vector<EditorObject *> *objList = getObjectList();
+
+   for(S32 i = 0; i < objList->size(); i++)
+      if(objList->get(i)->isSelected())
+      {
+         objList->get(i)->rotateAboutPoint(Point(0,0), angle);
+         objList->get(i)->onGeomChanged();
+      }
+
+   setNeedToSave(true);
+   autoSave();
+}
+
+
+// Find all objects in bounds 
+// TODO: This should be a database function!
+void EditorUserInterface::computeSelectionMinMax(Point &min, Point &max)
+{
+   min.set(F32_MAX, F32_MAX);
+   max.set(-F32_MAX, -F32_MAX);
+
+   const Vector<EditorObject *> *objList = getObjectList();
+
+   for(S32 i = 0; i < objList->size(); i++)
+   {
+      EditorObject *obj = objList->get(i);
+
+      if(obj->isSelected())
+      {
+         for(S32 j = 0; j < obj->getVertCount(); j++)
+         {
+            Point v = obj->getVert(j);
+
+            if(v.x < min.x)   min.x = v.x;
+            if(v.x > max.x)   max.x = v.x;
+            if(v.y < min.y)   min.y = v.y;
+            if(v.y > max.y)   max.y = v.y;
+         }
+      }
+   }
+}
+
+
+// Set the team affiliation of any selected items
+void EditorUserInterface::setCurrentTeam(S32 currentTeam)
+{
+   mCurrentTeam = currentTeam;
+   bool anyChanged = false;
+
+   if(anythingSelected())
+      saveUndoState();
+
+   if(currentTeam >= getGame()->getTeamCount())
+   {
+      char msg[255];
+
+      if(getGame()->getTeamCount() == 1)
+         dSprintf(msg, sizeof(msg), "Only 1 team has been configured.");
+      else
+         dSprintf(msg, sizeof(msg), "Only %d teams have been configured.", getGame()->getTeamCount());
+
+      setWarnMessage(msg, "Hit [F2] to configure teams.");
+
+      return;
+   }
+
+   // Update all dock items to reflect new current team
+   for(S32 i = 0; i < mDockItems.size(); i++)
+   {
+      if(!mDockItems[i]->hasTeam())
+         continue;
+
+      if(currentTeam == TEAM_NEUTRAL && !mDockItems[i]->canBeNeutral())
+         continue;
+
+      if(currentTeam == TEAM_HOSTILE && !mDockItems[i]->canBeHostile())
+         continue;
+
+      mDockItems[i]->setTeam(currentTeam);
+   }
+
+
+   const Vector<EditorObject *> *objList = getObjectList();
+
+   for(S32 i = 0; i < objList->size(); i++)
+   {
+      EditorObject *obj = objList->get(i);
+      if(obj->isSelected())
+      {
+         if(!obj->hasTeam())
+            continue;
+
+         if(currentTeam == TEAM_NEUTRAL && !obj->canBeNeutral())
+            continue;
+
+         if(currentTeam == TEAM_HOSTILE && !obj->canBeHostile())
+            continue;
+
+         if(!anyChanged)
+            saveUndoState();
+
+         obj->setTeam(currentTeam);
+         anyChanged = true;
+      }
+   }
+
+   // Overwrite any warnings set above.  If we have a group of items selected, it makes no sense to show a
+   // warning if one of those items has the team set improperly.  The warnings are more appropriate if only
+   // one item is selected, or none of the items are given a valid team setting.
+
+   if(anyChanged)
+   {
+      setWarnMessage("", "");
+      validateLevel();
+      setNeedToSave(true);
+      autoSave();
+   }
+}
+
+
+void EditorUserInterface::flipSelectionHorizontal()
+{
+   if(!anyItemsSelected())
+      return;
+
+   saveUndoState();
+
+   Point min, max;
+   computeSelectionMinMax(min, max);
+   F32 centerX = (min.x + max.x) / 2;
+
+   const Vector<EditorObject *> *objList = getObjectList();
+
+   for(S32 i = 0; i < objList->size(); i++)
+      if(objList->get(i)->isSelected())
+         objList->get(i)->flipHorizontal(centerX);
+
+   setNeedToSave(true);
+   autoSave();
+}
+
+
+void EditorUserInterface::flipSelectionVertical()
+{
+   if(!anyItemsSelected())
+      return;
+
+   saveUndoState();
+
+   Point min, max;
+   computeSelectionMinMax(min, max);
+   F32 centerY = (min.y + max.y) / 2;
+
+   const Vector<EditorObject *> *objList = getObjectList();
+
+   for(S32 i = 0; i < objList->size(); i++)
+      if(objList->get(i)->isSelected())
+         objList->get(i)->flipVertical(centerY);
+
+   setNeedToSave(true);
+   autoSave();
+}
+
+
+extern bool pointInTriangle(const Point &p, const Point &a, const Point &b, const Point &c);
+
+static const S32 POINT_HIT_RADIUS = 9;
+static const S32 EDGE_HIT_RADIUS = 6;
+
+void EditorUserInterface::findHitItemAndEdge()
+{
+   mItemHit = NULL;
+   mEdgeHit = NONE;
+   mVertexHit = NONE;
+
+   // Make hit rectangle larger than 1x1 -- when we consider point items, we need to make sure that we grab the item even when we're not right
+   // on top of it, as the point item's hit target is much larger than the item itself.  100 is a guess that seems to work well.
+   // Note that this is only used for requesting a candidate list from the database, actual hit detection is more precise.
+   const Rect cursorRect((mMousePos - mCurrentOffset) / mCurrentScale, 100); 
+
+   fillVector.clear();
+   EditorObjectDatabase *editorDb = getGame()->getEditorDatabase();
+   editorDb->findObjects((TestFunc)isAnyObjectType, fillVector, cursorRect);
+   //getGame()->getEditorDatabase()->findObjects(fillVector);
+
+   if(fillVector.size() > 0)
+      int x = 0;
+
+   Point mouse = convertCanvasToLevelCoord(mMousePos);      // Figure out where the mouse is in level coords
+
+   // Do this in two passes -- the first we only consider selected items, the second pass will consider all targets.
+   // This will give priority to hitting vertices of selected items.
+   for(S32 firstPass = 1; firstPass >= 0; firstPass--)     // firstPass will be true the first time through, false the second time
+      for(S32 i = fillVector.size() - 1; i >= 0; i--)      // Go in reverse order to prioritize items drawn on top
+      {
+         EditorObject *obj = dynamic_cast<EditorObject *>(fillVector[i]);
+
+         TNLAssert(obj, "Expected an EditorObject!");
+
+         if(firstPass == (!obj->isSelected() && !obj->anyVertsSelected()))  // First pass is for selected items only
+            continue;                                                       // Second pass only for unselected items
+         
+         // Only select walls in CTRL-A mode...
+         if(mShowMode == ShowWallsOnly && !(isWallType(obj->getObjectTypeNumber())))   // Only select walls in CTRL-A mode
+            continue;                                                                  // ...so if it's not a wall, proceed to next item
+
+         if(checkForVertexHit(obj) || checkForEdgeHit(mouse, obj)) 
+            return;                 
+      }
+
+   // We've already checked for wall vertices; now we'll check for hits in the interior of walls
+   GridDatabase *wallDb = getGame()->getWallSegmentManager()->getWallSegmentDatabase();
+   fillVector2.clear();
+
+   wallDb->findObjects((TestFunc)isAnyObjectType, fillVector2, cursorRect);
+
+   for(S32 i = 0; i < fillVector2.size(); i++)
+      if(checkForWallHit(mouse, fillVector2[i]))
+         return;
+
+   if(mShowMode == ShowWallsOnly) 
+      return;
+
+   // If we're still here, it means we didn't find anything yet.  Make one more pass, and see if we're in any polys.
+   // This time we'll loop forward, though I don't think it really matters.
+   for(S32 i = 0; i < fillVector.size(); i++)
+     if(checkForPolygonHit(mouse, dynamic_cast<EditorObject *>(fillVector[i])))
+        return;
+}
+
+
+// Vertex is weird because we don't always do thing in level coordinates -- some of our hit computation is based on
+// absolute screen coordinates; some things, like wall vertices, are the same size at every zoom scale.  
+bool EditorUserInterface::checkForVertexHit(EditorObject *object)
+{
+   F32 radius = object->getEditorRadius(mCurrentScale);
+
+   for(S32 i = object->getVertCount() - 1; i >= 0; i--)
+   {
+      // p represents pixels from mouse to obj->getVert(j), at any zoom
+      Point p = mMousePos - mCurrentOffset - (object->getVert(i) + object->getEditorSelectionOffset(mCurrentScale)) * mCurrentScale;    
+
+      if(fabs(p.x) < radius && fabs(p.y) < radius)
+      {
+         mItemHit = object;
+         mVertexHit = i;
+         return true;
+      }
+   }
+
+   return false;
+}
+
+
+bool EditorUserInterface::checkForEdgeHit(const Point &point, EditorObject *object)
+{
+   // Points have no edges, and walls are checked via another mechanism
+   if(object->getGeomType() == geomPoint) 
+      return false;
+
+   const Vector<Point> &verts = *object->getOutline(); 
+   TNLAssert(verts.size(), "Empty vertex problem");
+
+   bool loop = (object->getGeomType() == geomPolygon);
+
+   Point closest;
+
+   S32 j_prev  = loop ? (verts.size() - 1) : 0;
+         
+   for(S32 j = loop ? 0 : 1; j < verts.size(); j++)
+   {
+      if(findNormalPoint(point, verts[j_prev], verts[j], closest))
+      {
+         F32 distance = (point - closest).len();
+         if(distance < EDGE_HIT_RADIUS / mCurrentScale) 
+         {
+            mItemHit = object;
+            mEdgeHit = j_prev;
+
+            return true;
+         }
+      }
+      j_prev = j;
+   }
+
+   return false;
+}
+
+
+bool EditorUserInterface::checkForWallHit(const Point &point, DatabaseObject *object)
+{
+   WallSegment *wallSegment = dynamic_cast<WallSegment *>(object);
+   TNLAssert(wallSegment, "Expected a WallSegment!");
+
+   if(triangulatedFillContains(wallSegment->getTriangulatedFillPoints(), point))
+   {
+      // Now that we've found a segment that our mouse is over, we need to find the wall object that it belongs to.  Chances are good
+      // that it will be one of the objects sitting in fillVector.
+      for(S32 i = 0; i < fillVector.size(); i++)
+      {
+         if(isWallType(fillVector[i]->getObjectTypeNumber()))
+         {
+            EditorObject *eobj = dynamic_cast<EditorObject *>(fillVector[i]);
+
+            if(eobj->getSerialNumber() == wallSegment->getOwner())
+            {
+               mItemHit = eobj;
+               return true;
+            }
+         }
+      }
+
+      // Note, if we get to here, we have a problem.
+
+      //logprintf("Found seg: %s", wallSegment->getExtent().toString().c_str());
+
+      //TNLAssert(false, "Should have found a wall.  Either the extents are wrong again, or the walls and their segments are out of sync.");
+
+      // This code does a less efficient but more thorough job finding a wall that matches the segment we hit... if the above assert
+      // keeps going off, and we can't fix it, this code here should take care of the problem.  But using it is an admission of failure.
+
+      EditorObjectDatabase *editorDb = getGame()->getEditorDatabase();
+      const Vector<EditorObject *> *objList = editorDb->getObjectList();
+
+      for(S32 i = 0; i < objList->size(); i++)
+      {
+         if(isWallType(objList->get(i)->getObjectTypeNumber()))
+         {
+            EditorObject *eobj = objList->get(i);
+
+            if(eobj->getSerialNumber() == wallSegment->getOwner())
+            {
+               //editorDb->dumpObjects();
+               //logprintf("Found wall: %s", eobj->getExtent().toString().c_str());
+               mItemHit = eobj;
+               return true;
+            }
+         }
+      }
+   }
+
+   return false;
+}
+
+
+bool EditorUserInterface::checkForPolygonHit(const Point &point, EditorObject *object)
+{
+   if(object->getGeomType() == geomPolygon && triangulatedFillContains(object->getFill(), point))
+   {
+      mItemHit = object;
+      return true;
+   }
+
+   return false;
+}
+
+
+// Sets mDockItemHit
+void EditorUserInterface::findHitItemOnDock()
+{
+   mDockItemHit = NULL;
+
+   if(mShowMode == ShowWallsOnly)     // Only add dock items when objects are visible
+      return;
+
+   for(S32 i = mDockItems.size() - 1; i >= 0; i--)     // Go in reverse order because the code we copied did ;-)
+   {
+      Point pos = mDockItems[i]->getVert(0);
+
+      if(fabs(mMousePos.x - pos.x) < POINT_HIT_RADIUS && fabs(mMousePos.y - pos.y) < POINT_HIT_RADIUS)
+      {
+         mDockItemHit = mDockItems[i].get();
+         return;
+      }
+   }
+
+   // Now check for polygon interior hits
+   for(S32 i = 0; i < mDockItems.size(); i++)
+      if(mDockItems[i]->getGeomType() == geomPolygon)
+      {
+         Vector<Point> verts;
+         for(S32 j = 0; j < mDockItems[i]->getVertCount(); j++)
+            verts.push_back(mDockItems[i]->getVert(j));
+
+         if(PolygonContains2(verts.address(),verts.size(), mMousePos))
+         {
+            mDockItemHit = mDockItems[i].get();
+            return;
+         }
+      }
+
+   return;
+}
+
+
+// Incoming calls from SDL come here (because that's where they went when GLUT was in charge)...
+void EditorUserInterface::onMouseMoved(S32 x, S32 y)
+{
+   onMouseMoved();      //... and go here
+}
+
+
+void EditorUserInterface::onMouseMoved()
+{
+   if(mouseIgnore)  // Needed to avoid freezing effect from too many mouseMoved events without a render in between
+      return;
+
+   mouseIgnore = true;
+
+   // Doing this with MOUSE_RIGHT allows you to drag a vertex you just placed by holding the right-mouse button
+   if(getInputCodeState(MOUSE_LEFT) || getInputCodeState(MOUSE_RIGHT))
+   {
+      onMouseDragged();
+      return;
+   }
+
+   mMousePos.set(gScreenInfo.getMousePos());
+
+   if(mCreatingPoly || mCreatingPolyline)
+      return;
+
+   findHitItemAndEdge();      //  Sets mItemHit, mVertexHit, and mEdgeHit
+   findHitItemOnDock();
+
+   // Unhighlight the currently lit up object, if any
+   if(mItemToLightUp)
+      mItemToLightUp->setLitUp(false);
+
+   mItemToLightUp = NULL;
+
+   // We hit a vertex that wasn't already selected
+   if(mVertexHit != NONE && !mItemHit->vertSelected(mVertexHit))   
+   {
+      mItemToLightUp = mItemHit;
+      mItemToLightUp->setVertexLitUp(mVertexHit);
+   }
+
+   // We hit an item that wasn't already selected
+   else if(mItemHit && !mItemHit->isSelected())                   
+      mItemToLightUp = mItemHit;
+
+   // Check again, and take a point object in preference to a vertex
+   if(mItemHit && !mItemHit->isSelected() && mItemHit->getGeomType() == geomPoint)  
+      mItemToLightUp = mDockItemHit;
+
+   if(mItemToLightUp)
+      mItemToLightUp->setLitUp(true);
+
+   bool showMoveCursor = (mItemHit || mVertexHit != NONE || mEdgeHit != NONE || mDockItemHit);
+
+
+   findSnapVertex();
+
+   SDL_ShowCursor((showMoveCursor && !mPreviewMode) ? SDL_ENABLE : SDL_ENABLE);     // ???
+}
+
+
+void EditorUserInterface::onMouseDragged()
+{
+   //if(mouseIgnore)  // Needed to avoid freezing effect from too many mouseMoved events without a render in between (sam)
+   //   return;
+
+   //mouseIgnore = true;
+
+   mMousePos.set(gScreenInfo.getMousePos());
+
+   if(mCreatingPoly || mCreatingPolyline || mDragSelecting)
+      return;
+
+   bool needToSaveUndoState = true;
+
+   if(mDraggingDockItem != NULL)      // We just started dragging an item off the dock
+   {
+       startDraggingDockItem();  
+       needToSaveUndoState = false;
+   }
+
+   findSnapVertex();
+
+   if(!mSnapObject || mSnapVertexIndex == NONE)
+      return;
+   
+   
+   if(!mDraggingObjects)            // Just started dragging
+   {
+      mMoveOrigin = mSnapObject->getVert(mSnapVertexIndex);
+      mOriginalVertLocations.clear();
+
+      const Vector<EditorObject *> *objList = getObjectList();
+
+      for(S32 i = 0; i < objList->size(); i++)
+      {
+         EditorObject *obj = objList->get(i);
+
+         if(obj->isSelected() || obj->anyVertsSelected())
+            for(S32 j = 0; j < obj->getVertCount(); j++)
+               if(obj->isSelected() || obj->vertSelected(j))
+                  mOriginalVertLocations.push_back(obj->getVert(j));
+      }
+
+      if(needToSaveUndoState)
+         saveUndoState();
+   }
+
+   mDraggingObjects = true;
+
+
+   Point delta;
+
+   // The thinking here is that for large items -- walls, polygons, etc., we may grab an item far from its snap vertex, and we
+   // want to factor that offset into our calculations.  For point items (and vertices), we don't really care about any slop
+   // in the selection, and we just want the damn thing where we put it.
+   if(mSnapObject->getGeomType() == geomPoint || (mItemHit && mItemHit->anyVertsSelected()))
+      delta = snapPoint(convertCanvasToLevelCoord(mMousePos)) - mMoveOrigin;
+   else
+      delta = (snapPoint(convertCanvasToLevelCoord(mMousePos) + mMoveOrigin - mMouseDownPos) - mMoveOrigin );
+
+
+   // Update coordinates of dragged item
+   const Vector<EditorObject *> *objList = getObjectList();
+
+   S32 count = 0;
+
+   for(S32 i = 0; i < objList->size(); i++)
+   {
+      EditorObject *obj = objList->get(i);
+
+      if(obj->isSelected() || obj->anyVertsSelected())
+      {
+         for(S32 j = 0; j < obj->getVertCount(); j++)
+            if(obj->isSelected() || obj->vertSelected(j))
+            {
+               obj->setVert(mOriginalVertLocations[count] + delta, j);
+               count++;
+            }
+
+         // If we are dragging a vertex, and not the entire item, we are changing the geom, so notify the item
+         if(obj->anyVertsSelected())
+            obj->onGeomChanging();  
+
+         if(obj->isSelected())     
+            obj->onItemDragging();      // Make sure this gets run after we've updated the item's location
+      }
+   }
+}
+
+
+EditorObject *EditorUserInterface::copyDockItem(EditorObject *source)
+{
+   // Instantiate object so we are essentially dragging a non-dock item
+   EditorObject *newObject = source->newCopy();
+   newObject->newObjectFromDock(getGame()->getGridSize());     // Do things particular to creating an object that came from dock
+
+   return newObject;
+}
+
+
+// User just dragged an item off the dock
+void EditorUserInterface::startDraggingDockItem()
+{
+   saveUndoState();     // Save our undo state before we create a new item
+
+   EditorObject *item = copyDockItem(mDraggingDockItem);
+
+   //item->initializeEditor(getGridSize());    // Override this to define some initial geometry for your object... 
+
+   // Offset lets us drag an item out from the dock by an amount offset from the 0th vertex.  This makes placement seem more natural.
+   Point pos = snapPoint(convertCanvasToLevelCoord(mMousePos), true) - item->getInitialPlacementOffset(getGame()->getGridSize());
+   item->moveTo(pos);
+      
+   //item->setWidth((mDockItems[mDraggingDockItem]->getGeomType() == geomPolygon) ? .7 : 1);      // TODO: Still need this?
+   item->addToEditor(getGame());          
+
+   clearSelection();            // No items are selected...
+   item->setSelected(true);     // ...except for the new one
+   mDraggingDockItem = NULL;    // Because now we're dragging a real item
+   validateLevel();             // Check level for errors
+
+
+   // Because we sometimes have trouble finding an item when we drag it off the dock, after it's been sorted,
+   // we'll manually set mItemHit based on the selected item, which will always be the one we just added.
+   // TODO: Still needed?
+
+   const Vector<EditorObject *> *objList = getObjectList();
+
+   mEdgeHit = NONE;
+   for(S32 i = 0; i < objList->size(); i++)
+      if(objList->get(i)->isSelected())
+      {
+         mItemHit = objList->get(i);
+         break;
+      }
+}
+
+
+// Sets mSnapObject and mSnapVertexIndex based on the vertex closest to the cursor that is part of the selected set
+// What we really want is the closest vertex in the closest feature
+void EditorUserInterface::findSnapVertex()
+{
+   F32 closestDist = F32_MAX;
+
+   if(mDraggingObjects)    // Don't change snap vertex once we're dragging
+      return;
+
+   mSnapObject = NULL;
+   mSnapVertexIndex = NONE;
+
+   Point mouseLevelCoord = convertCanvasToLevelCoord(mMousePos);
+
+   // If we have a hit item, and it's selected, find the closest vertex in the item
+   if(mItemHit && mItemHit->isSelected())   
+   {
+      // If we've hit an edge, restrict our search to the two verts that make up that edge
+      if(mEdgeHit != NONE)
+      {
+         mSnapObject = mItemHit;     // Regardless of vertex, this is our hit item
+         S32 v1 = mEdgeHit;
+         S32 v2 = mEdgeHit + 1;
+
+         // Handle special case of looping item
+         if(mEdgeHit == mItemHit->getVertCount() - 1)
+            v2 = 0;
+
+         // Find closer vertex: v1 or v2
+         mSnapVertexIndex = (mItemHit->getVert(v1).distSquared(mouseLevelCoord) < 
+                          mItemHit->getVert(v2).distSquared(mouseLevelCoord)) ? v1 : v2;
+
+         return;
+      }
+
+      // Didn't hit an edge... find the closest vertex anywhere in the item
+      for(S32 j = 0; j < mItemHit->getVertCount(); j++)
+      {
+         F32 dist = mItemHit->getVert(j).distSquared(mouseLevelCoord);
+
+         if(dist < closestDist)
+         {
+            closestDist = dist;
+            mSnapObject = mItemHit;
+            mSnapVertexIndex = j;
+         }
+      }
+      return;
+   } 
+
+   const Vector<EditorObject *> *objList = getObjectList();
+
+   // Otherwise, we don't have a selected hitItem -- look for a selected vertex
+   for(S32 i = 0; i < objList->size(); i++)
+   {
+      EditorObject *obj = objList->get(i);
+
+      for(S32 j = 0; j < obj->getVertCount(); j++)
+      {
+         // If we find a selected vertex, there will be only one, and this is our snap point
+         if(obj->vertSelected(j))
+         {
+            mSnapObject = obj;
+            mSnapVertexIndex = j;
+            return;     
+         }
+      }
+   }
+}
+
+
+void EditorUserInterface::deleteSelection(bool objectsOnly)
+{
+   if(mDraggingObjects)     // No deleting while we're dragging, please...
+      return;
+
+   if(!anythingSelected())  // Nothing to delete
+      return;
+
+   bool deleted = false;
+
+   const Vector<EditorObject *> *objList = getObjectList();
+
+   for(S32 i = objList->size()-1; i >= 0; i--)  // Reverse to avoid having to have i-- in middle of loop
+   {
+      EditorObject *obj = objList->get(i);
+
+      if(obj->isSelected())
+      {  
+         // Since indices change as items are deleted, this will keep incorrect items from being deleted
+         if(obj->isLitUp())
+            mItemToLightUp = NULL;
+
+         if(!deleted)
+            saveUndoState();
+
+         deleteItem(i);
+         deleted = true;
+      }
+      else if(!objectsOnly)      // Deleted any selected vertices
+      {
+         bool geomChanged = false;
+
+         for(S32 j = 0; j < obj->getVertCount(); j++) 
+         {
+            if(obj->vertSelected(j))
+            {
+               
+               if(!deleted)
+                  saveUndoState();
+              
+               obj->deleteVert(j);
+               deleted = true;
+
+               geomChanged = true;
+               mSnapObject = NULL;
+               mSnapVertexIndex = NONE;
+            }
+         }
+
+         // Deleted last vertex, or item can't lose a vertex... it must go!
+         if(obj->getVertCount() == 0 || (obj->getGeomType() == geomSimpleLine && obj->getVertCount() < 2)
+                                     || (obj->getGeomType() == geomPolyLine       && obj->getVertCount() < 2)
+                                     || (obj->getGeomType() == geomPolygon       && obj->getVertCount() < 2))
+         {
+            deleteItem(i);
+            deleted = true;
+         }
+         else if(geomChanged)
+            obj->onGeomChanged();
+
+      }  // else if(!objectsOnly) 
+   }  // for
+
+   if(deleted)
+   {
+      setNeedToSave(true);
+      autoSave();
+
+      mItemToLightUp = NULL;     // In case we just deleted a lit item; not sure if really needed, as we do this above
+   }
+}
+
+
+// Increase selected wall thickness by amt
+void EditorUserInterface::changeBarrierWidth(S32 amt)
+{
+   if(!mLastUndoStateWasBarrierWidthChange)
+      saveUndoState(); 
+
+   fillVector.clear();
+   getGame()->getEditorDatabase()->findObjects((TestFunc)isLineItemType, fillVector);
+
+   for(S32 i = 0; i < fillVector.size(); i++)
+   {
+      LineItem *obj = dynamic_cast<LineItem *>(fillVector[i]);   // Walls are a subclass of LineItem, so this will work for both
+      if((obj->isSelected() || (obj->isLitUp() && obj->isVertexLitUp(NONE))))
+         obj->changeWidth(amt);     
+   }
+
+   mLastUndoStateWasBarrierWidthChange = true;
+}
+
+
+// Split wall/barrier on currently selected vertex/vertices
+// Or, if entire wall is selected, split on snapping vertex -- this seems a natural way to do it
+void EditorUserInterface::splitBarrier()
+{
+   bool split = false;
+
+   const Vector<EditorObject *> *objList = getObjectList();
+
+   for(S32 i = 0; i < objList->size(); i++)
+   {
+      EditorObject *obj = objList->get(i);
+
+      if(obj->getGeomType() == geomPolyLine)
+          for(S32 j = 1; j < obj->getVertCount() - 1; j++)     // Can't split on end vertices!
+            if(obj->vertSelected(j))
+            {
+               saveUndoState();
+               
+               doSplit(obj, j);
+
+               split = true;
+               goto done2;                         // Yes, gotos are naughty, but they just work so well sometimes...
+            }
+   }
+
+   // If we didn't find a suitable selected vertex to split on, look for a selected line with a magenta vertex
+   if(!split && mSnapObject && mSnapObject->getGeomType() == geomPolyLine && mSnapObject->isSelected() && 
+         mSnapVertexIndex != NONE && mSnapVertexIndex != 0 && mSnapVertexIndex != mSnapObject->getVertCount() - 1)
+   {         
+      saveUndoState();
+
+      doSplit(mSnapObject, mSnapVertexIndex);
+
+      split = true;
+   }
+
+done2:
+   if(split)
+   {
+      clearSelection();
+      setNeedToSave(true);
+      autoSave();
+   }
+}
+
+
+// Split wall or line -- will probably crash on other geom types
+void EditorUserInterface::doSplit(EditorObject *object, S32 vertex)
+{
+   EditorObject *newObj = object->newCopy();    // Copy the attributes
+   newObj->clearVerts();                        // Wipe out the geometry
+
+   // Note that it would be more efficient to start at the end and work backwards, but the direction of our numbering would be
+   // reversed in the new object compared to what it was.  This isn't important at the moment, but it just seems wrong from a
+   // geographic POV.  Which I have.
+   for(S32 i = vertex; i < object->getVertCount(); i++) 
+   {
+      newObj->addVert(object->getVert(i), true);      // true: If wall already has more than max number of points, let children have more as well
+      if(i != vertex)               // i.e. if this isn't the first iteration
+      {
+         object->deleteVert(i);     // Don't delete first vertex -- we need it to remain as final vertex of old feature
+         i--;
+      }
+   }
+
+   newObj->addToEditor(getGame());     // Needs to happen before onGeomChanged, so mGame will not be NULL
+
+   // Tell the new segments that they have new geometry
+   object->onGeomChanged();
+   newObj->onGeomChanged();            
+}
+
+
+// Join two or more sections of wall that have coincident end points.  Will ignore invalid join attempts.
+void EditorUserInterface::joinBarrier()
+{
+   EditorObject *joinedObj = NULL;
+
+   const Vector<EditorObject *> *objList = getObjectList();
+
+   for(S32 i = 0; i < objList->size()-1; i++)
+   {
+      EditorObject *obj_i = objList->get(i);
+
+      if(obj_i->getGeomType() == geomPolyLine && obj_i->isSelected())      // Will work for both lines and walls, or any future polylines
+      {
+         for(S32 j = i + 1; j < objList->size(); j++)                      // Compare against remaining objects
+         {
+            EditorObject *obj_j = objList->get(j);
+
+            if(obj_j->getObjectTypeNumber() == obj_i->getObjectTypeNumber() && obj_j->isSelected())
+            {
+               // Don't join if resulting object would be too big!
+               if(obj_i->getVertCount() + obj_j->getVertCount() > gMaxPolygonPoints)
+                  continue;
+
+               if(obj_i->getVert(0).distanceTo(obj_j->getVert(0)) < .01)   // First vertices are the same  1 2 3 | 1 4 5
+               {
+                  if(!joinedObj)          // This is first join candidate found; something's going to merge, so save an undo state
+                     saveUndoState();
+               
+                  joinedObj = obj_i;
+
+                  for(S32 a = 1; a < obj_j->getVertCount(); a++)           // Skip first vertex, because it would be a dupe
+                     obj_i->addVertFront(obj_j->getVert(a));
+
+                  deleteItem(j);
+                  i--;  j--;
+               }
+
+               // First vertex conincides with final vertex 3 2 1 | 5 4 3
+               else if(obj_i->getVert(0).distanceTo(obj_j->getVert(obj_j->getVertCount()-1)) < .01)     
+               {
+                  if(!joinedObj)
+                     saveUndoState();
+
+                  joinedObj = obj_i;
+                  
+                  for(S32 a = obj_j->getVertCount()-2; a >= 0; a--)
+                     obj_i->addVertFront(obj_j->getVert(a));
+
+                  deleteItem(j);    // j has been merged into i; don't need j anymore!
+                  i--;  j--;
+               }
+
+               // Last vertex conincides with first 1 2 3 | 3 4 5
+               else if(obj_i->getVert(obj_i->getVertCount()-1).distanceTo(obj_j->getVert(0)) < .01)     
+               {
+                  if(!joinedObj)
+                     saveUndoState();
+
+                  joinedObj = obj_i;
+
+                  for(S32 a = 1; a < obj_j->getVertCount(); a++)  // Skip first vertex, because it would be a dupe         
+                     obj_i->addVert(obj_j->getVert(a));
+
+                  deleteItem(j);
+                  i--;  j--;
+               }
+
+               // Last vertices coincide  1 2 3 | 5 4 3
+               else if(obj_i->getVert(obj_i->getVertCount()-1).distanceTo(obj_j->getVert(obj_j->getVertCount()-1)) < .01)     
+               {
+                  if(!joinedObj)
+                     saveUndoState();
+
+                  joinedObj = obj_i;
+
+                  for(S32 a = obj_j->getVertCount()-2; a >= 0; a--)
+                     obj_i->addVert(obj_j->getVert(a));
+
+                  deleteItem(j);
+                  i--;  j--;
+               }
+            }
+         }
+      }
+   }
+
+   if(joinedObj)     // We had a successful merger
+   {
+      clearSelection();
+      setNeedToSave(true);
+      autoSave();
+      joinedObj->onGeomChanged();
+
+      joinedObj->setSelected(true);
+   }
+}
+
+
+void EditorUserInterface::deleteItem(S32 itemIndex)
+{
+   const Vector<EditorObject *> *objList = getObjectList();
+   EditorObject *obj = objList->get(itemIndex);
+
+   Game *game = getGame();
+   WallSegmentManager *wallSegmentManager = game->getWallSegmentManager();
+
+   U8 type = obj->getObjectTypeNumber();
+
+   if(isWallType(type))
+   {
+      // Need to recompute boundaries of any intersecting walls
+      //wallSegmentManager->invalidateIntersectingSegments(game->getEditorDatabase(), obj); // Mark intersecting segments invalid
+      wallSegmentManager->deleteSegments(obj->getItemId());                               // Delete the segments associated with the wall
+
+      game->getEditorDatabase()->removeFromDatabase(obj, obj->getExtent());
+
+      wallSegmentManager->recomputeAllWallGeometry(game->getEditorDatabase());            // Recompute wall edges
+      resnapAllEngineeredItems();         // Really only need to resnap items that were attached to deleted wall... but we
+                                          // don't yet have a method to do that, and I'm feeling lazy at the moment
+   }
+   else
+      game->getEditorDatabase()->removeFromDatabase(obj, obj->getExtent());
+
+   // Reset a bunch of things
+   mSnapObject = NULL;
+   mSnapVertexIndex = NONE;
+   mItemToLightUp = NULL;
+
+   validateLevel();
+
+   onMouseMoved();   // Reset cursor  
+   game->getEditorDatabase()->dumpObjects();
+}
+
+
+void EditorUserInterface::insertNewItem(U8 itemTypeNumber)
+{
+   if(mShowMode == ShowWallsOnly || mDraggingObjects)     // No inserting when items are hidden or being dragged!
+      return;
+
+   clearSelection();
+   saveUndoState();
+
+   S32 team = TEAM_NEUTRAL;
+
+   EditorObject *newObject = NULL;
+
+   // Find a dockItem to copy
+   for(S32 i = 0; i < mDockItems.size(); i++)
+      if(mDockItems[i]->getObjectTypeNumber() == itemTypeNumber)
+      {
+         newObject = copyDockItem(mDockItems[i].get());
+         break;
+      }
+   TNLAssert(newObject, "Couldn't create object in insertNewItem()");
+
+   newObject->moveTo(snapPoint(convertCanvasToLevelCoord(mMousePos)));
+   newObject->addToEditor(getGame());    
+   newObject->onGeomChanged();
+
+   validateLevel();
+   setNeedToSave(true);
+   autoSave();
+}
+
+
+static LineEditor getNewEntryBox(string value, string prompt, S32 length, LineEditor::LineEditorFilter filter)
+{
+   LineEditor entryBox(length);
+   entryBox.setPrompt(prompt);
+   entryBox.setString(value);
+   entryBox.setFilter(filter);
+
+   return entryBox;
+}
+
+
+void EditorUserInterface::centerView()
+{
+   const Vector<EditorObject *> *objList = getObjectList();
+   const Vector<EditorObject *> *levelGenObjList = mLevelGenDatabase.getObjectList();
+
+   if(objList->size() || levelGenObjList->size())
+   {
+      F32 minx =  F32_MAX,   miny =  F32_MAX;
+      F32 maxx = -F32_MAX,   maxy = -F32_MAX;
+
+      for(S32 i = 0; i < objList->size(); i++)
+      {
+         EditorObject *obj = objList->get(i);
+
+         for(S32 j = 0; j < obj->getVertCount(); j++)
+         {
+            if(obj->getVert(j).x < minx)
+               minx = obj->getVert(j).x;
+            if(obj->getVert(j).x > maxx)
+               maxx = obj->getVert(j).x;
+            if(obj->getVert(j).y < miny)
+               miny = obj->getVert(j).y;
+            if(obj->getVert(j).y > maxy)
+               maxy = obj->getVert(j).y;
+         }
+      }
+
+      for(S32 i = 0; i < levelGenObjList->size(); i++)
+      {
+         EditorObject *obj = levelGenObjList->get(i);
+
+         for(S32 j = 0; j < obj->getVertCount(); j++)
+         {
+            if(obj->getVert(j).x < minx)
+               minx = obj->getVert(j).x;
+            if(obj->getVert(j).x > maxx)
+               maxx = obj->getVert(j).x;
+            if(obj->getVert(j).y < miny)
+               miny = obj->getVert(j).y;
+            if(obj->getVert(j).y > maxy)
+               maxy = obj->getVert(j).y;
+         }
+      }
+
+      // If we have only one point object in our level, the following will correct
+      // for any display weirdness.
+      if(minx == maxx && miny == maxy)    // i.e. a single point item
+      {
+         mCurrentScale = MIN_SCALE;
+         mCurrentOffset.set(gScreenInfo.getGameCanvasWidth() / 2  - mCurrentScale * minx, 
+                            gScreenInfo.getGameCanvasHeight() / 2 - mCurrentScale * miny);
+      }
+      else
+      {
+         F32 midx = (minx + maxx) / 2;
+         F32 midy = (miny + maxy) / 2;
+
+         mCurrentScale = min(gScreenInfo.getGameCanvasWidth() / (maxx - minx), gScreenInfo.getGameCanvasHeight() / (maxy - miny));
+         mCurrentScale /= 1.3f;      // Zoom out a bit
+         mCurrentOffset.set(gScreenInfo.getGameCanvasWidth() / 2  - mCurrentScale * midx, 
+                            gScreenInfo.getGameCanvasHeight() / 2 - mCurrentScale * midy);
+      }
+   }
+   else     // Put (0,0) at center of screen
+   {
+      mCurrentScale = STARTING_SCALE;
+      mCurrentOffset.set(gScreenInfo.getGameCanvasWidth() / 2, gScreenInfo.getGameCanvasHeight() / 2);
+   }
+}
+
+
+// Gets run when user exits special-item editing mode, called from attribute editors
+void EditorUserInterface::doneEditingAttributes(EditorAttributeMenuUI *editor, EditorObject *object)
+{
+   object->onAttrsChanged();
+
+   const Vector<EditorObject *> *objList = getObjectList();
+
+   // Find any other selected items of the same type of the item we just edited, and update their attributes too
+   for(S32 i = 0; i < objList->size(); i++)
+   {
+      EditorObject *obj = objList->get(i);
+
+      if(obj != object && obj->isSelected() && obj->getObjectTypeNumber() == object->getObjectTypeNumber())
+      {
+         editor->doneEditingAttrs(obj);  // Transfer attributes from editor to object
+         obj->onAttrsChanged();          // And notify the object that its attributes have changed
+      }
+   }
+}
+
+
+void EditorUserInterface::zoom(F32 zoomAmount)
+{
+   Point mouseLevelPoint = convertCanvasToLevelCoord(mMousePos);
+
+   mCurrentScale *= 1 + zoomAmount;
+
+   if(mCurrentScale < MIN_SCALE)
+      mCurrentScale = MIN_SCALE;
+   else if(mCurrentScale > MAX_SCALE)
+      mCurrentScale = MAX_SCALE;
+   
+   Point newMousePoint = convertLevelToCanvasCoord(mouseLevelPoint);
+
+   mCurrentOffset += mMousePos - newMousePoint;
+}
+
+
+// Handle key presses
+void EditorUserInterface::onKeyDown(InputCode inputCode, char ascii)
+{
+   if(OGLCONSOLE_ProcessBitfighterKeyEvent(inputCode, ascii))      // Pass the key on to the console for processing
+      return;
+
+   string inputString = makeInputString(inputCode);
+
+   // TODO: Make this stuff work like the attribute entry stuff; use a real menu and not this ad-hoc code
+   // This is where we handle entering things like rotation angle and other data that requires a special entry box.
+   // NOT for editing an item's attributes.  Still used, but untested in refactor.
+   if(entryMode != EntryNone)
+      textEntryKeyHandler(inputCode, ascii);
+
+   else if(inputCode == KEY_ENTER)       // Enter - Edit props
+      startAttributeEditor();
+
+   // Mouse wheel zooms in and out
+
+   else if(inputCode == MOUSE_WHEEL_UP)
+      zoom(-0.2);
+   else if(inputCode == MOUSE_WHEEL_DOWN)
+      zoom(0.2);
+   else if(inputCode == MOUSE_MIDDLE)
+   {
+      mScrollWithMouse = !mScrollWithMouse;
+      mScrollWithMouseLocation = mMousePos;
+   }
+
+   // Regular key handling from here on down
+   else if(checkModifier(KEY_SHIFT) && inputCode == KEY_0)  // Shift-0 -> Set team to hostile
+      setCurrentTeam(-2);
+
+   else if(ascii == '#' || ascii == '!')
+   {
+      S32 selected = NONE;
+
+      const Vector<EditorObject *> *objList = getObjectList();
+
+      // Find first selected item, and just work with that.  Unselect the rest.
+      for(S32 i = 0; i < objList->size(); i++)
+      {
+         if(objList->get(i)->isSelected())
+         {
+            if(selected == NONE)
+            {
+               selected = i;
+               continue;
+            }
+            else
+               objList->get(i)->setSelected(false);
+         }
+      }
+
+      if(selected == NONE)      // Nothing selected, nothing to do!
+         return;
+
+      mEntryBox = getNewEntryBox(objList->get(selected)->getItemId() <= 0 ? "" : itos(objList->get(selected)->getItemId()), 
+                                 "Item ID:", 10, LineEditor::digitsOnlyFilter);
+      entryMode = EntryID;
+   }
+
+   else if(ascii >= '0' && ascii <= '9' && checkModifier(KEY_NONE))  // Change team affiliation of selection with 0-9 keys
+   {
+      setCurrentTeam(ascii - '1');
+      return;
+   }
+
+   // Ctrl-left click is same as right click for Mac users
+   else if(inputCode == MOUSE_RIGHT || (inputCode == MOUSE_LEFT && checkModifier(KEY_CTRL)))
+   {
+      if(getInputCodeState(MOUSE_LEFT) && !checkModifier(KEY_CTRL))  // Prevent weirdness
+         return;  
+
+      mMousePos.set(gScreenInfo.getMousePos());
+
+      if(mCreatingPoly || mCreatingPolyline)
+      {
+         if(mNewItem->getVertCount() < gMaxPolygonPoints)            // Limit number of points in a polygon/polyline
+         {
+            mNewItem->addVert(snapPoint(convertCanvasToLevelCoord(mMousePos)));
+            mNewItem->onGeomChanging();
+         }
+         
+         return;
+      }
+
+      saveUndoState();     // Save undo state before we clear the selection
+      clearSelection();    // Unselect anything currently selected
+
+      // Can only add new vertices by clicking on item's edge, not it's interior (for polygons, that is)
+      if(mEdgeHit != NONE && mItemHit && (mItemHit->getGeomType() == geomPolyLine || mItemHit->getGeomType() >= geomPolygon))
+      {
+         if(mItemHit->getVertCount() >= gMaxPolygonPoints)     // Polygon full -- can't add more
+            return;
+
+         Point newVertex = snapPoint(convertCanvasToLevelCoord(mMousePos));      // adding vertex w/ right-mouse
+
+         mAddingVertex = true;
+
+         // Insert an extra vertex at the mouse clicked point, and then select it.
+         mItemHit->insertVert(newVertex, mEdgeHit + 1);
+         mItemHit->selectVert(mEdgeHit + 1);
+
+         // Alert the item that its geometry is changing
+         mItemHit->onGeomChanging();
+
+         mMouseDownPos = newVertex;
+         
+      }
+      else     // Start creating a new poly or new polyline (tilde key + right-click ==> start polyline)
+      {
+         S32 width;
+
+         if(getInputCodeState(KEY_BACKQUOTE))      // Was KEY_TILDE, but SDL reports this key as KEY_BACKQUOTE, at least on US American keyboards
+         {
+            mCreatingPolyline = true;
+            mNewItem = new LineItem();
+            width = 2;
+         }
+         else
+         {
+            mCreatingPoly = true;
+            width = Barrier::DEFAULT_BARRIER_WIDTH;
+            mNewItem = new WallItem();
+         }
+
+         mNewItem->initializeEditor();
+         mNewItem->setTeam(mCurrentTeam);
+         mNewItem->addVert(snapPoint(convertCanvasToLevelCoord(mMousePos)));
+      }
+   }
+   else if(inputCode == MOUSE_LEFT)
+   {
+      if(getInputCodeState(MOUSE_RIGHT))        // Prevent weirdness
+         return;
+
+      mDraggingDockItem = NULL;
+      mMousePos.set(gScreenInfo.getMousePos());
+
+      if(mCreatingPoly || mCreatingPolyline)    // Save any polygon/polyline we might be creating
+      {
+         saveUndoState();                       // Save state prior to addition of new polygon
+
+         if(mNewItem->getVertCount() < 2)
+            delete mNewItem;
+         else
+         {
+            mNewItem->addToEditor(getGame());
+            mNewItem->onGeomChanged();          // Walls need to be added to editor BEFORE onGeomChanged() is run!
+         }
+
+         mNewItem = NULL;
+
+         mCreatingPoly = false;
+         mCreatingPolyline = false;
+      }
+
+      mMouseDownPos = convertCanvasToLevelCoord(mMousePos);
+
+      if(mouseOnDock())    // On the dock?  Did we hit something to start dragging off the dock?
+      {
+         clearSelection();
+         mDraggingDockItem = mDockItemHit;
+      }
+      else                 // Mouse is not on dock
+      {
+         mDraggingDockItem = NULL;
+
+         // rules for mouse down:
+         // if the click has no shift- modifier, then
+         //   if the click was on something that was selected
+         //     do nothing
+         //   else
+         //     clear the selection
+         //     add what was clicked to the selection
+         //  else
+         //    toggle the selection of what was clicked
+
+         if(!checkModifier(KEY_SHIFT))      // Shift key is not down
+         {
+            // If we hit a vertex of an already selected item --> now we can move that vertex w/o losing our selection.
+            // Note that in the case of a point item, we want to skip this step, as we don't select individual vertices.
+            if(mVertexHit != NONE && mItemHit->isSelected() && mItemHit->getGeomType() != geomPoint)    
+            {
+               clearSelection();
+               mItemHit->selectVert(mVertexHit);
+            }
+
+            if(mItemHit && mItemHit->isSelected())   // Hit an already selected item
+            {
+               // Do nothing
+            }
+            else if(mItemHit && mItemHit->getGeomType() == geomPoint)  // Hit a point item
+            {
+               clearSelection();
+               mItemHit->setSelected(true);
+            }
+            else if(mVertexHit != NONE && (!mItemHit || !mItemHit->isSelected()))      // Hit a vertex of an unselected item
+            {        // (braces required)
+               if(!mItemHit->vertSelected(mVertexHit))
+               {
+                  clearSelection();
+                  mItemHit->selectVert(mVertexHit);
+               }
+            }
+            else if(mItemHit)                                                          // Hit a non-point item, but not a vertex
+            {
+               clearSelection();
+               mItemHit->setSelected(true);
+            }
+            else     // Clicked off in space.  Starting to draw a bounding rectangle?
+            {
+               mDragSelecting = true;
+               clearSelection();
+            }
+         }
+         else     // Shift key is down
+         {
+            if(mVertexHit != NONE)
+            {
+               if(mItemHit->vertSelected(mVertexHit))
+                  mItemHit->unselectVert(mVertexHit);
+               else
+                  mItemHit->aselectVert(mVertexHit);
+            }
+            else if(mItemHit)
+               mItemHit->setSelected(!mItemHit->isSelected());    // Toggle selection of hit item
+            else
+               mDragSelecting = true;
+         }
+     }     // end mouse not on dock block, doc
+
+     findSnapVertex();     // Update snap vertex in the event an item was selected
+
+   }     // end if inputCode == MOUSE_LEFT
+
+   // Neither mouse button, let's try some keys
+   else if(inputString == "D"|| inputString == "Shift+D")            // Pan right
+      mRight = true;
+   else if(inputString == "Right Arrow")  // Pan right
+      mRight = true;
+   else if(inputString == "H")            // Flip horizontal
+      flipSelectionHorizontal();
+   else if(inputString == "Ctrl+V")       // Paste selection
+      pasteSelection();
+   else if(inputString == "V")            // Flip vertical
+      flipSelectionVertical();
+   else if(inputString == "/")
+      OGLCONSOLE_ShowConsole();
+
+   else if(inputString == "Ctrl+Shift+L") // Reload level
+   {
+      loadLevel();                        
+      setSaveMessage("Reloaded " + getLevelFileName(), true);
+   }
+   else if(inputString == "Ctrl+Shift+Z") // Redo
+      redo();
+   else if(inputString == "Ctrl+Z")       // Undo
+      undo(true);
+   else if(inputString == "Z")            // Reset veiw
+      centerView();
+   else if(inputString == "Ctrl+Shift+R") // Rotate by arbitrary amount
+   {
+      if(!anyItemsSelected())
+         return;
+
+      mEntryBox = getNewEntryBox("", "Rotation angle:", 10, LineEditor::numericFilter);
+      entryMode = EntryAngle;
+   }
+   else if(inputString == "Ctrl+R")       // Run levelgen script, or clear last results
+   {
+      if(mLevelGenDatabase.getObjectList()->size() == 0)
+         runLevelGenScript();
+      else
+         clearLevelGenItems();
+   }
+   else if(inputString == "R")            // Rotate CCW
+      rotateSelection(-15.f); 
+   else if(inputString == "Shift+R")      // Rotate CW
+      rotateSelection(15.f); 
+
+   else if(inputString == "Ctrl+I")       // Insert items generated with script into editor
+      copyScriptItemsToEditor();
+
+   else if(inputString == "Up Arrow" || inputString == "W" || inputString == "Shift+W")  // W or Up - Pan up
+      mUp = true;
+   else if(inputString == "Ctrl+Up Arrow")      // Zoom in
+      mIn = true;
+   else if(inputString == "Ctrl+Down Arrow")    // Zoom out
+      mOut = true;
+   else if(inputString == "Down Arrow")   // Pan down
+      mDown = true;
+   else if(inputString == "Ctrl+S")       // Save
+      saveLevel(true, true);
+   else if(inputString == "S"|| inputString == "Shift+S")            // Pan down
+      mDown = true;
+   else if(inputString == "Ctrl+A")       // Toggle see all objects
+   {
+      mShowMode = (ShowMode) ((U32)mShowMode + 1);
+
+      if(mShowMode == ShowModesCount)
+         mShowMode = (ShowMode) 0;        // First mode
+
+      if(mShowMode == ShowWallsOnly && !mDraggingObjects)
+         SDL_ShowCursor(SDL_ENABLE);
+
+      populateDock();   // Different modes have different items
+
+      onMouseMoved();   // Reset mouse to spray if appropriate
+   }
+   else if(inputString == "Left Arrow" || inputString == "A"|| inputString == "Shift+A")   // Left or A - Pan left
+      mLeft = true;
+   else if(inputString == "Shift-=")      // Shifted - Increase barrier width by 1
+      changeBarrierWidth(1);
+   else if(inputString == "=")            // Unshifted + --> by 5                      
+      changeBarrierWidth(5);
+   else if(inputString == "Shift + Minus")   // Shifted - Decrease barrier width by 1
+      changeBarrierWidth(-1);
+   else if(inputString == "Minus")        // Unshifted --> by 5
+      changeBarrierWidth(-5);
+   else if(inputString == ";")
+      runPlugin(getGame()->getSettings()->getFolderManager(), "plugin_arc.lua", Vector<string>());
+
+   else if(inputString == "E")            // Zoom In
+      mIn = true;
+   else if(inputString == "\\")           // Split barrier on selected vertex
+      splitBarrier();
+   else if(inputString == "J")            // Join selected barrier segments
+      joinBarrier();
+   else if(inputString == "Ctrl+Shift+X") // Resize selection
+   {
+      if(!anyItemsSelected())
+         return;
+
+      mEntryBox = getNewEntryBox("", "Resize factor:", 10, LineEditor::numericFilter);
+      entryMode = EntryScale;
+   }
+   else if(inputString == "Ctrl+X")     // Cut selection
+   {
+      copySelection();
+      deleteSelection(true);
+   }
+   else if(inputString == "Ctrl+C")    // Copy selection to clipboard
+      copySelection();
+   else if(inputString == "C")         // Zoom out
+      mOut = true;
+   else if(inputString == "F3")        // Level Parameter Editor
+   {
+      playBoop();
+      getUIManager()->getGameParamUserInterface()->activate();
+   }
+   else if(inputString == "F2")               // Team Editor Menu
+   {
+      getUIManager()->getTeamDefUserInterface()->activate();
+      playBoop();
+   }
+   else if(inputString == "T")                // Teleporter
+      insertNewItem(TeleportTypeNumber);
+   else if(inputString == "P")                // Speed Zone
+      insertNewItem(SpeedZoneTypeNumber);
+   else if(inputString == "G")                // Spawn
+      insertNewItem(ShipSpawnTypeNumber);
+   else if(inputString == "Ctrl+B")           // Spy Bug
+      insertNewItem(SpyBugTypeNumber);
+   else if(inputString == "B")                // Repair
+      insertNewItem(RepairItemTypeNumber);
+   else if(inputString == "Y")                // Turret
+      insertNewItem(TurretTypeNumber);
+   else if(inputString == "M")                // Mine
+      insertNewItem(MineTypeNumber);
+   else if(inputString == "F")                // Force Field
+      insertNewItem(ForceFieldProjectorTypeNumber);
+   else if(inputString == "Backspace" || inputString == "Del")
+      deleteSelection(false);
+   else if(inputCode == keyHELP)              // Turn on help screen
+   {
+      getGame()->getUIManager()->getEditorInstructionsUserInterface()->activate();
+      playBoop();
+   }
+   else if(inputCode == keyOUTGAMECHAT)      // Turn on Global Chat overlay
+      getGame()->getUIManager()->getChatUserInterface()->activate();
+   else if(inputCode == keyDIAG)             // Turn on diagnostic overlay
+      getGame()->getUIManager()->getDiagnosticUserInterface()->activate();
+   else if(inputCode == KEY_ESCAPE)          // Activate the menu
+   {
+      playBoop();
+      getGame()->getUIManager()->getEditorMenuUserInterface()->activate();
+   }
+   else if(inputString == "Space")           // No snapping to grid, but still to other things
+      mSnapContext = NO_GRID_SNAPPING;
+   else if(inputString == "Shift+Space")     // Completely disable snapping
+      mSnapContext = NO_SNAPPING;
+   else if(inputString == "Tab")             // Turn on preview mode
+      mPreviewMode = true;
+}
+
+
+// Handle keyboard activity when we're editing an item's attributes
+void EditorUserInterface::textEntryKeyHandler(InputCode inputCode, char ascii)
+{
+   if(inputCode == KEY_ENTER)
+   {
+      if(entryMode == EntryID)
+      {
+         const Vector<EditorObject *> *objList = getObjectList();
+
+         for(S32 i = 0; i < objList->size(); i++)
+         {
+            EditorObject *obj = objList->get(i);
+
+            if(obj->isSelected())             // Should only be one
+            {
+               U32 id = atoi(mEntryBox.c_str());
+               if(obj->getItemId() != (S32)id)     // Did the id actually change?
+               {
+                  obj->setItemId(id);
+                  mAllUndoneUndoLevel = -1;        // If so, it can't be undone
+               }
+               break;
+            }
+         }
+      }
+      else if(entryMode == EntryAngle)
+      {
+         F32 angle = (F32) atof(mEntryBox.c_str());
+         rotateSelection(-angle);      // Positive angle should rotate CW, negative makes that happen
+      }
+      else if(entryMode == EntryScale)
+      {
+         F32 scale = (F32) atof(mEntryBox.c_str());
+         scaleSelection(scale);
+      }
+
+      entryMode = EntryNone;
+   }
+   else if(inputCode == KEY_ESCAPE)
+   {
+      entryMode = EntryNone;
+   }
+   else if(inputCode == KEY_BACKSPACE || inputCode == KEY_DELETE)
+      mEntryBox.handleBackspace(inputCode);
+
+   else
+      mEntryBox.addChar(ascii);
+
+   // else ignore keystroke
+}
+
+
+void EditorUserInterface::startAttributeEditor()
+{
+   const Vector<EditorObject *> *objList = getObjectList();
+
+   for(S32 i = 0; i < objList->size(); i++)
+   {
+      EditorObject *obj_i = objList->get(i);
+      if(obj_i->isSelected())
+      {
+         // Force item i to be the one and only selected item type.  This will clear up some problems that might otherwise
+         // occur if you had different item types selected while you were editing attributes.   If you have multiple
+         // items selected, all will end up with the same values, which only make sense if they are the same kind
+         // of object.  So after this runs, there may be multiple items selected, but they'll all  be the same type.
+         for(S32 j = 0; j < objList->size(); j++)
+         {
+            EditorObject *obj_j = objList->get(j);
+
+            if(obj_j->isSelected() && obj_j->getObjectTypeNumber() != obj_i->getObjectTypeNumber())
+               obj_j->unselect();
+         }
+
+         // Activate the attribute editor if there is one
+         EditorAttributeMenuUI *menu = obj_i->getAttributeMenu();
+         if(menu)
+         {
+            obj_i->setIsBeingEdited(true);
+            menu->startEditingAttrs(obj_i);
+            menu->activate();
+
+            saveUndoState();
+         }
+
+         break;
+      }
+   }
+}
+
+
+void EditorUserInterface::onKeyUp(InputCode inputCode)
+{
+   switch(inputCode)
+   {
+      case KEY_UP:
+         mIn = false;
+         // fall-through OK  ...why?
+      case KEY_W:
+         mUp = false;
+         break;
+      case KEY_DOWN:
+         mOut = false;
+         // fall-through OK  ...why?
+      case KEY_S:
+         mDown = false;
+         break;
+      case KEY_LEFT:
+      case KEY_A:
+         mLeft = false;
+         break;
+      case KEY_RIGHT:
+      case KEY_D:
+         mRight = false;
+         break;
+      case KEY_E:
+         mIn = false;
+         break;
+      case KEY_C:
+         mOut = false;
+         break;
+      case KEY_SPACE:
+         mSnapContext = FULL_SNAPPING;
+         break;
+      case KEY_TAB:
+         mPreviewMode = false;
+         break;
+      case MOUSE_MIDDLE:
+         if(mScrollWithMouseLocation != mMousePos) // If user releases button after moving mouse, we can stop scrolling.
+            mScrollWithMouse = false;
+         break;
+      case MOUSE_LEFT:
+      case MOUSE_RIGHT:  
+         mMousePos.set(gScreenInfo.getMousePos());
+
+         if(mDragSelecting)      // We were drawing a rubberband selection box
+         {
+            Rect r(convertCanvasToLevelCoord(mMousePos), mMouseDownPos);
+
+            fillVector.clear();
+
+            if(mShowMode == ShowWallsOnly)
+               getGame()->getEditorDatabase()->findObjects((TestFunc)isWallType, fillVector);
+            else
+               getGame()->getEditorDatabase()->findObjects(fillVector);
+            /*   EditorObjectDatabase *editorDb = getGame()->getEditorDatabase();
+               editorDb->findObjects((TestFunc)isAnyObjectType, fillVector, cursorRect);*/
+
+
+            for(S32 i = 0; i < fillVector.size(); i++)
+            {
+               EditorObject *obj = dynamic_cast<EditorObject *>(fillVector[i]);
+
+               // Make sure that all vertices of an item are inside the selection box; basically means that the entire 
+               // item needs to be surrounded to be included in the selection
+               S32 j;
+
+               for(j = 0; j < obj->getVertCount(); j++)
+                  if(!r.contains(obj->getVert(j)))
+                     break;
+               if(j == obj->getVertCount())
+                  obj->setSelected(true);
+            }
+            mDragSelecting = false;
+         }
+         else if(mDraggingObjects)     // We were dragging and dropping.  Could have been a move or a delete (by dragging to dock).
+         {
+            if(mAddingVertex)
+            {
+               deleteUndoState();
+               mAddingVertex = false;
+            }
+
+            onFinishedDragging();
+         }
+
+         break;
+   }     // case
+}
+
+
+// Called when user has been dragging an object and then releases it
+void EditorUserInterface::onFinishedDragging()
+{
+   mDraggingObjects = false;
+
+   // Dragged item off the dock, then back on  ==> nothing changed; restore to unmoved state, which was stored on undo stack
+   if(mouseOnDock() && mDraggingDockItem != NULL)
+   {
+      undo(false);
+      return;
+   }
+
+   // Mouse is over the dock and we dragged something to the dock (probably a delete)
+   if(mouseOnDock() && !mDraggingDockItem)
+   {
+      const Vector<EditorObject *> *objList = getObjectList();
+      bool deletedSomething = false;
+
+      for(S32 i = 0; i < objList->size(); i++)    //  Delete all selected items
+         if(objList->get(i)->isSelected())
+         {
+            deleteItem(i);
+            i--;
+            deletedSomething = true;
+         }
+
+      // We deleted something, our job is done
+      if(deletedSomething)
+         return;
+   }
+
+   // Mouse not on dock, we are either:
+   // 1. dragging from the dock,
+   // 2. moving something,
+   // 3. or we moved something to the dock and nothing was deleted, e.g. when dragging a vertex
+   // need to save an undo state if anything changed
+   if(mDraggingDockItem == NULL)    // Not dragging from dock - user is moving object around screen, or dragging vertex to dock
+   {
+      // If our snap vertex has moved then all selected items have moved
+      bool itemsMoved = mSnapObject->getVert(mSnapVertexIndex) != mMoveOrigin;
+
+      if(itemsMoved)    // Move consumated... update any moved items, and save our autosave
+      {
+         const Vector<EditorObject *> *objList = getObjectList();
+
+         for(S32 i = 0; i < objList->size(); i++)
+            if(objList->get(i)->isSelected() || objList->get(i)->anyVertsSelected())
+               objList->get(i)->onGeomChanged();
+
+         setNeedToSave(true);
+         autoSave();
+
+         return;
+      }
+      else     // We started our move, then didn't end up moving anything... remove associated undo state
+         deleteUndoState();
+   }
+}
+
+
+bool EditorUserInterface::mouseOnDock()
+{
+   return (mMousePos.x >= gScreenInfo.getGameCanvasWidth() - DOCK_WIDTH - horizMargin &&
+           mMousePos.x <= gScreenInfo.getGameCanvasWidth() - horizMargin &&
+           mMousePos.y >= gScreenInfo.getGameCanvasHeight() - vertMargin - getDockHeight(mShowMode) &&
+           mMousePos.y <= gScreenInfo.getGameCanvasHeight() - vertMargin);
+}
+
+
+bool EditorUserInterface::anyItemsSelected()
+{
+   const Vector<EditorObject *> *objList = getObjectList();
+
+   for(S32 i = 0; i < objList->size(); i++)
+      if(objList->get(i)->isSelected())
+         return true;
+
+   return false;
+}
+
+
+S32 EditorUserInterface::getItemSelectedCount()
+{
+   const Vector<EditorObject *> *objList = getObjectList();
+
+   S32 count = 0;
+
+   for(S32 i = 0; i < objList->size(); i++)
+      if(objList->get(i)->isSelected())
+         count++;
+
+   return count;
+}
+
+bool EditorUserInterface::anythingSelected()
+{
+   const Vector<EditorObject *> *objList = getObjectList();
+
+   for(S32 i = 0; i < objList->size(); i++)
+      if(objList->get(i)->isSelected() || objList->get(i)->anyVertsSelected() )
+         return true;
+
+   return false;
+}
+
+
+void EditorUserInterface::idle(U32 timeDelta)
+{
+   F32 pixelsToScroll = timeDelta * (getInputCodeState(KEY_SHIFT) ? 1.0f : 0.5f);    // Double speed when shift held down
+
+   if(mLeft && !mRight)
+      mCurrentOffset.x += pixelsToScroll;
+   else if(mRight && !mLeft)
+      mCurrentOffset.x -= pixelsToScroll;
+   if(mUp && !mDown)
+      mCurrentOffset.y += pixelsToScroll;
+   else if(mDown && !mUp)
+      mCurrentOffset.y -= pixelsToScroll;
+
+   if(mScrollWithMouse)
+      mCurrentOffset += (mScrollWithMouseLocation - mMousePos) * pixelsToScroll / 256.f;
+
+   Point mouseLevelPoint = convertCanvasToLevelCoord(mMousePos);
+
+   if(mIn && !mOut)
+      zoom(timeDelta * 0.002f);
+   else if(mOut && !mIn)
+      zoom(timeDelta * -0.002f);
+
+   mSaveMsgTimer.update(timeDelta);
+   mWarnMsgTimer.update(timeDelta);
+}
+
+
+void EditorUserInterface::setSaveMessage(string msg, bool savedOK)
+{
+   mSaveMsg = msg;
+   mSaveMsgTimer = saveMsgDisplayTime;
+   mSaveMsgColor = (savedOK ? Colors::green : Colors::red);
+}
+
+
+void EditorUserInterface::setWarnMessage(string msg1, string msg2)
+{
+   mWarnMsg1 = msg1;
+   mWarnMsg2 = msg2;
+   mWarnMsgTimer = warnMsgDisplayTime;
+   mWarnMsgColor = gErrorMessageTextColor;
+}
+
+
+bool EditorUserInterface::saveLevel(bool showFailMessages, bool showSuccessMessages, bool autosave)
+{
+   string saveName = autosave ? "auto.save" : mEditFileName;
+
+   try
+   {
+      // Check if we have a valid (i.e. non-null) filename
+      if(saveName == "")
+      {
+         ErrorMessageUserInterface *ui = getUIManager()->getErrorMsgUserInterface();
+
+         ui->reset();
+         ui->setTitle("INVALID FILE NAME");
+         ui->setMessage(1, "The level file name is invalid or empty.  The level cannot be saved.");
+         ui->setMessage(2, "To correct the problem, please change the file name using the");
+         ui->setMessage(3, "Game Parameters menu, which you can access by pressing [F3].");
+
+         ui->activate();
+
+         return false;
+      }
+
+      FolderManager *folderManager = getGame()->getSettings()->getFolderManager();
+
+      string fileName = joindir(folderManager->levelDir, saveName).c_str();
+
+      FILE *f = fopen(fileName.c_str(), "w");
+      if(!f)
+         throw(SaveException("Could not open file for writing"));
+
+      // Write out basic game parameters, including gameType info
+      s_fprintf(f, "%s", getGame()->toString().c_str());    // Note that this toString appends a newline char; most don't
+
+
+      // Write out all level items (do two passes; walls first, non-walls next, so turrets & forcefields have something to grab onto)
+      const Vector<EditorObject *> *objList = getObjectList();
+
+      for(S32 j = 0; j < 2; j++)
+         for(S32 i = 0; i < objList->size(); i++)
+         {
+            EditorObject *p = objList->get(i);
+
+            // Writing wall items on first pass, non-wall items next -- that will make sure mountable items have something to grab onto
+            if((j == 0 && isWallType(p->getObjectTypeNumber())) ||
+               (j == 1 && ! isWallType(p->getObjectTypeNumber())) )
+               p->saveItem(f, getGame()->getGridSize());
+         }
+      fclose(f);
+   }
+   catch (SaveException &e)
+   {
+      if(showFailMessages)
+         setSaveMessage("Error Saving: " + string(e.what()), false);
+      return false;
+   }
+
+   if(!autosave)     // Doesn't count as a save!
+   {
+      mNeedToSave = false;
+      mAllUndoneUndoLevel = mLastUndoIndex;     // If we undo to this point, we won't need to save
+   }
+
+   if(showSuccessMessages)
+      setSaveMessage("Saved " + getLevelFileName(), true);
+
+   return true;
+}
+
+
+// We need some local hook into the testLevelStart() below.  Ugly but apparently necessary.
+void testLevelStart_local(ClientGame *game)
+{
+   game->getUIManager()->getEditorUserInterface()->testLevelStart();
+}
+
+
+extern void initHostGame(GameSettings *settings, const Vector<string> &levelList, bool testMode, bool dedicatedServer);
+
+void EditorUserInterface::testLevel()
+{
+   bool gameTypeError = false;
+   if(!getGame()->getGameType())     // Not sure this could really happen anymore...  TODO: Make sure we always have a valid gametype
+      gameTypeError = true;
+
+   // With all the map loading error fixes, game should never crash!
+   validateLevel();
+   if(mLevelErrorMsgs.size() || mLevelWarnings.size() || gameTypeError)
+   {
+      YesNoUserInterface *ui = getUIManager()->getYesNoUserInterface();
+
+      ui->reset();
+      ui->setTitle("LEVEL HAS PROBLEMS");
+
+      S32 line = 1;
+      for(S32 i = 0; i < mLevelErrorMsgs.size(); i++)
+         ui->setMessage(line++, mLevelErrorMsgs[i].c_str());
+
+      for(S32 i = 0; i < mLevelWarnings.size(); i++)
+         ui->setMessage(line++, mLevelWarnings[i].c_str());
+
+      if(gameTypeError)
+      {
+         ui->setMessage(line++, "ERROR: GameType is invalid.");
+         ui->setMessage(line++, "(Fix in Level Parameters screen [F3])");
+      }
+
+      ui->setInstr("Press [Y] to start, [ESC] to cancel");
+      ui->registerYesFunction(testLevelStart_local);   // testLevelStart_local() just calls testLevelStart() below
+      ui->activate();
+
+      return;
+   }
+
+   testLevelStart();
+}
+
+
+void EditorUserInterface::testLevelStart()
+{
+   string tmpFileName = mEditFileName;
+   mEditFileName = "editor.tmp";
+
+   SDL_ShowCursor(SDL_DISABLE);        // Turn off cursor
+   bool nts = mNeedToSave;             // Save these parameters because they are normally reset when a level is saved.
+   S32 auul = mAllUndoneUndoLevel;     // Since we're only saving a temp copy, we really shouldn't reset them...
+
+   mEditorGameType = getGame()->getGameType();     // Sock our current gametype away, will use it when we reenter the editor
+
+   if(saveLevel(true, false))
+   {
+      mEditFileName = tmpFileName;     // Restore the level name
+
+      mWasTesting = true;
+
+      Vector<string> levelList;
+      levelList.push_back("editor.tmp");
+      initHostGame(getGame()->getSettings(), levelList, true, false);
+   }
+
+   mNeedToSave = nts;                  // Restore saved parameters
+   mAllUndoneUndoLevel = auul;
+}
+
+
+////////////////////////////////////////
+////////////////////////////////////////
+
+
+// Constructor
+EditorMenuUserInterface::EditorMenuUserInterface(ClientGame *game) : Parent(game)
+{
+   setMenuID(EditorMenuUI);
+   mMenuTitle = "EDITOR MENU";
+}
+
+
+void EditorMenuUserInterface::onActivate()
+{
+   Parent::onActivate();
+   setupMenus();
+}
+
+
+extern MenuItem *getWindowModeMenuItem(U32 displayMode);
+
+//////////
+// Editor menu callbacks
+//////////
+
+void reactivatePrevUICallback(ClientGame *game, U32 unused)
+{
+   game->getUIManager()->reactivatePrevUI();
+}
+
+
+static void testLevelCallback(ClientGame *game, U32 unused)
+{
+   game->getUIManager()->getEditorUserInterface()->testLevel();
+}
+
+
+void returnToEditorCallback(ClientGame *game, U32 unused)
+{
+   EditorUserInterface *ui = game->getUIManager()->getEditorUserInterface();
+
+   ui->saveLevel(true, true);                                     // Save level
+   ui->setSaveMessage("Saved " + ui->getLevelFileName(), true);   // Setup a message for the user
+   game->getUIManager()->reactivatePrevUI();                      // Return to editor
+}
+
+
+static void activateHelpCallback(ClientGame *game, U32 unused)
+{
+   game->getUIManager()->getEditorInstructionsUserInterface()->activate();
+}
+
+
+static void activateLevelParamsCallback(ClientGame *game, U32 unused)
+{
+   game->getUIManager()->getGameParamUserInterface()->activate();
+}
+
+
+static void activateTeamDefCallback(ClientGame *game, U32 unused)
+{
+   game->getUIManager()->getTeamDefUserInterface()->activate();
+}
+
+
+void quitEditorCallback(ClientGame *game, U32 unused)
+{
+   EditorUserInterface *editorUI = game->getUIManager()->getEditorUserInterface();
+
+   if(editorUI->getNeedToSave())
+   {
+      YesNoUserInterface *ui = game->getUIManager()->getYesNoUserInterface();
+
+      ui->reset();
+      ui->setInstr("Press [Y] to save, [N] to quit [ESC] to cancel");
+      ui->setTitle("SAVE YOUR EDITS?");
+      ui->setMessage(1, "You have not saved your edits to the level.");
+      ui->setMessage(3, "Do you want to?");
+      ui->registerYesFunction(saveLevelCallback);
+      ui->registerNoFunction(backToMainMenuCallback);
+      ui->activate();
+   }
+   else
+     backToMainMenuCallback(game);
+
+   editorUI->clearUndoHistory();        // Clear up a little memory
+}
+
+//////////
+
+void EditorMenuUserInterface::setupMenus()
+{
+   clearMenuItems();
+   addMenuItem(new MenuItem("RETURN TO EDITOR", reactivatePrevUICallback,    "", KEY_R));
+   addMenuItem(getWindowModeMenuItem((U32)getGame()->getSettings()->getIniSettings()->displayMode));
+   addMenuItem(new MenuItem("TEST LEVEL",       testLevelCallback,           "", KEY_T));
+   addMenuItem(new MenuItem("SAVE LEVEL",       returnToEditorCallback,      "", KEY_S));
+   addMenuItem(new MenuItem("INSTRUCTIONS",     activateHelpCallback,        "", KEY_I, keyHELP));
+   addMenuItem(new MenuItem("LEVEL PARAMETERS", activateLevelParamsCallback, "", KEY_L, KEY_F3));
+   addMenuItem(new MenuItem("MANAGE TEAMS",     activateTeamDefCallback,     "", KEY_M, KEY_F2));
+   addMenuItem(new MenuItem("QUIT",             quitEditorCallback,          "", KEY_Q, KEY_UNKNOWN));
+}
+
+
+void EditorMenuUserInterface::onEscape()
+{
+   SDL_ShowCursor(SDL_DISABLE);
+   getUIManager()->reactivatePrevUI();
+}
+
+
+};
+