--- conflicted
+++ resolved
@@ -1,1028 +1,1018 @@
-//----------------------------------------------------------------------------------
-//
-// Bitfighter - A multiplayer vector graphics space game
-// Based on Zap demo released for Torque Network Library by GarageGames.com
-//
-// Derivative work copyright (C) 2008-2009 Chris Eykamp
-// Original work copyright (C) 2004 GarageGames.com, Inc.
-// Other code copyright as noted
-//
-// This program is free software; you can redistribute it and/or modify
-// it under the terms of the GNU General Public License as published by
-// the Free Software Foundation; either version 2 of the License, or
-// (at your option) any later version.
-//
-// This program is distributed in the hope that it will be useful (and fun!),
-// but WITHOUT ANY WARRANTY; without even the implied warranty of
-// MERCHANTABILITY or FITNESS FOR A PARTICULAR PURPOSE.  See the
-// GNU General Public License for more details.
-//
-// You should have received a copy of the GNU General Public License
-// along with this program; if not, write to the Free Software
-// Foundation, Inc., 59 Temple Place, Suite 330, Boston, MA  02111-1307  USA
-//
-//------------------------------------------------------------------------------------
-
-#include "BotNavMeshZone.h"
-#include "GeomUtils.h"
-#include "robot.h"
-#include "UIMenus.h"
-#include "UIGame.h"           // for access to mGameUserInterface.mDebugShowMeshZones
-#include "gameObjectRender.h"
-#include "teleporter.h"
-#include "barrier.h"             // For Barrier methods in generating zones
-#include "../recast/Recast.h"    // For zone generation
-#include "../recast/RecastAlloc.h"
-
-#include <vector>
-
-
-// triangulate wants quit on error
-// will probably crash on error when this function exits
-//extern "C" void triexit(int status)
-//{
-//   TNLAssert(false, "Triangulate error");
-//   logprintf(LogConsumer::LogError, "While generating bot zones, Triangulate error");
-//   // here may be a good place to print lots of data.
-//   //throw;  // any better ways?
-//}
-
-
-
-namespace Zap
-{
-
-static const S32 MAX_ZONES = 10000;     // Don't make this go above S16 max - 1 (32,766), AStar::findPath is limited
-
-
-TNL_IMPLEMENT_NETOBJECT(BotNavMeshZone);
-
-
-Vector<SafePtr<BotNavMeshZone> > gBotNavMeshZones;     // List of all our zones
-
-// Constructor
-BotNavMeshZone::BotNavMeshZone()
-{
-   mGame = NULL;
-   mObjectTypeMask = BotNavMeshZoneType | CommandMapVisType;
-   //  The Zones is now rendered without the network interface, if client is hosting.
-   //mNetFlags.set(Ghostable);    // For now, so we can see them on the client to help with debugging... when too many zones causes huge lag
-   mZoneId = gBotNavMeshZones.size();
-
-   gBotNavMeshZones.push_back(this);
-}
-
-
-// Destructor
-BotNavMeshZone::~BotNavMeshZone()
-{
-   for(S32 i = gBotNavMeshZones.size() - 1; i >= 0; i--)  // For speed, check in reverse order. Game::cleanUp() clears on reverse order.
-   if(gBotNavMeshZones[i] == this)
-   {
-      gBotNavMeshZones.erase_fast(i);
-      break;
-   }
-   if(mGame)
-   {
-      removeFromDatabase();
-      mGame = NULL;
-   }
-}
-
-
-// Return the center of this zone
-Point BotNavMeshZone::getCenter()
-{
-   return getExtent().getCenter();     // Good enough for government work
-}
-
-
-void BotNavMeshZone::render(S32 layerIndex)    
-{
-   if(!gClientGame->mGameUserInterface->mDebugShowMeshZones)
-      return;
-
-   // TODO: Move to constructor, only doing this when there is a local client?
-   if(mPolyFill.size() == 0)    // Need to process PolyFill here, rendering server objects into client.  
-      Triangulate::Process(mPolyBounds, mPolyFill);
-
-   if(layerIndex == 0)
-      renderNavMeshZone(mPolyBounds, mPolyFill, mCentroid, mZoneId, mConvex);
-
-   else if(layerIndex == 1)
-      renderNavMeshBorders(mNeighbors);
-}
-
-
-// Use this to help keep track of which robots are where
-// Only gets run on the server, never on client, obviously, because that's where the bots are!!!
-bool BotNavMeshZone::collide(GameObject *hitObject)
-{
-   // This does not get run anymore, it is in a seperate database.
-   if(hitObject->getObjectTypeMask() & RobotType)     // Only care about robots...
-   {
-      Robot *r = (Robot *) hitObject;
-      r->setCurrentZone(mZoneId);
-   }
-   return false;
-}
-
-
-S32 BotNavMeshZone::getRenderSortValue()
-{
-   return -2;
-}
-
-GridDatabase *BotNavMeshZone::getGridDatabase()
-{
-   return &mGame->mDatabaseForBotZones;
-}
-
-
-extern bool isConvex(const Vector<Point> &verts);
-
-// Create objects from parameters stored in level file
-bool BotNavMeshZone::processArguments(S32 argc, const char **argv)
-{
-   if(argc < 6)
-      return false;
-
-   processPolyBounds(argc, argv, 0, mGame->getGridSize());
-   computeExtent();  // Computes extent so we can insert this into the BotNavMesh object database
-   mConvex = isConvex(mPolyBounds);
-
-   return true;
-}
-
-
-void BotNavMeshZone::addToGame(Game *game)
-{
-   // Ordinarily, we'd call GameObject::addToGame() here, but the BotNavMeshZones don't need to be added to the game
-   // the way an ordinary game object would be.  So we won't.
-   mGame = game;
-   addToDatabase();
-}
-
-
-void BotNavMeshZone::onAddedToGame(Game *theGame)
-{
-   TNLAssert(false, "Should not be added to game");
-}
-
-
-// Bounding box for quick collision-possibility elimination
-void BotNavMeshZone::computeExtent()
-{
-   Rect extent(mPolyBounds);
-   setExtent(extent);
-}
-
-
-// More precise boundary for precise collision detection
-bool BotNavMeshZone::getCollisionPoly(Vector<Point> &polyPoints)
-{
-   for(S32 i = 0; i < mPolyBounds.size(); i++)
-      polyPoints.push_back(mPolyBounds[i]);
-
-   return true;
-}
-
-
-// These methods will be empty later...
- U32 BotNavMeshZone::packUpdate(GhostConnection *connection, U32 updateMask, BitStream *stream)
-{
-   stream->writeInt(mZoneId, 16);
-
-   Polygon::packUpdate(connection, stream);
-
-   stream->writeInt(mNeighbors.size(), 8);
-
-   for(S32 i = 0; i < mNeighbors.size(); i++)
-   {
-      stream->write(mNeighbors[i].borderStart.x);
-      stream->write(mNeighbors[i].borderStart.y);
-
-      stream->write(mNeighbors[i].borderEnd.x);
-      stream->write(mNeighbors[i].borderEnd.y);
-
-      stream->write(mNeighbors[i].borderCenter.x);
-      stream->write(mNeighbors[i].borderCenter.y);
-
-      stream->write(mNeighbors[i].zoneID);
-      stream->write(mNeighbors[i].distTo);
-      stream->write(mNeighbors[i].center.x);
-      stream->write(mNeighbors[i].center.y);
-   }
-
-   return 0;
-}
-
-
-void BotNavMeshZone::unpackUpdate(GhostConnection *connection, BitStream *stream)
-{
-   mZoneId = stream->readInt(16);
-
-   if(Polygon::unpackUpdate(connection, stream))
-   {
-      computeExtent();
-      mConvex = isConvex(mPolyBounds);
-   }
-
-   U32 size = stream->readInt(8);
-   Point p1, p2;
-
-   for(U32 i = 0; i < size; i++)
-   {
-      NeighboringZone n;
-
-      stream->read(&p1.x);
-      stream->read(&p1.y);
-   
-      stream->read(&p2.x);
-      stream->read(&p2.y);
-
-      n.borderStart = p1;
-      n.borderEnd = p2;
-      stream->read(&n.borderCenter.x);
-      stream->read(&n.borderCenter.y);
-      stream->read(&n.zoneID);
-      stream->read(&n.distTo);
-      stream->read(&n.center.x);
-      stream->read(&n.center.y);
-      mNeighbors.push_back(n);
-     // mNeighborRenderPoints.push_back(Border(p1, p2));
-   }
-}
-
-
-// Returns ID of zone containing specified point
-U16 BotNavMeshZone::findZoneContaining(const Point &p)
-{
-   Vector<DatabaseObject *> fillVector;
-   gServerGame->mDatabaseForBotZones.findObjects(BotNavMeshZoneType, fillVector, 
-                                                      Rect(p - Point(0.1f,0.1f),p + Point(0.1f,0.1f)));  // Slightly extend Rect, it can be on the edge of zone
-
-   for(S32 i = 0; i < fillVector.size(); i++)
-   {
-      // First a quick, crude elimination check then more comprehensive one
-      // Since our zones are convex, we can use the faster method!  Yay!
-      // Actually, we can't, as it is not reliable... reverting to more comprehensive (and working) version.
-      BotNavMeshZone *zone = dynamic_cast<BotNavMeshZone *>(fillVector[i]);
-
-      TNLAssert(zone, "NULL zone in findZoneContaining");
-      if( zone->getExtent().contains(p) 
-                        && (PolygonContains2(zone->mPolyBounds.address(), zone->mPolyBounds.size(), p)) )
-         return zone->mZoneId;
-   }
-
-   return U16_MAX;
-}
-
-
-// Returns index of neighboring zone, or -1 if zone is not a neighbor
-S32 BotNavMeshZone::getNeighborIndex(S32 zoneID)
-{
-   for(S32 i = 0; i < mNeighbors.size(); i++)
-      if(mNeighbors[i].zoneID == zoneID)
-         return i;
-
-   return -1;
-}
-
-
-extern Rect gServerWorldBounds;
-
-struct rcEdge
-{
-	unsigned short vert[2];    // from, to verts
-	unsigned short poly[2];    // left, right poly
-};
-
-// Build connections between zones using the adjacency data created in recast
-static bool buildBotNavMeshZoneConnectionsRecastStyle(rcPolyMesh &mesh, const Vector<S32> &polyToZoneMap)    
-{
-   if(gBotNavMeshZones.size() == 0)
-      return true;
-
-   // We'll reuse these objects throughout the following block, saving the cost of creating and destructing them
-   Point bordStart, bordEnd, bordCen;
-   Rect rect;
-   NeighboringZone neighbor;
-   Vector<DatabaseObject *> objects;
-
-
-   /////////////////////////////
-   // Based on recast's interpretation of code by Eric Lengyel:
-	// http://www.terathon.com/code/edges.php
-	
-   int maxEdgeCount = mesh.npolys*mesh.nvp;
-	unsigned short* firstEdge = (unsigned short*)rcAlloc(sizeof(unsigned short)*(mesh.nverts + maxEdgeCount), RC_ALLOC_TEMP);
-	if (!firstEdge)      // Allocation went bad
-		return false;
-	unsigned short* nextEdge = firstEdge + mesh.nverts;
-	int edgeCount = 0;
-	
-	rcEdge* edges = (rcEdge*)rcAlloc(sizeof(rcEdge)*maxEdgeCount, RC_ALLOC_TEMP);
-	if (!edges)
-	{
-		rcFree(firstEdge);
-		return false;
-	}
-	
-
-	for (int i = 0; i < mesh.nverts; i++)
-		firstEdge[i] = RC_MESH_NULL_IDX;
-	
-   // First process edges where 1st node < 2nd node
-	for (int i = 0; i < mesh.npolys; ++i)
-	{
-      unsigned short* t = &mesh.polys[i*mesh.nvp];
-
-      // Skip "missing" polygons
-      if(*t == U16_MAX)
-         continue;
-
-		for (int j = 0; j < mesh.nvp; ++j)
-		{
-			unsigned short v0 = t[j];           // jth vert
-
-         if(v0 == RC_MESH_NULL_IDX)
-            break;
-
-			unsigned short v1 = (j+1 >= mesh.nvp || t[j+1] == RC_MESH_NULL_IDX) ? t[0] : t[j+1];  // j+1th vert
-
-			if (v0 < v1)      
-			{
-				rcEdge& edge = edges[edgeCount];       // edge connecting v0 and v1
-				edge.vert[0] = v0;
-				edge.vert[1] = v1;
-				edge.poly[0] = (unsigned short)i;      // left poly
-				edge.poly[1] = (unsigned short)i;      // right poly, will be recalced later -- the fact that both are the same is used as a marker
-
-				nextEdge[edgeCount] = firstEdge[v0];        // Next edge on the previous vert now points to whatever was in firstEdge previously
-				firstEdge[v0] = (unsigned short)edgeCount;  // First edge of this vert 
-
-				edgeCount++;                           // edgeCount never resets -- each edge gets a unique id
-			}
-		}
-	}
-	
-   // Now process edges where 2nd node is > 1st node
-	for (int i = 0; i < mesh.npolys; ++i)
-	{
-		unsigned short* t = &mesh.polys[i*mesh.nvp];
-
-      // Skip "missing" polygons
-      if(*t == U16_MAX)
-         continue;
-
-		for (int j = 0; j < mesh.nvp; ++j)
-		{
-			unsigned short v0 = t[j];
-         if(v0 == RC_MESH_NULL_IDX)
-            break;
-
-			unsigned short v1 = (j+1 >= mesh.nvp || t[j+1] == RC_MESH_NULL_IDX) ? t[0] : t[j+1];
-
-			if (v0 > v1)      
-			{
-				for (unsigned short e = firstEdge[v1]; e != RC_MESH_NULL_IDX; e = nextEdge[e])
-				{
-					rcEdge& edge = edges[e];
-					if (edge.vert[1] == v0 && edge.poly[0] == edge.poly[1])
-               {
-						edge.poly[1] = (unsigned short)i;
-                  break;
-               }
-				}
-			}
-		}
-	}
-
-	// Now create our neighbor data
-	for (int i = 0; i < edgeCount; i++)
-	{
-		const rcEdge& e = edges[i];
-
-		if (e.poly[0] != e.poly[1])      // Should normally be the case
-		{
-         U16 *v;
-
-         v = &mesh.verts[e.vert[0] * 2];
-         neighbor.borderStart.set(v[0] - mesh.offsetX, v[1] - mesh.offsetY);
-
-         v = &mesh.verts[e.vert[1] * 2];
-         neighbor.borderEnd.set(v[0] - mesh.offsetX, v[1] - mesh.offsetY);
-
-         neighbor.borderCenter.set((neighbor.borderStart + neighbor.borderEnd) * 0.5);
-
-         neighbor.zoneID = polyToZoneMap[e.poly[1]];  
-         gBotNavMeshZones[polyToZoneMap[e.poly[0]]]->mNeighbors.push_back(neighbor);  // (copies neighbor implicitly)
-
-         neighbor.zoneID = polyToZoneMap[e.poly[0]];   
-         gBotNavMeshZones[polyToZoneMap[e.poly[1]]]->mNeighbors.push_back(neighbor);
-		}
-	}
-	
-	rcFree(firstEdge);
-	rcFree(edges);
-	
-	return true;
-}
-
-Vector<DatabaseObject *> zones;
-extern Rect gServerWorldBounds;
-
-// Returns index of zone containing specified point
-static BotNavMeshZone *findZoneContainingPoint(const Point &point)
-{
-   Rect rect(point, 0.01f);
-   zones.clear();
-   gServerGame->mDatabaseForBotZones.findObjects(BotNavMeshZoneType, zones, rect); 
-
-   // If there is more than one possible match, pick the first arbitrarily (could happen if dest is right on a zone border)
-   for(S32 i = 0; i < zones.size(); i++)
-   {
-      BotNavMeshZone *zone = dynamic_cast<BotNavMeshZone *>(zones[i]);  
-
-      if(zone && PolygonContains2(zone->mPolyBounds.address(), zone->mPolyBounds.size(), point))
-         return zone;   
-   }
-
-   if(zones.size() != 0)  // In case of point was close to polygon, but not inside the zone?
-      return dynamic_cast<BotNavMeshZone *>(zones[0]);
-
-   return NULL;
-}
-
-#ifdef TNL_DEBUG
-#define LOG_TIMER
-#endif
-
-// Required for input to Triangle
-static void buildHolesList(const Vector<DatabaseObject *> &barriers, Vector<F32> &holes)
-{
-   Point ctr; 
-
-   for(S32 i = 0; i < barriers.size(); i++)
-   {
-      Barrier *barrier = dynamic_cast<Barrier *>(barriers[i]);
-
-      if(!barrier)
-         continue;
-
-      // Triangle requires a point interior to each hole.  Finding one depends on what type of barrier we have:
-      if(barrier->mSolid)     // Could be concave, centroid of first triangle of fill geom will be interior
-      {
-         ctr.set((barrier->mRenderFillGeometry[0].x + barrier->mRenderFillGeometry[1].x + barrier->mRenderFillGeometry[2].x) / 3, 
-                  (barrier->mRenderFillGeometry[0].y + barrier->mRenderFillGeometry[1].y + barrier->mRenderFillGeometry[2].y) / 3);
-      }
-      else                    // Standard wall, convex poly, center will be an interior point
-         ctr = barrier->getExtent().getCenter();
-
-      holes.push_back(ctr.x);
-      holes.push_back(ctr.y);
-   }
-}
-
-
-// Server only
-// Use the Triangle library to create zones.  Aggregate triangles with Recast
-bool BotNavMeshZone::buildBotMeshZones(Game* game)
-{
-
-#ifdef LOG_TIMER
-   U32 starttime = Platform::getRealMilliseconds();
-#endif
-
-   Rect bounds = game->computeWorldObjectExtents();
-   bounds.expandToInt(Point(LEVEL_ZONE_BUFFER, LEVEL_ZONE_BUFFER));      // Provide a little breathing room
-
-   Vector<F32> holes;
-
-   Vector<DatabaseObject *> barrierList;
-<<<<<<< HEAD
-   gServerGame->getGridDatabase()->findObjects(BarrierType, barrierList, gServerGame->getWorldExtents());
-=======
-   gServerGame->getGridDatabase()->findObjects(BarrierType, barrierList, bounds);
->>>>>>> 42f9c683
-
-   TPolyPolygon solution;
-
-   if(!Barrier::unionBarriers(barrierList, true, solution))
-      return false;
-
-   buildHolesList(barrierList, holes);
-
-
-#ifdef LOG_TIMER
-   U32 done1 = Platform::getRealMilliseconds();
-#endif
-
-   // Tessellate!
-   Triangulate::TriangleData triangleData;
-   if(!Triangulate::processComplex(triangleData, bounds, solution, holes, Triangulate::cmTriangle))  // use Triangulate::cmP2t for poly2tri
-      return false;
-
-#ifdef LOG_TIMER
-   U32 done2 = Platform::getRealMilliseconds();
-#endif
-
-   bool recastPassed = false;
-
-   if(bounds.getWidth() < U16_MAX && bounds.getHeight() < U16_MAX)
-   {
-      //if(bounds.getWidth() >= U16_MAX || bounds.getHeight() >= U16_MAX)
-      //{
-      //   logprintf(LogConsumer::LogWarning, "Cannot create bot zones: level too big!");
-      //   return false;
-      //}
-
-      rcPolyMesh mesh;
-      mesh.offsetX = -1 * floor(bounds.min.x + 0.5);
-      mesh.offsetY = -1 * bounds.min.y;
-
-      // this works because bounds is always passed by reference.  Is this really needed?
-      bounds.offset(Point(mesh.offsetX, mesh.offsetY));
-
-      // Merge!  into convex polygons
-      recastPassed = Triangulate::mergeTriangles(triangleData, mesh);
-      if(recastPassed)
-      {
-
-         BotNavMeshZone *botzone = NULL;
-   
-         const S32 bytesPerVertex = sizeof(U16);      // Recast coords are U16s
-         Vector<S32> polyToZoneMap(mesh.npolys);
-
-         // Visualize rcPolyMesh
-         for(S32 i = 0; i < mesh.npolys; i++)
-         {
-            S32 firstx = S32_MAX;
-            S32 firsty = S32_MAX;
-            S32 lastx = S32_MAX;
-            S32 lasty = S32_MAX;
-
-            S32 j = 0;
-            botzone = NULL;
-
-            while(j < mesh.nvp)
-            {
-               if(mesh.polys[(i * mesh.nvp + j)] == U16_MAX)
-                  break;
-
-               const U16 *vert = &mesh.verts[mesh.polys[(i * mesh.nvp + j)] * bytesPerVertex];
-
-               if(vert[0] == U16_MAX)
-                  break;
-
-               if(gBotNavMeshZones.size() >= MAX_ZONES)      // Don't add too many zones...
-                  break;
-
-               if(j == 0)
-               {
-                  botzone = new BotNavMeshZone();
-                  polyToZoneMap[i] = botzone->getZoneId();
-               }
-
-               botzone->mPolyBounds.push_back(Point(vert[0] - mesh.offsetX, vert[1] - mesh.offsetY));
-               j++;
-            }
-   
-            if(botzone != NULL)
-            {
-               botzone->mCentroid.set(findCentroid(botzone->mPolyBounds));
-
-		         botzone->mConvex = true;             
-		         botzone->addToGame(gServerGame);
-		         botzone->computeExtent();   
-            }
-         }
-
-#ifdef LOG_TIMER
-         logprintf("Recast built %d zones!", gBotNavMeshZones.size() );
-#endif               
-
-         buildBotNavMeshZoneConnectionsRecastStyle(mesh, polyToZoneMap);
-         BotNavMeshZone::linkTeleportersBotNavMeshZoneConnections();
-		}
-   }
-
-   // If recast failed, build zones from the underlying triangle geometry.  This bit could be made more efficient by using the adjacnecy
-   // data from Triangle, but it should only run rarely, if ever.
-   if(!recastPassed)
-   {
-      // Visualize triangle output
-      for(S32 i = 0; i < triangleData.triangleCount * 3; i+=3)
-      {
-         if(gBotNavMeshZones.size() >= MAX_ZONES)      // Don't add too many zones...
-            break;
-         BotNavMeshZone *botzone = new BotNavMeshZone();
-
-         // removed F32(S32(...)) - why do rounding here? (sam)
-		   botzone->mPolyBounds.push_back(Point(triangleData.pointList[triangleData.triangleList[i]*2],   triangleData.pointList[triangleData.triangleList[i]*2 + 1]));
-		   botzone->mPolyBounds.push_back(Point(triangleData.pointList[triangleData.triangleList[i+1]*2], triangleData.pointList[triangleData.triangleList[i+1]*2 + 1]));
-		   botzone->mPolyBounds.push_back(Point(triangleData.pointList[triangleData.triangleList[i+2]*2], triangleData.pointList[triangleData.triangleList[i+2]*2 + 1]));
-         botzone->mCentroid.set(findCentroid(botzone->mPolyBounds));
-
-		   botzone->mConvex = true;             // Avoid random red and green on /showzones
-		   botzone->addToGame(gServerGame);
-		   botzone->computeExtent();   
-      }
-
-      BotNavMeshZone::buildBotNavMeshZoneConnections();
-   }
-
-#ifdef LOG_TIMER
-   U32 done3 = Platform::getRealMilliseconds();
-
-   logprintf("Timings: %d %d %d", done1-starttime, done2-done1, done3-done2);
-#endif
-
-   return true;
-}
-
-<<<<<<< HEAD
-static const S32 LEVEL_ZONE_BUFFER = 30;
-
-// Server only
-bool BotNavMeshZone::buildBotMeshZones(Game *game)
-{
-   Rect bounds = game->getWorldExtents();
-   bounds.expandToInt(Point(LEVEL_ZONE_BUFFER, LEVEL_ZONE_BUFFER));      // Provide a little breathing room
-
-   // Triangulate and Recast
-   if(makeBotMeshZones(bounds, game))
-      return true;
-
-   return false;
-}
-
-=======
->>>>>>> 42f9c683
-
-// Only runs on server
-// TODO can be combined with buildBotNavMeshZoneConnectionsRecastStyle() ?
-void BotNavMeshZone::buildBotNavMeshZoneConnections()    
-{
-   if(gBotNavMeshZones.size() == 0)
-      return;
-
-   // We'll reuse these objects throughout the following block, saving the cost of creating and destructing them
-   Point bordStart, bordEnd, bordCen;
-   Rect rect;
-   NeighboringZone neighbor;
-   Vector<DatabaseObject *> objects;
-
-   // Figure out which zones are adjacent to which, and find the "gateway" between them
-   for(S32 i = 0; i < gBotNavMeshZones.size(); i++)
-   {
-      for(S32 j = i; j < gBotNavMeshZones.size(); j++)
-      {
-         if(i == j)
-            continue;      // Don't check self...
-
-         // Do zones i and j touch?  First a quick and dirty bounds check:
-         if(!gBotNavMeshZones[i]->getExtent().intersectsOrBorders(gBotNavMeshZones[j]->getExtent()))
-            continue;
-
-         if(zonesTouch(gBotNavMeshZones[i]->mPolyBounds, gBotNavMeshZones[j]->mPolyBounds, 1.0, bordStart, bordEnd))
-         {
-            rect.set(bordStart, bordEnd);
-            bordCen.set(rect.getCenter());
-
-            // Zone j is a neighbor of i
-            neighbor.zoneID = j;
-            neighbor.borderStart.set(bordStart);
-            neighbor.borderEnd.set(bordEnd);
-            neighbor.borderCenter.set(bordCen);
-
-            neighbor.distTo = gBotNavMeshZones[i]->getExtent().getCenter().distanceTo(bordCen);     // Whew!
-            neighbor.center.set(gBotNavMeshZones[j]->getCenter());
-            gBotNavMeshZones[i]->mNeighbors.push_back(neighbor);
-
-            // Zone i is a neighbor of j
-            neighbor.zoneID = i;
-            neighbor.borderStart.set(bordStart);
-            neighbor.borderEnd.set(bordEnd);
-            neighbor.borderCenter.set(bordCen);
-
-            neighbor.distTo = gBotNavMeshZones[j]->getExtent().getCenter().distanceTo(bordCen);     
-            neighbor.center.set(gBotNavMeshZones[i]->getCenter());
-            gBotNavMeshZones[j]->mNeighbors.push_back(neighbor);
-         }
-      }
-   }
-   linkTeleportersBotNavMeshZoneConnections();
-}
-
-// Only runs on server
-void BotNavMeshZone::linkTeleportersBotNavMeshZoneConnections()
-{
-   NeighboringZone neighbor;
-   // Now create paths representing the teleporters
-   Vector<DatabaseObject *> teleporters, dests;
-
-	gServerGame->getGridDatabase()->findObjects(TeleportType, teleporters, gServerGame->getWorldExtents());
-
-	for(S32 i = 0; i < teleporters.size(); i++)
-	{
-		Teleporter *teleporter = dynamic_cast<Teleporter *>(teleporters[i]);
-
-      if(!teleporter)
-         continue;
-
-      BotNavMeshZone *origZone = findZoneContainingPoint(teleporter->getActualPos());
-
-      if(origZone != NULL)
-		for(S32 j = 0; j < teleporter->mDest.size(); j++)     // Review each teleporter destination
-		{
-         BotNavMeshZone *destZone = findZoneContainingPoint(teleporter->mDest[j]);
-
-			if(destZone != NULL && origZone != destZone)      // Ignore teleporters that begin and end in the same zone
-			{
-				// Teleporter is one way path
-				neighbor.zoneID = destZone->mZoneId;
-				neighbor.borderStart.set(teleporter->getActualPos());
-				neighbor.borderEnd.set(teleporter->mDest[j]);
-				neighbor.borderCenter.set(teleporter->getActualPos());
-
-            // Teleport instantly, at no cost -- except this is wrong... if teleporter has multiple dests, actual cost could be quite high.
-            // This should be the average of the costs of traveling from each dest zone to the target zone
-				neighbor.distTo = 0;                                    
-				neighbor.center.set(teleporter->getActualPos());
-
-				origZone->mNeighbors.push_back(neighbor);
-			}
-		}
-   }
-}
-
-
-
-
-// Rough guess as to distance from fromZone to toZone
-F32 AStar::heuristic(S32 fromZone, S32 toZone)
-{
-   return gBotNavMeshZones[fromZone]->getCenter().distanceTo( gBotNavMeshZones[toZone]->getCenter() );
-}
-
-// Returns a path, including the startZone and targetZone 
-Vector<Point> AStar::findPath(S32 startZone, S32 targetZone, const Point &target)
-{
-   // Because of these variables...
-   static U16 onClosedList = 0;
-   static U16 onOpenList;
-
-   // ...these arrays can be reused without further initialization
-   static U16 whichList[MAX_ZONES];       // Record whether a zone is on the open or closed list
-   static S16 openList[MAX_ZONES + 1]; 
-   static S16 openZone[MAX_ZONES]; 
-   static S16 parentZones[MAX_ZONES]; 
-
-   static F32 Fcost[MAX_ZONES];	
-   static F32 Gcost[MAX_ZONES]; 	
-   static F32 Hcost[MAX_ZONES];	
-
-	S16 numberOfOpenListItems = 0;
-	bool foundPath;
-
-	S32 newOpenListItemID = 0;         // Used for creating new IDs for zones to make heap work
-
-   Vector<Point> path;
-
-
-   // This block here lets us repeatedly reuse the whichList array without resetting it or recreating it
-   // which, for larger numbers of zones should be a real time saver.  It's not clear if it is particularly
-   // more efficient for the zone counts we typically see in Bitfighter levels.
-
-   if(onClosedList > U16_MAX - 3 ) // Reset whichList when we've run out of headroom
-	{
-		for(S32 i = 0; i < MAX_ZONES; i++) 
-		   whichList[i] = 0;
-		onClosedList = 0;	
-	}
-	onClosedList = onClosedList + 2; // Changing the values of onOpenList and onClosed list is faster than redimming whichList() array
-	onOpenList = onClosedList - 1;
-
-	Gcost[startZone] = 0;         // That's the cost of going from the startZone to the startZone!
-   Fcost[0] = Hcost[0] = heuristic(startZone, targetZone);
-
-	numberOfOpenListItems = 1;    // Start with one open item: the startZone
-
-	openList[1] = 0;              // Start with 1 item in the open list (must be index 1), which is maintained as a binary heap
-	openZone[0] = startZone;
-
-   // Loop until a path is found or deemed nonexistent.
-	while(true)
-	{
-	   if(numberOfOpenListItems == 0)      // List is empty, we're done
-	   {
-		   foundPath = false; 
-         break;
-	   }  
-      else
-	   {
-         // The open list is not empty, so take the first cell off of the list.
-         //	Since the list is a binary heap, this will be the lowest F cost cell on the open list.
-	      S32 parentZone = openZone[openList[1]];
-
-         if(parentZone == targetZone)
-         {
-            foundPath = true; 
-            break;
-         }
-
-         whichList[parentZone] = onClosedList;   // add the item to the closed list
-         numberOfOpenListItems--;	
-
-         //	Open List = Binary Heap: Delete this item from the open list, which
-         // is maintained as a binary heap. For more information on binary heaps, see:
-         //	http://www.policyalmanac.org/games/binaryHeaps.htm
-      		
-         //	Delete the top item in binary heap and reorder the heap, with the lowest F cost item rising to the top.
-	      openList[1] = openList[numberOfOpenListItems + 1];   // Move the last item in the heap up to slot #1
-	      S16 v = 1; 
-
-         //	Loop until the new item in slot #1 sinks to its proper spot in the heap.
-	      while(true) // ***
-	      {
-	         S16 u = v;		
-	         if (2 * u + 1 < numberOfOpenListItems) // if both children exist
-	         {
-	 	         //Check if the F cost of the parent is greater than each child.
-		         //Select the lowest of the two children.
-		         if(Fcost[openList[u]] >= Fcost[openList[2*u]]) 
-			         v = 2 * u;
-		         if(Fcost[openList[v]] >= Fcost[openList[2*u+1]]) 
-			         v = 2 * u + 1;		
-	         }
-	         else if (2 * u < numberOfOpenListItems) // if only child (#1) exists
-	         {
- 	            // Check if the F cost of the parent is greater than child #1	
-		         if(Fcost[openList[u]] >= Fcost[openList[2*u]]) 
-			         v = 2 * u;
-	         }
-
-	         if(u != v) // If parent's F is > one of its children, swap them...
-	         {
-               S16 temp = openList[u];
-               openList[u] = openList[v];
-               openList[v] = temp;			
-	         }
-	         else
-		         break; // ...otherwise, exit loop
-	      } // ***
-
-         // Check the adjacent zones. (Its "children" -- these path children
-         //	are similar, conceptually, to the binary heap children mentioned
-         //	above, but don't confuse them. They are different. 
-         // Add these adjacent child squares to the open list
-         //	for later consideration if appropriate.
-
-         Vector<NeighboringZone> neighboringZones = gBotNavMeshZones[parentZone]->mNeighbors;
-
-         for(S32 a = 0; a < neighboringZones.size(); a++)
-         {
-            NeighboringZone zone = neighboringZones[a];
-            S32 zoneID = zone.zoneID;
-
-            //	Check if zone is already on the closed list (items on the closed list have
-            //	already been considered and can now be ignored).			
-            if(whichList[zoneID] == onClosedList) 
-               continue;
-
-            //	Add zone to the open list if it's not already on it
-            TNLAssert(newOpenListItemID < MAX_ZONES, "Too many nav zones... try increasing MAX_ZONES!");
-            if(whichList[zoneID] != onOpenList && newOpenListItemID < MAX_ZONES) 
-            {	
-               // Create a new open list item in the binary heap
-               newOpenListItemID = newOpenListItemID + 1;   // Give each new item a unique id
-               S32 m = numberOfOpenListItems + 1;
-               openList[m] = newOpenListItemID;             // Place the new open list item (actually, its ID#) at the bottom of the heap
-               openZone[newOpenListItemID] = zoneID;        // Record zone as a newly opened
-
-               Hcost[openList[m]] = heuristic(zoneID, targetZone);
-               Gcost[zoneID] = Gcost[parentZone] + zone.distTo;
-               Fcost[openList[m]] = Gcost[zoneID] + Hcost[openList[m]];
-               parentZones[zoneID] = parentZone; 
-
-               // Move the new open list item to the proper place in the binary heap.
-               // Starting at the bottom, successively compare to parent items,
-               // swapping as needed until the item finds its place in the heap
-               // or bubbles all the way to the top (if it has the lowest F cost).
-               while(m > 1 && Fcost[openList[m]] <= Fcost[openList[m/2]]) 
-               {
-                  S16 temp = openList[m/2];
-                  openList[m/2] = openList[m];
-                  openList[m] = temp;
-                  m = m/2;
-               }
-
-               // Finally, put zone on the open list
-               whichList[zoneID] = onOpenList;
-               numberOfOpenListItems++;
-            }
-
-            // If zone is already on the open list, check to see if this 
-            //	path to that cell from the starting location is a better one. 
-            //	If so, change the parent of the cell and its G and F costs.
-
-            else // zone was already on the open list
-            {
-               // Figure out the G cost of this possible new path
-               S32 tempGcost = (S32)(Gcost[parentZone] + zone.distTo);
-         		
-               // If this path is shorter (G cost is lower) then change
-               // the parent cell, G cost and F cost. 		
-               if (tempGcost < Gcost[zoneID])
-               {
-                  parentZones[zoneID] = parentZone; // Change the square's parent
-                  Gcost[zoneID] = tempGcost;        // and its G cost			
-
-                  // Because changing the G cost also changes the F cost, if
-                  // the item is on the open list we need to change the item's
-                  // recorded F cost and its position on the open list to make
-                  // sure that we maintain a properly ordered open list.
-
-                  for(S32 i = 1; i <= numberOfOpenListItems; i++) // Look for the item in the heap
-                  {
-                     if(openZone[openList[i]] == zoneID) 
-                     {
-	                     Fcost[openList[i]] = Gcost[zoneID] + Hcost[openList[i]]; // Change the F cost
-            				
-	                     // See if changing the F score bubbles the item up from it's current location in the heap
-	                     S32 m = i;
-	                     while(m > 1 && Fcost[openList[m]] < Fcost[openList[m/2]]) 
-	                     {
-		                     S16 temp = openList[m/2];
-		                     openList[m/2] = openList[m];
-		                     openList[m] = temp;
-		                     m = m/2;
-	                     }
-	                
-                        break; 
-                     } 
-                  }
-               }
-
-            } // else if whichList(zoneID) = onOpenList	
-         } // for loop looping through neighboring zones list
-	   }  
-
-	   // If target is added to open list then path has been found.
-	   if(whichList[targetZone] == onOpenList)
-	   {
-		   foundPath = true; 
-         break;
-	   }
-	}
-
-   // Save the path if it exists.
-	if(foundPath)
-	{
-      // Working backwards from the target to the starting location by checking
-      //	each cell's parent, figure out the length of the path.
-      // Fortunately, we want our list to have the closest zone last (see getWaypoint),
-      // so it all works out nicely.
-      // We'll store both the zone center and the gateway to the neighboring zone.  This
-      // will help keep the robot from getting hung up on blocked but technically visible
-      // paths, such as when we are trying to fly around a protruding wall stub.
-
-      path.push_back(target);                                     // First point is the actual target itself
-      path.push_back(gBotNavMeshZones[targetZone]->getCenter());  // Second is the center of the target's zone
-      
-      S32 zone = targetZone;
-
-	   while(zone != startZone)
-	   {
-		   path.push_back(findGateway(parentZones[zone], zone));   // don't switch findGateway arguments, some path is one way (teleporters).
-
-		   zone = parentZones[zone];		// Find the parent of the current cell	
-
-         path.push_back(gBotNavMeshZones[zone]->getCenter());
-	   }
-      path.push_back(gBotNavMeshZones[startZone]->getCenter());
-
-	   return path;
-	}
-
-   // else there is no path to the selected target
-   TNLAssert(path.size() == 0, "Expected empty path!");
-	return path;
-}
-
-
-// Return a point representing gateway between zones
-Point AStar::findGateway(S32 zone1, S32 zone2)
-{
-   S32 neighborIndex = gBotNavMeshZones[zone1]->getNeighborIndex(zone2);
-   TNLAssert(neighborIndex >= 0, "Invalid neighbor index!!");
-
-   return gBotNavMeshZones[zone1]->mNeighbors[neighborIndex].borderCenter;
-}
-
-
-};
-
-
+//----------------------------------------------------------------------------------
+//
+// Bitfighter - A multiplayer vector graphics space game
+// Based on Zap demo released for Torque Network Library by GarageGames.com
+//
+// Derivative work copyright (C) 2008-2009 Chris Eykamp
+// Original work copyright (C) 2004 GarageGames.com, Inc.
+// Other code copyright as noted
+//
+// This program is free software; you can redistribute it and/or modify
+// it under the terms of the GNU General Public License as published by
+// the Free Software Foundation; either version 2 of the License, or
+// (at your option) any later version.
+//
+// This program is distributed in the hope that it will be useful (and fun!),
+// but WITHOUT ANY WARRANTY; without even the implied warranty of
+// MERCHANTABILITY or FITNESS FOR A PARTICULAR PURPOSE.  See the
+// GNU General Public License for more details.
+//
+// You should have received a copy of the GNU General Public License
+// along with this program; if not, write to the Free Software
+// Foundation, Inc., 59 Temple Place, Suite 330, Boston, MA  02111-1307  USA
+//
+//------------------------------------------------------------------------------------
+
+#include "BotNavMeshZone.h"
+#include "GeomUtils.h"
+#include "robot.h"
+#include "UIMenus.h"
+#include "UIGame.h"           // for access to mGameUserInterface.mDebugShowMeshZones
+#include "gameObjectRender.h"
+#include "teleporter.h"
+#include "barrier.h"             // For Barrier methods in generating zones
+#include "../recast/Recast.h"    // For zone generation
+#include "../recast/RecastAlloc.h"
+
+#include <vector>
+
+
+// triangulate wants quit on error
+// will probably crash on error when this function exits
+//extern "C" void triexit(int status)
+//{
+//   TNLAssert(false, "Triangulate error");
+//   logprintf(LogConsumer::LogError, "While generating bot zones, Triangulate error");
+//   // here may be a good place to print lots of data.
+//   //throw;  // any better ways?
+//}
+
+
+
+namespace Zap
+{
+
+static const S32 MAX_ZONES = 10000;     // Don't make this go above S16 max - 1 (32,766), AStar::findPath is limited
+
+
+TNL_IMPLEMENT_NETOBJECT(BotNavMeshZone);
+
+
+Vector<SafePtr<BotNavMeshZone> > gBotNavMeshZones;     // List of all our zones
+
+// Constructor
+BotNavMeshZone::BotNavMeshZone()
+{
+   mGame = NULL;
+   mObjectTypeMask = BotNavMeshZoneType | CommandMapVisType;
+   //  The Zones is now rendered without the network interface, if client is hosting.
+   //mNetFlags.set(Ghostable);    // For now, so we can see them on the client to help with debugging... when too many zones causes huge lag
+   mZoneId = gBotNavMeshZones.size();
+
+   gBotNavMeshZones.push_back(this);
+}
+
+
+// Destructor
+BotNavMeshZone::~BotNavMeshZone()
+{
+   for(S32 i = gBotNavMeshZones.size() - 1; i >= 0; i--)  // For speed, check in reverse order. Game::cleanUp() clears on reverse order.
+   if(gBotNavMeshZones[i] == this)
+   {
+      gBotNavMeshZones.erase_fast(i);
+      break;
+   }
+   if(mGame)
+   {
+      removeFromDatabase();
+      mGame = NULL;
+   }
+}
+
+
+// Return the center of this zone
+Point BotNavMeshZone::getCenter()
+{
+   return getExtent().getCenter();     // Good enough for government work
+}
+
+
+void BotNavMeshZone::render(S32 layerIndex)    
+{
+   if(!gClientGame->mGameUserInterface->mDebugShowMeshZones)
+      return;
+
+   // TODO: Move to constructor, only doing this when there is a local client?
+   if(mPolyFill.size() == 0)    // Need to process PolyFill here, rendering server objects into client.  
+      Triangulate::Process(mPolyBounds, mPolyFill);
+
+   if(layerIndex == 0)
+      renderNavMeshZone(mPolyBounds, mPolyFill, mCentroid, mZoneId, mConvex);
+
+   else if(layerIndex == 1)
+      renderNavMeshBorders(mNeighbors);
+}
+
+
+// Use this to help keep track of which robots are where
+// Only gets run on the server, never on client, obviously, because that's where the bots are!!!
+bool BotNavMeshZone::collide(GameObject *hitObject)
+{
+   // This does not get run anymore, it is in a seperate database.
+   if(hitObject->getObjectTypeMask() & RobotType)     // Only care about robots...
+   {
+      Robot *r = (Robot *) hitObject;
+      r->setCurrentZone(mZoneId);
+   }
+   return false;
+}
+
+
+S32 BotNavMeshZone::getRenderSortValue()
+{
+   return -2;
+}
+
+GridDatabase *BotNavMeshZone::getGridDatabase()
+{
+   return &mGame->mDatabaseForBotZones;
+}
+
+
+extern bool isConvex(const Vector<Point> &verts);
+
+// Create objects from parameters stored in level file
+bool BotNavMeshZone::processArguments(S32 argc, const char **argv)
+{
+   if(argc < 6)
+      return false;
+
+   processPolyBounds(argc, argv, 0, mGame->getGridSize());
+   computeExtent();  // Computes extent so we can insert this into the BotNavMesh object database
+   mConvex = isConvex(mPolyBounds);
+
+   return true;
+}
+
+
+void BotNavMeshZone::addToGame(Game *game)
+{
+   // Ordinarily, we'd call GameObject::addToGame() here, but the BotNavMeshZones don't need to be added to the game
+   // the way an ordinary game object would be.  So we won't.
+   mGame = game;
+   addToDatabase();
+}
+
+
+void BotNavMeshZone::onAddedToGame(Game *theGame)
+{
+   TNLAssert(false, "Should not be added to game");
+}
+
+
+// Bounding box for quick collision-possibility elimination
+void BotNavMeshZone::computeExtent()
+{
+   Rect extent(mPolyBounds);
+   setExtent(extent);
+}
+
+
+// More precise boundary for precise collision detection
+bool BotNavMeshZone::getCollisionPoly(Vector<Point> &polyPoints)
+{
+   for(S32 i = 0; i < mPolyBounds.size(); i++)
+      polyPoints.push_back(mPolyBounds[i]);
+
+   return true;
+}
+
+
+// These methods will be empty later...
+ U32 BotNavMeshZone::packUpdate(GhostConnection *connection, U32 updateMask, BitStream *stream)
+{
+   stream->writeInt(mZoneId, 16);
+
+   Polygon::packUpdate(connection, stream);
+
+   stream->writeInt(mNeighbors.size(), 8);
+
+   for(S32 i = 0; i < mNeighbors.size(); i++)
+   {
+      stream->write(mNeighbors[i].borderStart.x);
+      stream->write(mNeighbors[i].borderStart.y);
+
+      stream->write(mNeighbors[i].borderEnd.x);
+      stream->write(mNeighbors[i].borderEnd.y);
+
+      stream->write(mNeighbors[i].borderCenter.x);
+      stream->write(mNeighbors[i].borderCenter.y);
+
+      stream->write(mNeighbors[i].zoneID);
+      stream->write(mNeighbors[i].distTo);
+      stream->write(mNeighbors[i].center.x);
+      stream->write(mNeighbors[i].center.y);
+   }
+
+   return 0;
+}
+
+
+void BotNavMeshZone::unpackUpdate(GhostConnection *connection, BitStream *stream)
+{
+   mZoneId = stream->readInt(16);
+
+   if(Polygon::unpackUpdate(connection, stream))
+   {
+      computeExtent();
+      mConvex = isConvex(mPolyBounds);
+   }
+
+   U32 size = stream->readInt(8);
+   Point p1, p2;
+
+   for(U32 i = 0; i < size; i++)
+   {
+      NeighboringZone n;
+
+      stream->read(&p1.x);
+      stream->read(&p1.y);
+   
+      stream->read(&p2.x);
+      stream->read(&p2.y);
+
+      n.borderStart = p1;
+      n.borderEnd = p2;
+      stream->read(&n.borderCenter.x);
+      stream->read(&n.borderCenter.y);
+      stream->read(&n.zoneID);
+      stream->read(&n.distTo);
+      stream->read(&n.center.x);
+      stream->read(&n.center.y);
+      mNeighbors.push_back(n);
+     // mNeighborRenderPoints.push_back(Border(p1, p2));
+   }
+}
+
+
+// Returns ID of zone containing specified point
+U16 BotNavMeshZone::findZoneContaining(const Point &p)
+{
+   Vector<DatabaseObject *> fillVector;
+   gServerGame->mDatabaseForBotZones.findObjects(BotNavMeshZoneType, fillVector, 
+                                                      Rect(p - Point(0.1f,0.1f),p + Point(0.1f,0.1f)));  // Slightly extend Rect, it can be on the edge of zone
+
+   for(S32 i = 0; i < fillVector.size(); i++)
+   {
+      // First a quick, crude elimination check then more comprehensive one
+      // Since our zones are convex, we can use the faster method!  Yay!
+      // Actually, we can't, as it is not reliable... reverting to more comprehensive (and working) version.
+      BotNavMeshZone *zone = dynamic_cast<BotNavMeshZone *>(fillVector[i]);
+
+      TNLAssert(zone, "NULL zone in findZoneContaining");
+      if( zone->getExtent().contains(p) 
+                        && (PolygonContains2(zone->mPolyBounds.address(), zone->mPolyBounds.size(), p)) )
+         return zone->mZoneId;
+   }
+
+   return U16_MAX;
+}
+
+
+// Returns index of neighboring zone, or -1 if zone is not a neighbor
+S32 BotNavMeshZone::getNeighborIndex(S32 zoneID)
+{
+   for(S32 i = 0; i < mNeighbors.size(); i++)
+      if(mNeighbors[i].zoneID == zoneID)
+         return i;
+
+   return -1;
+}
+
+
+extern Rect gServerWorldBounds;
+
+struct rcEdge
+{
+	unsigned short vert[2];    // from, to verts
+	unsigned short poly[2];    // left, right poly
+};
+
+// Build connections between zones using the adjacency data created in recast
+static bool buildBotNavMeshZoneConnectionsRecastStyle(rcPolyMesh &mesh, const Vector<S32> &polyToZoneMap)    
+{
+   if(gBotNavMeshZones.size() == 0)
+      return true;
+
+   // We'll reuse these objects throughout the following block, saving the cost of creating and destructing them
+   Point bordStart, bordEnd, bordCen;
+   Rect rect;
+   NeighboringZone neighbor;
+   Vector<DatabaseObject *> objects;
+
+
+   /////////////////////////////
+   // Based on recast's interpretation of code by Eric Lengyel:
+	// http://www.terathon.com/code/edges.php
+	
+   int maxEdgeCount = mesh.npolys*mesh.nvp;
+	unsigned short* firstEdge = (unsigned short*)rcAlloc(sizeof(unsigned short)*(mesh.nverts + maxEdgeCount), RC_ALLOC_TEMP);
+	if (!firstEdge)      // Allocation went bad
+		return false;
+	unsigned short* nextEdge = firstEdge + mesh.nverts;
+	int edgeCount = 0;
+	
+	rcEdge* edges = (rcEdge*)rcAlloc(sizeof(rcEdge)*maxEdgeCount, RC_ALLOC_TEMP);
+	if (!edges)
+	{
+		rcFree(firstEdge);
+		return false;
+	}
+	
+
+	for (int i = 0; i < mesh.nverts; i++)
+		firstEdge[i] = RC_MESH_NULL_IDX;
+	
+   // First process edges where 1st node < 2nd node
+	for (int i = 0; i < mesh.npolys; ++i)
+	{
+      unsigned short* t = &mesh.polys[i*mesh.nvp];
+
+      // Skip "missing" polygons
+      if(*t == U16_MAX)
+         continue;
+
+		for (int j = 0; j < mesh.nvp; ++j)
+		{
+			unsigned short v0 = t[j];           // jth vert
+
+         if(v0 == RC_MESH_NULL_IDX)
+            break;
+
+			unsigned short v1 = (j+1 >= mesh.nvp || t[j+1] == RC_MESH_NULL_IDX) ? t[0] : t[j+1];  // j+1th vert
+
+			if (v0 < v1)      
+			{
+				rcEdge& edge = edges[edgeCount];       // edge connecting v0 and v1
+				edge.vert[0] = v0;
+				edge.vert[1] = v1;
+				edge.poly[0] = (unsigned short)i;      // left poly
+				edge.poly[1] = (unsigned short)i;      // right poly, will be recalced later -- the fact that both are the same is used as a marker
+
+				nextEdge[edgeCount] = firstEdge[v0];        // Next edge on the previous vert now points to whatever was in firstEdge previously
+				firstEdge[v0] = (unsigned short)edgeCount;  // First edge of this vert 
+
+				edgeCount++;                           // edgeCount never resets -- each edge gets a unique id
+			}
+		}
+	}
+	
+   // Now process edges where 2nd node is > 1st node
+	for (int i = 0; i < mesh.npolys; ++i)
+	{
+		unsigned short* t = &mesh.polys[i*mesh.nvp];
+
+      // Skip "missing" polygons
+      if(*t == U16_MAX)
+         continue;
+
+		for (int j = 0; j < mesh.nvp; ++j)
+		{
+			unsigned short v0 = t[j];
+         if(v0 == RC_MESH_NULL_IDX)
+            break;
+
+			unsigned short v1 = (j+1 >= mesh.nvp || t[j+1] == RC_MESH_NULL_IDX) ? t[0] : t[j+1];
+
+			if (v0 > v1)      
+			{
+				for (unsigned short e = firstEdge[v1]; e != RC_MESH_NULL_IDX; e = nextEdge[e])
+				{
+					rcEdge& edge = edges[e];
+					if (edge.vert[1] == v0 && edge.poly[0] == edge.poly[1])
+               {
+						edge.poly[1] = (unsigned short)i;
+                  break;
+               }
+				}
+			}
+		}
+	}
+
+	// Now create our neighbor data
+	for (int i = 0; i < edgeCount; i++)
+	{
+		const rcEdge& e = edges[i];
+
+		if (e.poly[0] != e.poly[1])      // Should normally be the case
+		{
+         U16 *v;
+
+         v = &mesh.verts[e.vert[0] * 2];
+         neighbor.borderStart.set(v[0] - mesh.offsetX, v[1] - mesh.offsetY);
+
+         v = &mesh.verts[e.vert[1] * 2];
+         neighbor.borderEnd.set(v[0] - mesh.offsetX, v[1] - mesh.offsetY);
+
+         neighbor.borderCenter.set((neighbor.borderStart + neighbor.borderEnd) * 0.5);
+
+         neighbor.zoneID = polyToZoneMap[e.poly[1]];  
+         gBotNavMeshZones[polyToZoneMap[e.poly[0]]]->mNeighbors.push_back(neighbor);  // (copies neighbor implicitly)
+
+         neighbor.zoneID = polyToZoneMap[e.poly[0]];   
+         gBotNavMeshZones[polyToZoneMap[e.poly[1]]]->mNeighbors.push_back(neighbor);
+		}
+	}
+	
+	rcFree(firstEdge);
+	rcFree(edges);
+	
+	return true;
+}
+
+Vector<DatabaseObject *> zones;
+extern Rect gServerWorldBounds;
+
+// Returns index of zone containing specified point
+static BotNavMeshZone *findZoneContainingPoint(const Point &point)
+{
+   Rect rect(point, 0.01f);
+   zones.clear();
+   gServerGame->mDatabaseForBotZones.findObjects(BotNavMeshZoneType, zones, rect); 
+
+   // If there is more than one possible match, pick the first arbitrarily (could happen if dest is right on a zone border)
+   for(S32 i = 0; i < zones.size(); i++)
+   {
+      BotNavMeshZone *zone = dynamic_cast<BotNavMeshZone *>(zones[i]);  
+
+      if(zone && PolygonContains2(zone->mPolyBounds.address(), zone->mPolyBounds.size(), point))
+         return zone;   
+   }
+
+   if(zones.size() != 0)  // In case of point was close to polygon, but not inside the zone?
+      return dynamic_cast<BotNavMeshZone *>(zones[0]);
+
+   return NULL;
+}
+
+#ifdef TNL_DEBUG
+#define LOG_TIMER
+#endif
+
+// Required for input to Triangle
+static void buildHolesList(const Vector<DatabaseObject *> &barriers, Vector<F32> &holes)
+{
+   Point ctr; 
+
+   for(S32 i = 0; i < barriers.size(); i++)
+   {
+      Barrier *barrier = dynamic_cast<Barrier *>(barriers[i]);
+
+      if(!barrier)
+         continue;
+
+      // Triangle requires a point interior to each hole.  Finding one depends on what type of barrier we have:
+      if(barrier->mSolid)     // Could be concave, centroid of first triangle of fill geom will be interior
+      {
+         ctr.set((barrier->mRenderFillGeometry[0].x + barrier->mRenderFillGeometry[1].x + barrier->mRenderFillGeometry[2].x) / 3, 
+                  (barrier->mRenderFillGeometry[0].y + barrier->mRenderFillGeometry[1].y + barrier->mRenderFillGeometry[2].y) / 3);
+      }
+      else                    // Standard wall, convex poly, center will be an interior point
+         ctr = barrier->getExtent().getCenter();
+
+      holes.push_back(ctr.x);
+      holes.push_back(ctr.y);
+   }
+}
+
+
+// Server only
+// Use the Triangle library to create zones.  Aggregate triangles with Recast
+static bool makeBotMeshZones(Rect& bounds, Game* game)
+{
+
+#ifdef LOG_TIMER
+   U32 starttime = Platform::getRealMilliseconds();
+#endif
+
+   Vector<F32> holes;
+
+   Vector<DatabaseObject *> barrierList;
+   gServerGame->getGridDatabase()->findObjects(BarrierType, barrierList, gServerGame->getWorldExtents());
+
+   TPolyPolygon solution;
+
+   if(!Barrier::unionBarriers(barrierList, true, solution))
+      return false;
+
+   buildHolesList(barrierList, holes);
+
+
+#ifdef LOG_TIMER
+   U32 done1 = Platform::getRealMilliseconds();
+#endif
+
+   // Tessellate!
+   Triangulate::TriangleData triangleData;
+   if(!Triangulate::processComplex(triangleData, bounds, solution, holes, Triangulate::cmTriangle))  // use Triangulate::cmP2t for poly2tri
+      return false;
+
+#ifdef LOG_TIMER
+   U32 done2 = Platform::getRealMilliseconds();
+#endif
+
+   bool recastPassed = false;
+
+   if(bounds.getWidth() < U16_MAX && bounds.getHeight() < U16_MAX)
+   {
+      //if(bounds.getWidth() >= U16_MAX || bounds.getHeight() >= U16_MAX)
+      //{
+      //   logprintf(LogConsumer::LogWarning, "Cannot create bot zones: level too big!");
+      //   return false;
+      //}
+
+      rcPolyMesh mesh;
+      mesh.offsetX = -1 * floor(bounds.min.x + 0.5);
+      mesh.offsetY = -1 * bounds.min.y;
+
+      // this works because bounds is always passed by reference.  Is this really needed?
+      bounds.offset(Point(mesh.offsetX, mesh.offsetY));
+
+      // Merge!  into convex polygons
+      recastPassed = Triangulate::mergeTriangles(triangleData, mesh);
+      if(recastPassed)
+      {
+
+         BotNavMeshZone *botzone = NULL;
+   
+         const S32 bytesPerVertex = sizeof(U16);      // Recast coords are U16s
+         Vector<S32> polyToZoneMap(mesh.npolys);
+
+         // Visualize rcPolyMesh
+         for(S32 i = 0; i < mesh.npolys; i++)
+         {
+            S32 firstx = S32_MAX;
+            S32 firsty = S32_MAX;
+            S32 lastx = S32_MAX;
+            S32 lasty = S32_MAX;
+
+            S32 j = 0;
+            botzone = NULL;
+
+            while(j < mesh.nvp)
+            {
+               if(mesh.polys[(i * mesh.nvp + j)] == U16_MAX)
+                  break;
+
+               const U16 *vert = &mesh.verts[mesh.polys[(i * mesh.nvp + j)] * bytesPerVertex];
+
+               if(vert[0] == U16_MAX)
+                  break;
+
+               if(gBotNavMeshZones.size() >= MAX_ZONES)      // Don't add too many zones...
+                  break;
+
+               if(j == 0)
+               {
+                  botzone = new BotNavMeshZone();
+                  polyToZoneMap[i] = botzone->getZoneId();
+               }
+
+               botzone->mPolyBounds.push_back(Point(vert[0] - mesh.offsetX, vert[1] - mesh.offsetY));
+               j++;
+            }
+   
+            if(botzone != NULL)
+            {
+               botzone->mCentroid.set(findCentroid(botzone->mPolyBounds));
+
+		         botzone->mConvex = true;             
+		         botzone->addToGame(gServerGame);
+		         botzone->computeExtent();   
+            }
+         }
+
+#ifdef LOG_TIMER
+         logprintf("Recast built %d zones!", gBotNavMeshZones.size() );
+#endif               
+
+         buildBotNavMeshZoneConnectionsRecastStyle(mesh, polyToZoneMap);
+         BotNavMeshZone::linkTeleportersBotNavMeshZoneConnections();
+		}
+   }
+
+   // If recast failed, build zones from the underlying triangle geometry.  This bit could be made more efficient by using the adjacnecy
+   // data from Triangle, but it should only run rarely, if ever.
+   if(!recastPassed)
+   {
+      // Visualize triangle output
+      for(S32 i = 0; i < triangleData.triangleCount * 3; i+=3)
+      {
+         if(gBotNavMeshZones.size() >= MAX_ZONES)      // Don't add too many zones...
+            break;
+         BotNavMeshZone *botzone = new BotNavMeshZone();
+
+         // removed F32(S32(...)) - why do rounding here? (sam)
+		   botzone->mPolyBounds.push_back(Point(triangleData.pointList[triangleData.triangleList[i]*2],   triangleData.pointList[triangleData.triangleList[i]*2 + 1]));
+		   botzone->mPolyBounds.push_back(Point(triangleData.pointList[triangleData.triangleList[i+1]*2], triangleData.pointList[triangleData.triangleList[i+1]*2 + 1]));
+		   botzone->mPolyBounds.push_back(Point(triangleData.pointList[triangleData.triangleList[i+2]*2], triangleData.pointList[triangleData.triangleList[i+2]*2 + 1]));
+         botzone->mCentroid.set(findCentroid(botzone->mPolyBounds));
+
+		   botzone->mConvex = true;             // Avoid random red and green on /showzones
+		   botzone->addToGame(gServerGame);
+		   botzone->computeExtent();   
+      }
+
+      BotNavMeshZone::buildBotNavMeshZoneConnections();
+   }
+
+#ifdef LOG_TIMER
+   U32 done3 = Platform::getRealMilliseconds();
+
+   logprintf("Timings: %d %d %d", done1-starttime, done2-done1, done3-done2);
+#endif
+
+   return true;
+}
+
+static const S32 LEVEL_ZONE_BUFFER = 30;
+
+// Server only
+bool BotNavMeshZone::buildBotMeshZones(Game *game)
+{
+   Rect bounds = game->getWorldExtents();
+   bounds.expandToInt(Point(LEVEL_ZONE_BUFFER, LEVEL_ZONE_BUFFER));      // Provide a little breathing room
+
+   // Triangulate and Recast
+   if(makeBotMeshZones(bounds, game))
+      return true;
+
+   return false;
+}
+
+
+// Only runs on server
+// TODO can be combined with buildBotNavMeshZoneConnectionsRecastStyle() ?
+void BotNavMeshZone::buildBotNavMeshZoneConnections()    
+{
+   if(gBotNavMeshZones.size() == 0)
+      return;
+
+   // We'll reuse these objects throughout the following block, saving the cost of creating and destructing them
+   Point bordStart, bordEnd, bordCen;
+   Rect rect;
+   NeighboringZone neighbor;
+   Vector<DatabaseObject *> objects;
+
+   // Figure out which zones are adjacent to which, and find the "gateway" between them
+   for(S32 i = 0; i < gBotNavMeshZones.size(); i++)
+   {
+      for(S32 j = i; j < gBotNavMeshZones.size(); j++)
+      {
+         if(i == j)
+            continue;      // Don't check self...
+
+         // Do zones i and j touch?  First a quick and dirty bounds check:
+         if(!gBotNavMeshZones[i]->getExtent().intersectsOrBorders(gBotNavMeshZones[j]->getExtent()))
+            continue;
+
+         if(zonesTouch(gBotNavMeshZones[i]->mPolyBounds, gBotNavMeshZones[j]->mPolyBounds, 1.0, bordStart, bordEnd))
+         {
+            rect.set(bordStart, bordEnd);
+            bordCen.set(rect.getCenter());
+
+            // Zone j is a neighbor of i
+            neighbor.zoneID = j;
+            neighbor.borderStart.set(bordStart);
+            neighbor.borderEnd.set(bordEnd);
+            neighbor.borderCenter.set(bordCen);
+
+            neighbor.distTo = gBotNavMeshZones[i]->getExtent().getCenter().distanceTo(bordCen);     // Whew!
+            neighbor.center.set(gBotNavMeshZones[j]->getCenter());
+            gBotNavMeshZones[i]->mNeighbors.push_back(neighbor);
+
+            // Zone i is a neighbor of j
+            neighbor.zoneID = i;
+            neighbor.borderStart.set(bordStart);
+            neighbor.borderEnd.set(bordEnd);
+            neighbor.borderCenter.set(bordCen);
+
+            neighbor.distTo = gBotNavMeshZones[j]->getExtent().getCenter().distanceTo(bordCen);     
+            neighbor.center.set(gBotNavMeshZones[i]->getCenter());
+            gBotNavMeshZones[j]->mNeighbors.push_back(neighbor);
+         }
+      }
+   }
+   linkTeleportersBotNavMeshZoneConnections();
+}
+
+// Only runs on server
+void BotNavMeshZone::linkTeleportersBotNavMeshZoneConnections()
+{
+   NeighboringZone neighbor;
+   // Now create paths representing the teleporters
+   Vector<DatabaseObject *> teleporters, dests;
+
+	gServerGame->getGridDatabase()->findObjects(TeleportType, teleporters, gServerGame->getWorldExtents());
+
+	for(S32 i = 0; i < teleporters.size(); i++)
+	{
+		Teleporter *teleporter = dynamic_cast<Teleporter *>(teleporters[i]);
+
+      if(!teleporter)
+         continue;
+
+      BotNavMeshZone *origZone = findZoneContainingPoint(teleporter->getActualPos());
+
+      if(origZone != NULL)
+		for(S32 j = 0; j < teleporter->mDest.size(); j++)     // Review each teleporter destination
+		{
+         BotNavMeshZone *destZone = findZoneContainingPoint(teleporter->mDest[j]);
+
+			if(destZone != NULL && origZone != destZone)      // Ignore teleporters that begin and end in the same zone
+			{
+				// Teleporter is one way path
+				neighbor.zoneID = destZone->mZoneId;
+				neighbor.borderStart.set(teleporter->getActualPos());
+				neighbor.borderEnd.set(teleporter->mDest[j]);
+				neighbor.borderCenter.set(teleporter->getActualPos());
+
+            // Teleport instantly, at no cost -- except this is wrong... if teleporter has multiple dests, actual cost could be quite high.
+            // This should be the average of the costs of traveling from each dest zone to the target zone
+				neighbor.distTo = 0;                                    
+				neighbor.center.set(teleporter->getActualPos());
+
+				origZone->mNeighbors.push_back(neighbor);
+			}
+		}
+   }
+}
+
+
+
+
+// Rough guess as to distance from fromZone to toZone
+F32 AStar::heuristic(S32 fromZone, S32 toZone)
+{
+   return gBotNavMeshZones[fromZone]->getCenter().distanceTo( gBotNavMeshZones[toZone]->getCenter() );
+}
+
+// Returns a path, including the startZone and targetZone 
+Vector<Point> AStar::findPath(S32 startZone, S32 targetZone, const Point &target)
+{
+   // Because of these variables...
+   static U16 onClosedList = 0;
+   static U16 onOpenList;
+
+   // ...these arrays can be reused without further initialization
+   static U16 whichList[MAX_ZONES];       // Record whether a zone is on the open or closed list
+   static S16 openList[MAX_ZONES + 1]; 
+   static S16 openZone[MAX_ZONES]; 
+   static S16 parentZones[MAX_ZONES]; 
+
+   static F32 Fcost[MAX_ZONES];	
+   static F32 Gcost[MAX_ZONES]; 	
+   static F32 Hcost[MAX_ZONES];	
+
+	S16 numberOfOpenListItems = 0;
+	bool foundPath;
+
+	S32 newOpenListItemID = 0;         // Used for creating new IDs for zones to make heap work
+
+   Vector<Point> path;
+
+
+   // This block here lets us repeatedly reuse the whichList array without resetting it or recreating it
+   // which, for larger numbers of zones should be a real time saver.  It's not clear if it is particularly
+   // more efficient for the zone counts we typically see in Bitfighter levels.
+
+   if(onClosedList > U16_MAX - 3 ) // Reset whichList when we've run out of headroom
+	{
+		for(S32 i = 0; i < MAX_ZONES; i++) 
+		   whichList[i] = 0;
+		onClosedList = 0;	
+	}
+	onClosedList = onClosedList + 2; // Changing the values of onOpenList and onClosed list is faster than redimming whichList() array
+	onOpenList = onClosedList - 1;
+
+	Gcost[startZone] = 0;         // That's the cost of going from the startZone to the startZone!
+   Fcost[0] = Hcost[0] = heuristic(startZone, targetZone);
+
+	numberOfOpenListItems = 1;    // Start with one open item: the startZone
+
+	openList[1] = 0;              // Start with 1 item in the open list (must be index 1), which is maintained as a binary heap
+	openZone[0] = startZone;
+
+   // Loop until a path is found or deemed nonexistent.
+	while(true)
+	{
+	   if(numberOfOpenListItems == 0)      // List is empty, we're done
+	   {
+		   foundPath = false; 
+         break;
+	   }  
+      else
+	   {
+         // The open list is not empty, so take the first cell off of the list.
+         //	Since the list is a binary heap, this will be the lowest F cost cell on the open list.
+	      S32 parentZone = openZone[openList[1]];
+
+         if(parentZone == targetZone)
+         {
+            foundPath = true; 
+            break;
+         }
+
+         whichList[parentZone] = onClosedList;   // add the item to the closed list
+         numberOfOpenListItems--;	
+
+         //	Open List = Binary Heap: Delete this item from the open list, which
+         // is maintained as a binary heap. For more information on binary heaps, see:
+         //	http://www.policyalmanac.org/games/binaryHeaps.htm
+      		
+         //	Delete the top item in binary heap and reorder the heap, with the lowest F cost item rising to the top.
+	      openList[1] = openList[numberOfOpenListItems + 1];   // Move the last item in the heap up to slot #1
+	      S16 v = 1; 
+
+         //	Loop until the new item in slot #1 sinks to its proper spot in the heap.
+	      while(true) // ***
+	      {
+	         S16 u = v;		
+	         if (2 * u + 1 < numberOfOpenListItems) // if both children exist
+	         {
+	 	         //Check if the F cost of the parent is greater than each child.
+		         //Select the lowest of the two children.
+		         if(Fcost[openList[u]] >= Fcost[openList[2*u]]) 
+			         v = 2 * u;
+		         if(Fcost[openList[v]] >= Fcost[openList[2*u+1]]) 
+			         v = 2 * u + 1;		
+	         }
+	         else if (2 * u < numberOfOpenListItems) // if only child (#1) exists
+	         {
+ 	            // Check if the F cost of the parent is greater than child #1	
+		         if(Fcost[openList[u]] >= Fcost[openList[2*u]]) 
+			         v = 2 * u;
+	         }
+
+	         if(u != v) // If parent's F is > one of its children, swap them...
+	         {
+               S16 temp = openList[u];
+               openList[u] = openList[v];
+               openList[v] = temp;			
+	         }
+	         else
+		         break; // ...otherwise, exit loop
+	      } // ***
+
+         // Check the adjacent zones. (Its "children" -- these path children
+         //	are similar, conceptually, to the binary heap children mentioned
+         //	above, but don't confuse them. They are different. 
+         // Add these adjacent child squares to the open list
+         //	for later consideration if appropriate.
+
+         Vector<NeighboringZone> neighboringZones = gBotNavMeshZones[parentZone]->mNeighbors;
+
+         for(S32 a = 0; a < neighboringZones.size(); a++)
+         {
+            NeighboringZone zone = neighboringZones[a];
+            S32 zoneID = zone.zoneID;
+
+            //	Check if zone is already on the closed list (items on the closed list have
+            //	already been considered and can now be ignored).			
+            if(whichList[zoneID] == onClosedList) 
+               continue;
+
+            //	Add zone to the open list if it's not already on it
+            TNLAssert(newOpenListItemID < MAX_ZONES, "Too many nav zones... try increasing MAX_ZONES!");
+            if(whichList[zoneID] != onOpenList && newOpenListItemID < MAX_ZONES) 
+            {	
+               // Create a new open list item in the binary heap
+               newOpenListItemID = newOpenListItemID + 1;   // Give each new item a unique id
+               S32 m = numberOfOpenListItems + 1;
+               openList[m] = newOpenListItemID;             // Place the new open list item (actually, its ID#) at the bottom of the heap
+               openZone[newOpenListItemID] = zoneID;        // Record zone as a newly opened
+
+               Hcost[openList[m]] = heuristic(zoneID, targetZone);
+               Gcost[zoneID] = Gcost[parentZone] + zone.distTo;
+               Fcost[openList[m]] = Gcost[zoneID] + Hcost[openList[m]];
+               parentZones[zoneID] = parentZone; 
+
+               // Move the new open list item to the proper place in the binary heap.
+               // Starting at the bottom, successively compare to parent items,
+               // swapping as needed until the item finds its place in the heap
+               // or bubbles all the way to the top (if it has the lowest F cost).
+               while(m > 1 && Fcost[openList[m]] <= Fcost[openList[m/2]]) 
+               {
+                  S16 temp = openList[m/2];
+                  openList[m/2] = openList[m];
+                  openList[m] = temp;
+                  m = m/2;
+               }
+
+               // Finally, put zone on the open list
+               whichList[zoneID] = onOpenList;
+               numberOfOpenListItems++;
+            }
+
+            // If zone is already on the open list, check to see if this 
+            //	path to that cell from the starting location is a better one. 
+            //	If so, change the parent of the cell and its G and F costs.
+
+            else // zone was already on the open list
+            {
+               // Figure out the G cost of this possible new path
+               S32 tempGcost = (S32)(Gcost[parentZone] + zone.distTo);
+         		
+               // If this path is shorter (G cost is lower) then change
+               // the parent cell, G cost and F cost. 		
+               if (tempGcost < Gcost[zoneID])
+               {
+                  parentZones[zoneID] = parentZone; // Change the square's parent
+                  Gcost[zoneID] = tempGcost;        // and its G cost			
+
+                  // Because changing the G cost also changes the F cost, if
+                  // the item is on the open list we need to change the item's
+                  // recorded F cost and its position on the open list to make
+                  // sure that we maintain a properly ordered open list.
+
+                  for(S32 i = 1; i <= numberOfOpenListItems; i++) // Look for the item in the heap
+                  {
+                     if(openZone[openList[i]] == zoneID) 
+                     {
+	                     Fcost[openList[i]] = Gcost[zoneID] + Hcost[openList[i]]; // Change the F cost
+            				
+	                     // See if changing the F score bubbles the item up from it's current location in the heap
+	                     S32 m = i;
+	                     while(m > 1 && Fcost[openList[m]] < Fcost[openList[m/2]]) 
+	                     {
+		                     S16 temp = openList[m/2];
+		                     openList[m/2] = openList[m];
+		                     openList[m] = temp;
+		                     m = m/2;
+	                     }
+	                
+                        break; 
+                     } 
+                  }
+               }
+
+            } // else if whichList(zoneID) = onOpenList	
+         } // for loop looping through neighboring zones list
+	   }  
+
+	   // If target is added to open list then path has been found.
+	   if(whichList[targetZone] == onOpenList)
+	   {
+		   foundPath = true; 
+         break;
+	   }
+	}
+
+   // Save the path if it exists.
+	if(foundPath)
+	{
+      // Working backwards from the target to the starting location by checking
+      //	each cell's parent, figure out the length of the path.
+      // Fortunately, we want our list to have the closest zone last (see getWaypoint),
+      // so it all works out nicely.
+      // We'll store both the zone center and the gateway to the neighboring zone.  This
+      // will help keep the robot from getting hung up on blocked but technically visible
+      // paths, such as when we are trying to fly around a protruding wall stub.
+
+      path.push_back(target);                                     // First point is the actual target itself
+      path.push_back(gBotNavMeshZones[targetZone]->getCenter());  // Second is the center of the target's zone
+      
+      S32 zone = targetZone;
+
+	   while(zone != startZone)
+	   {
+		   path.push_back(findGateway(parentZones[zone], zone));   // don't switch findGateway arguments, some path is one way (teleporters).
+
+		   zone = parentZones[zone];		// Find the parent of the current cell	
+
+         path.push_back(gBotNavMeshZones[zone]->getCenter());
+	   }
+      path.push_back(gBotNavMeshZones[startZone]->getCenter());
+
+	   return path;
+	}
+
+   // else there is no path to the selected target
+   TNLAssert(path.size() == 0, "Expected empty path!");
+	return path;
+}
+
+
+// Return a point representing gateway between zones
+Point AStar::findGateway(S32 zone1, S32 zone2)
+{
+   S32 neighborIndex = gBotNavMeshZones[zone1]->getNeighborIndex(zone2);
+   TNLAssert(neighborIndex >= 0, "Invalid neighbor index!!");
+
+   return gBotNavMeshZones[zone1]->mNeighbors[neighborIndex].borderCenter;
+}
+
+
+};
+
+