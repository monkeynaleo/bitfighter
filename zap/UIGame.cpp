//-----------------------------------------------------------------------------------
//
// Bitfighter - A multiplayer vector graphics space game
// Based on Zap demo released for Torque Network Library by GarageGames.com
//
// Derivative work copyright (C) 2008-2009 Chris Eykamp
// Original work copyright (C) 2004 GarageGames.com, Inc.
// Other code copyright as noted
//
// This program is free software; you can redistribute it and/or modify
// it under the terms of the GNU General Public License as published by
// the Free Software Foundation; either version 2 of the License, or
// (at your option) any later version.
//
// This program is distributed in the hope that it will be useful (and fun!),
// but WITHOUT ANY WARRANTY; without even the implied warranty of
// MERCHANTABILITY or FITNESS FOR A PARTICULAR PURPOSE.  See the
// GNU General Public License for more details.
//
// You should have received a copy of the GNU General Public License
// along with this program; if not, write to the Free Software
// Foundation, Inc., 59 Temple Place, Suite 330, Boston, MA  02111-1307  USA
//
//------------------------------------------------------------------------------------

#include "gameConnection.h"

#include "game.h"
#include "UIGame.h"
#include "UIMenus.h"
#include "UIInstructions.h"
#include "UIChat.h"
#include "UIMessage.h"
#include "UIDiagnostics.h"
#include "UIErrorMessage.h"
#include "gameType.h"
#include "lpc10.h"
#include "IniFile.h"             // For access to gINI functions
#include "engineeredObjects.h"   // For EngineerModuleDeployer

#include "../tnl/tnlEndian.h"

#include "ship.h"
#include "shipItems.h"           // For EngineerBuildObjects
#include "gameObjectRender.h"
#include "input.h"
#include "config.h"
#include "loadoutSelect.h"
#include "gameNetInterface.h"

#include "md5wrapper.h"          // For submission of passwords

#include "../glut/glutInclude.h"
#include <ctype.h>
#include <stdio.h>
#include <stdarg.h>

#include "oglconsole.h"          // Our console object

namespace Zap
{

GameUserInterface gGameUserInterface;

// TODO: Make these static like privateF5MessageDisplayedInGameColor!
Color gGlobalChatColor(0.9, 0.9, 0.9);
Color gTeamChatColor(0, 1, 0);
extern Color gCmdChatColor;


Color GameUserInterface::privateF5MessageDisplayedInGameColor(0, 0, 1);


// Constructor
GameUserInterface::GameUserInterface()
{
   setMenuID(GameUI);
   setPlayMode();
   mInScoreboardMode = false;

#if 0 //defined(TNL_OS_XBOX)
   mFPSVisible = true;
#else
   mFPSVisible = false;
#endif

   mFPSAvg = 0;
   mPingAvg = 0;
   mFrameIndex = 0;
   for(U32 i = 0; i < FPSAvgCount; i++)
   {
      mIdleTimeDelta[i] = 50;
      mPing[i] = 100;
   }

   mLineEditor = LineEditor(200);

   // Initialize message buffers
   for(S32 i = 0; i < MessageDisplayCount; i++)
      mDisplayMessage[i][0] = 0;

   for(S32 i = 0; i < MessageStoreCount; i++)
      mStoreMessage[i][0] = 0;

   mGotControlUpdate = false;
   mRecalcFPSTimer = 0;

   mFiring = false;
   for (U32 i = 0; i < (U32)ShipModuleCount; i++)
      mModActivated[i] = false;

   mDisplayMessageTimer.setPeriod(DisplayMessageTimeout);    // Set the period of our message timeout timer

   populateChatCmdList();
}



void processGameConsoleCommand(OGLCONSOLE_Console console, char *cmd)
{
    if(!strncmp(cmd, "quit", 4) || !strncmp(cmd, "exit", 4)) 
       OGLCONSOLE_HideConsole();

    else if(!strncmp(cmd, "help", 4) || !strncmp(cmd, "?", 1)) 
       OGLCONSOLE_Output(console, "Commands: help; quit\n");

    else if(!strncmp(cmd, "add", 3))
    {
        int a, b;
        if (sscanf(cmd, "add %i %i", &a, &b) == 2)
        {
            OGLCONSOLE_Output(console, "%i + %i = %i\n", a, b, a+b);
            return;
        }

        OGLCONSOLE_Output(console, "usage: add INT INT\n");
    }

    else
      OGLCONSOLE_Output(console, "Unknown command: %s\n", cmd);
}


extern bool gDisableShipKeyboardInput;

void GameUserInterface::onActivate()
{
   gDisableShipKeyboardInput = false;  // Make sure our ship controls are active
   mMissionOverlayActive = false;      // Turn off the mission overlay (if it was on)
   glutSetCursor(GLUT_CURSOR_NONE);    // Turn off cursor
   onMouseMoved();                     // Make sure ship pointed is towards mouse

   // Clear out any lingering chat messages
   for(S32 i = 0; i < MessageStoreCount; i++)
      mDisplayMessage[i][0] = 0;

   for(S32 i = 0; i < MessageDisplayCount; i++)
      mStoreMessage[i][0] = 0;

   mMessageDisplayMode = ShortTimeout;                    // Start with normal chat msg display
   setPlayMode();                                         // Make sure we're not in chat or loadout-select mode

   for(S32 i = 0; i < ShipModuleCount; i++)
      mModActivated[i] = false;

   mShutdownMode = None;

   gClientGame->unsuspendGame();                          // Never suspended when we start

   OGLCONSOLE_EnterKey(processGameConsoleCommand);        // Setup callback for processing console commands
}


void GameUserInterface::onReactivate()
{
   if(gClientGame->isSuspended())
      unsuspendGame();

   gDisableShipKeyboardInput = false;
   glutSetCursor(GLUT_CURSOR_NONE);    // Turn off cursor
   setPlayMode();

   for(S32 i = 0; i < ShipModuleCount; i++)
      mModActivated[i] = false;

   onMouseMoved();   // Call onMouseMoved to get ship pointed at current cursor location
}


// A new chat message is here!  We don't actually display anything here, despite the name...
// just add it to the list, will be displayed in render()
void GameUserInterface::displayMessage(Color theColor, const char *format, ...)
{
   // Ignore empty message
   if(strlen(format) == 0)
      return;

   // Create a slot for our new message
   if(mDisplayMessage[0][0])
      for(S32 i = MessageDisplayCount - 1; i > 0; i--)
      {
         strcpy(mDisplayMessage[i], mDisplayMessage[i-1]);
         mDisplayMessageColor[i] = mDisplayMessageColor[i-1];
      }

   for(S32 i = MessageStoreCount - 1; i > 0; i--)
   {
      strcpy(mStoreMessage[i], mStoreMessage[i-1]);
      mStoreMessageColor[i] = mStoreMessageColor[i-1];
   }

   va_list args;

   va_start(args, format);
   vsnprintf(mDisplayMessage[0], sizeof(mDisplayMessage[0]), format, args);
   va_end(args);
   mDisplayMessageColor[0] = theColor;

   va_start(args, format);
   vsnprintf(mStoreMessage[0], sizeof(mStoreMessage[0]), format, args);
   va_end(args);

   mStoreMessageColor[0] = theColor;

   mDisplayMessageTimer.reset();
}


void GameUserInterface::idle(U32 timeDelta)
{
   mShutdownTimer.update(timeDelta);

   if(mDisplayMessageTimer.update(timeDelta))
   {
      for(S32 i = MessageDisplayCount - 1; i > 0; i--)
      {
         strcpy(mDisplayMessage[i], mDisplayMessage[i-1]);
         mDisplayMessageColor[i] = mDisplayMessageColor[i-1];
      }

      mDisplayMessage[0][0] = 0;    // Null, that is
      mDisplayMessageTimer.reset();
   }

   // Time to recalc FPS?
   if(mFPSVisible)        // Only bother if we're displaying the value...
   {
      if(timeDelta > mRecalcFPSTimer)
      {
         U32 sum = 0, sumping = 0;

         for(U32 i = 0; i < FPSAvgCount; i++)
         {
            sum += mIdleTimeDelta[i];
            sumping += mPing[i];
         }

         mFPSAvg = (1000 * FPSAvgCount) / F32(sum);
         mPingAvg = F32(sumping) / 32;
         mRecalcFPSTimer = 750;
      }
      else
         mRecalcFPSTimer -= timeDelta;
   }

   if(mCurrentMode == ChatMode)
      LineEditor::updateCursorBlink(timeDelta);    // Blink the cursor if in ChatMode
   else if(mCurrentMode == QuickChatMode)
      mQuickChat.idle(timeDelta);
   else if(mCurrentMode == LoadoutMode)
      mLoadout.idle(timeDelta);

   mVoiceRecorder.idle(timeDelta);

   U32 indx = mFrameIndex % FPSAvgCount;
   mIdleTimeDelta[indx] = timeDelta;

   if(gClientGame->getConnectionToServer())
      mPing[indx] = (U32)gClientGame->getConnectionToServer()->getRoundTripTime();

   mFrameIndex++;

   mWrongModeMsgDisplay.update(timeDelta);

   mProgressBarFadeTimer.update(timeDelta);

   // Should we move this timer over to UIGame??
   if(gHostMenuUserInterface.levelLoadDisplayFadeTimer.update(timeDelta))
      gHostMenuUserInterface.clearLevelLoadDisplay();
}


#ifdef TNL_OS_WIN32
extern void checkMousePos(S32 maxdx, S32 maxdy);
#endif


// Draw main game screen (client only)
void GameUserInterface::render()
{
   glColor3f(0.0, 0.0, 0.0);
   if(!gClientGame->isConnectedToServer())
   {
      glColor3f(1, 1, 1);
      drawCenteredString(260, 30, "Connecting to server...");

      glColor3f(0, 1, 0);
      if(gClientGame->getConnectionToServer())
         drawCenteredString(310, 16, gConnectStatesTable[gClientGame->getConnectionToServer()->getConnectionState()]);

      glColor3f(1, 1, 1);
      drawCenteredString(346, 20, "Press <ESC> to abort");
   }

   gClientGame->render();

   // Provide fade in effect as level begins; doesn't work quite right because game is so busy at this point that 
   // it fades in jerkily.

   //glColor4f(0, 0, 0, mProgressBarFadeTimer.getFraction());  
   //glEnableBlend;
   //glBegin(GL_POLYGON);
   //   glVertex2f(0, 0);
   //   glVertex2f(canvasWidth, 0);
   //   glVertex2f(canvasWidth, canvasHeight);
   //   glVertex2f(0, canvasHeight);
   //glEnd();
   //glDisableBlend;

   // TODO: Can delete these two lines???
   //glMatrixMode(GL_MODELVIEW);
   //glLoadIdentity();          // OpenGL command to load an identity matrix (see OpenGL docs)

   if(!gClientGame->isSuspended())
   {
      renderReticle();           // Draw crosshairs if using mouse
      renderMessageDisplay();    // Render incoming chat msgs
      renderCurrentChat();       // Render any chat msg user is composing
      renderLoadoutIndicators(); // Draw indicators for the various loadout items

      gHostMenuUserInterface.renderProgressListItems();  // This is the list of levels loaded while hosting

      renderProgressBar();       // This is the status bar that shows progress of loading this level

      mVoiceRecorder.render();   // This is the indicator that someone is sending a voice msg

      // Display running average FPS
      if(mFPSVisible)
      {
         glColor3f(1, 1, 1);
         drawStringf(gScreenInfo.getGameCanvasWidth() - horizMargin - 220, vertMargin, 20, "%4.1f fps | %1.0f ms", mFPSAvg, mPingAvg);
      }

      // Render QuickChat / Loadout menus
      if(mCurrentMode == QuickChatMode)
      {     // (braces required)
         if(!mQuickChat.render())      // Render QuickChat msgs if there are any, otherwise switch back into PlayMode
            setPlayMode();
      }
      else if(mCurrentMode == LoadoutMode)
         mLoadout.render();

      GameType *theGameType = gClientGame->getGameType();

      if(theGameType)
         theGameType->renderInterfaceOverlay(mInScoreboardMode);
   }

   renderShutdownMessage();

   renderConsole();  // Rendered last, so it's always on top

#if 0
// Some code for outputting the position of the ship for finding good spawns
GameConnection *con = gClientGame->getConnectionToServer();

if(con)
{
   GameObject *co = con->getControlObject();
   if(co)
   {
      Point pos = co->getActualPos() * F32(1 / 300.0f);
      drawStringf(10, 550, 30, "%0.2g, %0.2g", pos.x, pos.y);
   }
}

if(mGotControlUpdate)
   drawString(710, 10, 30, "CU");
#endif
}


void GameUserInterface::renderShutdownMessage()
{
   if(mShutdownMode == None)
      return;

   else if(mShutdownMode == ShuttingDown)
   {
      char timemsg[255];
      dSprintf(timemsg, sizeof(timemsg), "Server is shutting down in %d seconds.", (S32) (mShutdownTimer.getCurrent() / 1000));

      if(mShutdownInitiator)     // Local client intitiated the shutdown
      {
         const char *msg[] = { "", timemsg, "", "Shutdown sequence intitated by you.", "", mShutdownReason.getString(), "" };
         renderMessageBox("SERVER SHUTDOWN INITIATED", "Press <ESC> to cancel shutdown", msg, 7);
      }
      else                       // Remote user intiated the shutdown
      {
         char whomsg[255];
         dSprintf(whomsg, sizeof(whomsg), "Shutdown sequence initiated by %s.", mShutdownName.getString());

         const char *msg[] = { "", timemsg, "", whomsg, "", mShutdownReason.getString(), "" };
         renderMessageBox("SHUTDOWN INITIATED", "Press <ESC> to dismiss", msg, 7);
      }
   }
   else if(mShutdownMode == Canceled)
   {
      // Keep same number of messages as above, so if message changes, it will be a smooth transition
      const char *msg[] = { "", "", "Server shutdown sequence canceled.", "", "Play on!", "", "" };     

      renderMessageBox("SHUTDOWN CANCELED", "Press <ESC> to dismiss", msg, 7);
   }
}


void GameUserInterface::shutdownInitiated(U16 time, StringTableEntry who, StringPtr why, bool initiator)
{
   mShutdownMode = ShuttingDown;
   mShutdownName = who;
   mShutdownReason = why;
   mShutdownInitiator = initiator;
   mShutdownTimer.reset(time * 1000);
}


void GameUserInterface::shutdownCanceled()
{
   mShutdownMode = Canceled;
}


// Draws level-load progress bar across the bottom of the screen
void GameUserInterface::renderProgressBar()
{
   GameType *gt = gClientGame->getGameType();
   if((mShowProgressBar || mProgressBarFadeTimer.getCurrent() > 0) && gt && gt->mObjectsExpected > 0)
   {
      glEnableBlend;

      glColor4f(0, 1, 0, mShowProgressBar ? 1 : mProgressBarFadeTimer.getFraction());

      // Outline
      const S32 left = 200;
      const S32 width = gScreenInfo.getGameCanvasWidth() - 2 * left;
      const S32 height = 10;

      // For some reason, there are occasions where the status bar doesn't progress all the way over during the load process.
      // The problem is that, for some reason, some objects do not add themselves to the loaded object counter, and this creates
      // a disconcerting effect, as if the level did not fully load.  Rather than waste any more time on this problem, we'll just
      // fill in the status bar while it's fading, to make it look like the level fully loaded.  Since the only thing that this
      // whole mechanism is used for is to display something to the user, this should work fine.
      S32 barWidth = mShowProgressBar ? S32((F32) width * (F32) gClientGame->mObjectsLoaded / (F32) gt->mObjectsExpected) : width;

      for(S32 i = 1; i >= 0; i--)
      {
         S32 w = i ? width : barWidth;

         glBegin(i ? GL_LINE_LOOP : GL_POLYGON);
            glVertex2f(left,     gScreenInfo.getGameCanvasHeight() - vertMargin);
            glVertex2f(left + w, gScreenInfo.getGameCanvasHeight() - vertMargin);
            glVertex2f(left + w, gScreenInfo.getGameCanvasHeight() - vertMargin - height);
            glVertex2f(left,     gScreenInfo.getGameCanvasHeight() - vertMargin - height);
         glEnd();
      }

      glDisableBlend;
   }
}


extern CmdLineSettings gCmdLineSettings;
extern IniSettings gIniSettings;

// Draw the reticle (i.e. the mouse cursor) if we are using keyboard/mouse
void GameUserInterface::renderReticle()
{
   if(gIniSettings.inputMode == Keyboard)
   {
#if 0 // TNL_OS_WIN32
      Point realMousePoint = mMousePoint;
      if(!gIniSettings.controlsRelative)
      {
         F32 len = mMousePoint.len();
         checkMousePos(gScreenInfo.getWindowWidth()  * 100 / canvasWidth,
                       gScreenInfo.getWindowHeight() * 100 / canvasHeight);

         if(len > 100)
            realMousePoint *= 100 / len;
      }
#endif
      Point offsetMouse = mMousePoint + Point(gScreenInfo.getGameCanvasWidth() / 2, gScreenInfo.getGameCanvasHeight() / 2);

      glEnableBlend;
      glColor4f(0,1,0, 0.7);
      glBegin(GL_LINES);

      glVertex2f(offsetMouse.x - 15, offsetMouse.y);
      glVertex2f(offsetMouse.x + 15, offsetMouse.y);
      glVertex2f(offsetMouse.x, offsetMouse.y - 15);
      glVertex2f(offsetMouse.x, offsetMouse.y + 15);

      if(offsetMouse.x > 30)
      {
         glColor4f(0,1,0, 0);
         glVertex2f(0, offsetMouse.y);
         glColor4f(0,1,0, 0.7);
         glVertex2f(offsetMouse.x - 30, offsetMouse.y);
      }
      if(offsetMouse.x < gScreenInfo.getGameCanvasWidth() - 30)
      {
         glColor4f(0,1,0, 0.7);
         glVertex2f(offsetMouse.x + 30, offsetMouse.y);
         glColor4f(0,1,0, 0);
         glVertex2f(gScreenInfo.getGameCanvasWidth(), offsetMouse.y);
      }
      if(offsetMouse.y > 30)
      {
         glColor4f(0,1,0, 0);
         glVertex2f(offsetMouse.x, 0);
         glColor4f(0,1,0, 0.7);
         glVertex2f(offsetMouse.x, offsetMouse.y - 30);
      }
      if(offsetMouse.y < gScreenInfo.getGameCanvasHeight() - 30)
      {
         glColor4f(0,1,0, 0.7);
         glVertex2f(offsetMouse.x, offsetMouse.y + 30);
         glColor4f(0,1,0, 0);
         glVertex2f(offsetMouse.x, gScreenInfo.getGameCanvasHeight());
      }

      glEnd();
      glDisableBlend;
   }

   if(mWrongModeMsgDisplay.getCurrent())
   {
      glColor3f(1,.5,.5);
      drawCenteredString(225, 20, "You are in joystick mode.");
      drawCenteredString(250, 20, "You can change to Keyboard input with the Options menu.");
   }
}

static const S32 fontSize = 15;
static const S32 gapSize = 3;       // Gap between text and box

S32 gLoadoutIndicatorHeight = fontSize + gapSize * 2;


S32 renderIndicator(S32 xPos, const char *name)
{
   S32 width = UserInterface::getStringWidth(fontSize, name);

   glBegin(GL_LINE_LOOP);
      glVertex2f(xPos, UserInterface::vertMargin);
      glVertex2f(xPos + width + 2 * gapSize, UserInterface::vertMargin);
      glVertex2f(xPos + width + 2 * gapSize, UserInterface::vertMargin + fontSize + 2 * gapSize + 1);
      glVertex2f(xPos, UserInterface::vertMargin + fontSize + 2 * gapSize + 1);
   glEnd();

   // Add the weapon name
   UserInterface::drawString(xPos + gapSize, UserInterface::vertMargin + gapSize, fontSize, name);

   return width;
}


// Draw weapon indicators at top of the screen, runs on client
void GameUserInterface::renderLoadoutIndicators()
{
   if(!gIniSettings.showWeaponIndicators)      // If we're not drawing them, we've got nothing to do
      return;

   if(!gClientGame->getConnectionToServer())    // Can happen when first joining a game.  This was XelloBlue's crash...
      return;

   Ship *localShip = dynamic_cast<Ship *>(gClientGame->getConnectionToServer()->getControlObject());
   if(!localShip)
      return;

   const Color INDICATOR_INACTIVE_COLOR(0,.8,0);    // green
   const Color INDICATOR_ACTIVE_COLOR(.8,0,0);      // red

   U32 xPos = UserInterface::horizMargin;

   // First, the weapons
   for(U32 i = 0; i < (U32)ShipWeaponCount; i++)
   {
      glColor(i == localShip->mActiveWeaponIndx ? INDICATOR_ACTIVE_COLOR : INDICATOR_INACTIVE_COLOR);

      S32 width = renderIndicator(xPos, gWeapons[localShip->getWeapon(i)].name.getString());

      xPos += UserInterface::vertMargin + width - 2 * gapSize;
   }

   xPos += 20;    // Small horizontal gap to seperate the weapon indicators from the module indicators

   // Next, loadout modules
   for(U32 i = 0; i < (U32)ShipModuleCount; i++)
   {
      if(gClientGame->getModuleInfo(localShip->getModule(i))->getUseType() == ModuleUsePassive)
         glColor3f(1,1,0);      // yellow = passive indicator
      else if(localShip->isModuleActive(localShip->getModule(i)))
         glColor(INDICATOR_ACTIVE_COLOR);
      else 
         glColor(INDICATOR_INACTIVE_COLOR);

      S32 width = renderIndicator(xPos, gClientGame->getModuleInfo(localShip->getModule(i))->getName());

      xPos += UserInterface::vertMargin + width - 2 * gapSize;
   }
}


static const S32 FONTSIZE = 14;
static const S32 FONT_GAP = 4;

// Render any incoming chat msgs
void GameUserInterface::renderMessageDisplay()
{
   glColor3f(1,1,1);

   S32 y = gIniSettings.showWeaponIndicators ? UserInterface::chatMargin : UserInterface::vertMargin;
   S32 msgCount;

   if(mMessageDisplayMode == LongFixed)
      msgCount = MessageStoreCount;    // Long form
   else
      msgCount = MessageDisplayCount;  // Short form


   if(mMessageDisplayMode == ShortTimeout)
      for(S32 i = msgCount - 1; i >= 0; i--)
      {
         if(mDisplayMessage[i][0])
         {
            glColor(mDisplayMessageColor[i]);
            drawString(UserInterface::horizMargin, y, FONTSIZE, mDisplayMessage[i]);
            y += FONTSIZE + FONT_GAP;
         }
      }
   else
      for(S32 i = msgCount - 1; i >= 0; i--)
      {
         if(mStoreMessage[i][0])
         {
            glColor(mStoreMessageColor[i]);
            drawString(UserInterface::horizMargin, y, FONTSIZE, mStoreMessage[i]);
            y += FONTSIZE + FONT_GAP;
         }
      }
}


bool GameUserInterface::isCmdChat()
{
   return mLineEditor.at(0) == '/' || mCurrentChatType == CmdChat;
}


// Render chat msg that user is composing
void GameUserInterface::renderCurrentChat()
{
   if(mCurrentMode != ChatMode)
      return;

   const char *promptStr;

   Color baseColor;

   if(isCmdChat())      // Whatever the underlying chat mode, seems we're entering a command here
   {
      baseColor = gCmdChatColor;
      promptStr = mCurrentChatType ? "(Command): /" : "(Command): ";
   }
   else if(mCurrentChatType == TeamChat)    // Team chat (goes to all players on team)
   {
      baseColor = gTeamChatColor;
      promptStr = "(Team): ";
   }
   else                                     // Global in-game chat (goes to all players in game)
   {
      baseColor = gGlobalChatColor;
      promptStr = "(Global): ";
   }

   // Protect against crashes while game is initializing... is this really needed??
   if(! (gClientGame && gClientGame->getConnectionToServer()))
      return;


   S32 promptSize = getStringWidth(FONTSIZE, promptStr);
   S32 nameSize = getStringWidthf(FONTSIZE, "%s: ", gClientGame->getConnectionToServer()->getClientName().getString());
   S32 nameWidth = max(nameSize, promptSize);
   // Above block repeated below...

   S32 xpos = UserInterface::horizMargin;

   const S32 ypos = UserInterface::vertMargin +
                    (gIniSettings.showWeaponIndicators ? UserInterface::chatMargin : UserInterface::vertMargin) +
                    (mMessageDisplayMode == LongFixed ? MessageStoreCount : MessageDisplayCount) * (FONTSIZE + FONT_GAP);

   S32 width = gScreenInfo.getGameCanvasWidth() - 2 * horizMargin - (nameWidth - promptSize) + 6;


   // Render text entry box like thingy
   glEnableBlend;

   for(S32 i = 1; i >= 0; i--)
   {
      glColor(baseColor, i ? .25 : .4);

      glBegin(i ? GL_POLYGON : GL_LINE_LOOP);
         glVertex2f(xpos, ypos - 3);
         glVertex2f(xpos + width, ypos - 3);
         glVertex2f(xpos + width, ypos + FONTSIZE + 7);
         glVertex2f(xpos, ypos + FONTSIZE + 7);
      glEnd();
   }
   glDisableBlend;

   glColor(baseColor);

   xpos += 3;     // Left margin
   xpos += drawStringAndGetWidth(xpos, ypos, FONTSIZE, promptStr);

   drawString(xpos, ypos, FONTSIZE, mLineEditor.c_str());

   mLineEditor.drawCursor(xpos, ypos, FONTSIZE);
}


void GameUserInterface::onMouseDragged(S32 x, S32 y)
{
   onMouseMoved();
}


void GameUserInterface::onMouseMoved(S32 x, S32 y)
{
   onMouseMoved();
}


void GameUserInterface::onMouseMoved()
{
   mMousePoint.set(gScreenInfo.getMousePos()->x - gScreenInfo.getGameCanvasWidth()  / 2,
                   gScreenInfo.getMousePos()->y - gScreenInfo.getGameCanvasHeight() / 2);

   if(gClientGame->getInCommanderMap())     // Ship not in center of the screen in cmdrs map.  Where is it?
   {
      // If we join a server while in commander's map, we'll be here without a gameConnection and we'll get a crash without this check
      GameConnection *gameConnection = gClientGame->getConnectionToServer();
      if(!gameConnection)
         return;

      // Here's our ship...
      Ship *ship = dynamic_cast<Ship *>(gameConnection->getControlObject());
      if(!ship)      // Can sometimes happen when switching levels. This will stop the ensuing crashing.
         return;

      Point p = gClientGame->worldToScreenPoint( ship->getRenderPos() );

      mCurrentMove.angle = atan2(mMousePoint.y + gScreenInfo.getGameCanvasHeight() / 2 - p.y, 
                                 mMousePoint.x + gScreenInfo.getGameCanvasWidth() / 2 - p.x);
   }

   else     // Ship is at center of the screen
      mCurrentMove.angle = atan2(mMousePoint.y, mMousePoint.x);
}


// Enter quick chat mode
void GameUserInterface::enterQuickChat()
{
   bool fromController = (gIniSettings.inputMode == Joystick);
   UserInterface::playBoop();
   mQuickChat.show(fromController);
   mCurrentMode = QuickChatMode;
}


// Enter loadout mode
void GameUserInterface::enterLoadout()
{
   bool fromController = (gIniSettings.inputMode == Joystick);
   UserInterface::playBoop();
   mLoadout.show(fromController);
   mCurrentMode = LoadoutMode;
}


// Runs on client
void GameUserInterface::dropItem()
{
   if(!gClientGame->getConnectionToServer())
      return;

   Ship *ship = dynamic_cast<Ship *>(gClientGame->getConnectionToServer()->getControlObject());
   if(!ship)
      return;

   GameType *gt = gClientGame->getGameType();
   if(!gt)
      return;

   if(!gt->isCarryingItems(ship))
   {
      displayMessage(Color(1.0, 0.5, 0.5), "You don't have any items to drop!");
      return;
   }

   gt->c2sDropItem();
}


// Set current mode to playout, duh!
void GameUserInterface::setPlayMode()
{
   mCurrentMode = PlayMode;
   setBusyChatting(false);
   mUpDisabled = false;
   mDownDisabled = false;
   mLeftDisabled = false;
   mRightDisabled = false;
}


// Send a message to the server that we are (or are not) busy chatting
void GameUserInterface::setBusyChatting(bool busy)
{
   if( gClientGame && gClientGame->getConnectionToServer() )
      gClientGame->getConnectionToServer()->c2sSetIsBusy(busy);
}


// Select next weapon
void GameUserInterface::advanceWeapon()
{
   GameType *g = gClientGame->getGameType();
   if(g)
      g->c2sAdvanceWeapon();
}

// Select a weapon by its index
void GameUserInterface::selectWeapon(U32 indx)
{
   GameType *g = gClientGame->getGameType();
   if(g)
      g->c2sSelectWeapon(indx);
}

// Temporarily disable the effects of a movement key to avoid unpleasant interactions between ship movement and loadout/quick chat entry
void GameUserInterface::disableMovementKey(KeyCode keyCode)
{
   InputMode inputMode = gIniSettings.inputMode;

   if(keyCode == keyUP[inputMode])
      mUpDisabled = true;
   else if(keyCode == keyDOWN[inputMode])
      mDownDisabled = true;
   else if(keyCode == keyLEFT[inputMode])
      mLeftDisabled = true;
   else if(keyCode == keyRIGHT[inputMode])
      mRightDisabled = true;
}


// Key pressed --> take action!
// Handles all keypress events, including mouse clicks and controller button presses
void GameUserInterface::onKeyDown(KeyCode keyCode, char ascii)
{
   S32 inputMode = gIniSettings.inputMode;

   if(OGLCONSOLE_ProcessBitfighterKeyEvent(keyCode, ascii))   // Pass the key on to the console for processing
      return;

   if(keyCode == keyHELP)          // Turn on help screen
   {
      UserInterface::playBoop();
      gInstructionsUserInterface.activate();
      return;
   }
   // Shift-/ toggles console window for the moment  (Ctrl-/ fails in glut!)
   // Don't want to open console while chatting, do we?  Only open when not in any special mode.
   else if(mCurrentMode == PlayMode && keyCode == KEY_SLASH && getKeyState(KEY_SHIFT))   
   {
      OGLCONSOLE_ShowConsole();
      return;
   }
   else if(keyCode == keyOUTGAMECHAT)
   {
      setBusyChatting(true);
      gChatInterface.activate();
      return;
   }
   else if(keyCode == keyMISSION)
   {
      mMissionOverlayActive = true;

      GameType *gt = gClientGame->getGameType();
      if(gt)
         gt->mLevelInfoDisplayTimer.clear();    // Clear level-start display if user hits F2
   }
   else if(keyCode == KEY_M && getKeyState(KEY_CTRL))    //Ctrl-M, for now, to cycle through message dispaly modes
   {
      S32 m = mMessageDisplayMode + 1;
      if(m >= MessageDisplayModes)
         m = 0;
      mMessageDisplayMode = MessageDisplayMode(m);

      return;
   }


   // First, if we are in loadout mode, check the key to see if
   // it does something with the loadout menu.  If not, we'll
   // further process it below.

   if(mCurrentMode == LoadoutMode)
   {  // (braces required)
      if(mLoadout.processKeyCode(keyCode))   // Will return true if key was processed
      {
         disableMovementKey(keyCode);
         return;                             // Leave if key did something, so we don't get "dual" effect
      }
   }
   else if(mCurrentMode == QuickChatMode)
      if(mQuickChat.processKeyCode(keyCode))     // Hand off key handling to the quick chat object
      {
         disableMovementKey(keyCode);
         return;
      }


   if(mCurrentMode == LoadoutMode || mCurrentMode == PlayMode || mCurrentMode == QuickChatMode)
   {
      // The following keys are allowed in both play mode and in
      // loadout or engineering menu modes if not used in the loadout
      // menu above

      if (keyCode == keyMOD1[inputMode])
         mModActivated[0] = true;
      else if (keyCode == keyMOD2[inputMode])
         mModActivated[1] = true;
      else if (keyCode == keyFIRE[inputMode])
         mFiring = true;
      else if(keyCode == keySELWEAP1[inputMode])
         selectWeapon(0);
      else if(keyCode == keySELWEAP2[inputMode])
         selectWeapon(1);
      else if(keyCode == keySELWEAP3[inputMode])
         selectWeapon(2);
      else if(keyCode == keyFPS)
         mFPSVisible = !mFPSVisible;
      else if(keyCode == keyADVWEAP[inputMode])
         advanceWeapon();
      else if(keyCode == KEY_ESCAPE || keyCode == BUTTON_BACK)
      {
         if(mShutdownMode == ShuttingDown)
         {
            if(mShutdownInitiator)
            {
               gClientGame->getConnectionToServer()->c2sRequestCancelShutdown();
               mShutdownMode = Canceled;
            }
            else
               mShutdownMode = None;

            return;
         }
         else if(mShutdownMode == Canceled)
         {
            mShutdownMode = None;
            return;
         }

         UserInterface::playBoop();

         if(!gClientGame->isConnectedToServer())      // Perhaps we're still joining?
         {
            endGame();
            gMainMenuUserInterface.activate();
         }
         else
         {
            setBusyChatting(true);
            gGameMenuUserInterface.activate();
         }
      }
      else if(keyCode == keyCMDRMAP[inputMode])
         gClientGame->zoomCommanderMap();

      else if(keyCode == keySCRBRD[inputMode])
      {     // (braces needed)
         if(!mInScoreboardMode)    // We're activating the scoreboard
         {
            mInScoreboardMode = true;
            GameType *g = gClientGame->getGameType();
            if(g)
               g->c2sRequestScoreboardUpdates(true);
         }
      }
      else if(keyCode == keyTOGVOICE[inputMode])
      {     // (braces needed)
         if(!mVoiceRecorder.mRecordingAudio)  // Turning recorder on
            mVoiceRecorder.start();
      }
      else if(mCurrentMode != LoadoutMode && mCurrentMode != QuickChatMode)
      {
         // The following keys are only allowed in PlayMode, and never work in LoadoutMode
         if(keyCode == keyTEAMCHAT[inputMode])
         {
            mCurrentChatType = TeamChat;
            mCurrentMode = ChatMode;
            setBusyChatting(true);
         }
         else if(keyCode == keyGLOBCHAT[inputMode])
         {
            mCurrentChatType = GlobalChat;
            mCurrentMode = ChatMode;
            setBusyChatting(true);
         }
         else if(keyCode == keyCMDCHAT[inputMode])
         {
            mCurrentChatType = CmdChat;
            mCurrentMode = ChatMode;
            setBusyChatting(true);
         }
         else if(keyCode == keyQUICKCHAT[inputMode])
            enterQuickChat();
         else if(keyCode == keyLOADOUT[inputMode])
            enterLoadout();
         else if(keyCode == keyDROPITEM[inputMode])
            dropItem();

         else if(inputMode == Joystick)      // Check if the user is trying to use keyboard to move when in joystick mode
            if(keyCode == keyUP[Keyboard] || keyCode == keyDOWN[Keyboard] || keyCode == keyLEFT[Keyboard] || keyCode == keyRIGHT[Keyboard])
               mWrongModeMsgDisplay.reset(WrongModeMsgDisplayTime);
      }
   }     // End if in LoadoutMode or PlayMode

   else if(mCurrentMode == ChatMode)   // Player is entering a chat message
   {
      if(keyCode == KEY_ENTER)
         issueChat();
      else if(keyCode == KEY_BACKSPACE)
         mLineEditor.backspacePressed();
      else if(keyCode == KEY_DELETE)
         mLineEditor.deletePressed();
      else if(keyCode == KEY_ESCAPE || keyCode == BUTTON_BACK)
         cancelChat();
      else if(keyCode == KEY_TAB)      // Auto complete any commands
      {
         if(isCmdChat())     // It's a command!
         {
            S32 found = -1;
            S32 start = mCurrentChatType == CmdChat ? 1 : 0;     // Do we need to lop the leading '/' off mChatCmds item?

            size_t len = mLineEditor.length();
            for(S32 i = 0; i < mChatCmds.size(); i++)
               if(mChatCmds[i].substr(start, len) == mLineEditor.getString())
               {
                  if(found != -1)   // We found multiple matches, so that means it's not yet unique enough to autocomplete.
                     return;
                  found = i;
               }

            if(found == -1)         // Found no match... no expansion possible
               return;

            mLineEditor.clear();
            mLineEditor.setString(mChatCmds[found].substr(start));    // Add the command
            mLineEditor.addChar(' ');                                 // Add a space
         }
      }
      else if(ascii)     // Append any other keys to the chat message
      {
         // Protect against crashes while game is initializing (because we look at the ship for the player's name)
         if(gClientGame && gClientGame->getConnectionToServer())
         {
            S32 promptSize = getStringWidth(FONTSIZE, mCurrentChatType == TeamChat ? "(Team): " : "(Global): ");

            Ship *ship = dynamic_cast<Ship *>(gClientGame->getConnectionToServer()->getControlObject());
            if(!ship)
               return;

            S32 nameSize = getStringWidthf(FONTSIZE, "%s: ", ship->getName().getString());
            S32 nameWidth = max(nameSize, promptSize);
            // Above block repeated above

            if(nameWidth + (S32) getStringWidthf(FONTSIZE, "%s%c", mLineEditor.c_str(), ascii) < 
                                                gScreenInfo.getGameCanvasWidth() - 2 * horizMargin - 3)
               mLineEditor.addChar(ascii);
         }
      }
   }     // End if in ChatMode
}

#undef FONTSIZE


void GameUserInterface::onKeyUp(KeyCode keyCode)
{
      S32 inputMode = gIniSettings.inputMode;

   // These keys works in any mode!  And why not??

   if(keyCode == keyMISSION)
      mMissionOverlayActive = false;
   else if (keyCode == keyMOD1[inputMode])
      mModActivated[0] = false;
   else if (keyCode == keyMOD2[inputMode])
      mModActivated[1] = false;
   else if (keyCode == keyFIRE[inputMode])
      mFiring = false;
   else if(keyCode == keySCRBRD[inputMode])
   {     // (braces required)
      if(mInScoreboardMode)     // We're turning scoreboard off
      {
         mInScoreboardMode = false;
         GameType *g = gClientGame->getGameType();
         if(g)
            g->c2sRequestScoreboardUpdates(false);
      }
   }
   else if(keyCode == keyTOGVOICE[inputMode])
   {     // (braces required)
      if(mVoiceRecorder.mRecordingAudio)  // Turning recorder off
         mVoiceRecorder.stop();
   }
   else if(keyCode == keyUP[inputMode])
      mUpDisabled = false;
   else if(keyCode == keyDOWN[inputMode])
      mDownDisabled = false;
   else if(keyCode == keyLEFT[inputMode])
      mLeftDisabled = false;
   else if(keyCode == keyRIGHT[inputMode])
      mRightDisabled = false;
}

// Return current move (actual move processing in ship.cpp)
// Will also transform move into "relative" mode if needed
// Note that all input supplied here will be overwritten if
// we are using a game controller. 
// Runs only on client
Move *GameUserInterface::getCurrentMove()
{
   // (Possible modes = PlayMode, ChatMode, QuickChatMode, LoadoutMode)

   if((mCurrentMode == LoadoutMode || mCurrentMode == PlayMode || mCurrentMode == QuickChatMode ) && 
         !gDisableShipKeyboardInput && !OGLCONSOLE_GetVisibility())
   {
      InputMode inputMode = gIniSettings.inputMode;
      mCurrentMove.up = !mUpDisabled && getKeyState(keyUP[inputMode]) ? 1 : 0;
      mCurrentMove.down = !mDownDisabled && getKeyState(keyDOWN[inputMode]) ? 1 : 0;
      mCurrentMove.left = !mLeftDisabled && getKeyState(keyLEFT[inputMode]) ? 1 : 0;
      mCurrentMove.right = !mRightDisabled && getKeyState(keyRIGHT[inputMode]) ? 1 : 0;

      mCurrentMove.fire = mFiring;

      for(U32 i = 0; i < (U32)ShipModuleCount; i++)
         mCurrentMove.module[i] = mModActivated[i];
   }
   else
   {
      mCurrentMove.up = 0;
      mCurrentMove.down = 0;
      mCurrentMove.left = 0;
      mCurrentMove.right = 0;

      mCurrentMove.fire = mFiring;     // should be false?

      for(U32 i = 0; i < (U32)ShipModuleCount; i++)
         mCurrentMove.module[i] = false;
   }


   if(!gIniSettings.controlsRelative)
      return &mCurrentMove;

   else     // Using relative controls -- all turning is done relative to the direction of the ship.
   {
      mTransformedMove = mCurrentMove;

      Point moveDir(mCurrentMove.right - mCurrentMove.left,
                    mCurrentMove.up - mCurrentMove.down);

      Point angleDir(cos(mCurrentMove.angle), sin(mCurrentMove.angle));

      Point rightAngleDir(-angleDir.y, angleDir.x);
      Point newMoveDir = angleDir * moveDir.y + rightAngleDir * moveDir.x;

      if(newMoveDir.x > 0)
      {
         mTransformedMove.right = newMoveDir.x;
         mTransformedMove.left = 0;
      }
      else
      {
         mTransformedMove.right = 0;
         mTransformedMove.left = -newMoveDir.x;
      }
      if(newMoveDir.y > 0)
      {
         mTransformedMove.down = newMoveDir.y;
         mTransformedMove.up = 0;
      }
      else
      {
         mTransformedMove.down = 0;
         mTransformedMove.up = -newMoveDir.y;
      }

      // Sanity checks
      mTransformedMove.right = min(1.0f, mTransformedMove.right);
      mTransformedMove.left  = min(1.0f, mTransformedMove.left);
      mTransformedMove.up    = min(1.0f, mTransformedMove.up);
      mTransformedMove.down  = min(1.0f, mTransformedMove.down);

      return &mTransformedMove;
   }
}


// User has finished entering a chat message and pressed <enter>
void GameUserInterface::issueChat()
{
   if(!mLineEditor.isEmpty())
   {
      // Check if chat buffer holds a message or a command
      if(mLineEditor.at(0) != '/' && mCurrentChatType != CmdChat)                   // It's a normal chat message
      {
         GameType *gt = gClientGame->getGameType();
         if(gt)
            gt->c2sSendChat(mCurrentChatType == GlobalChat, mLineEditor.c_str());   // Broadcast message
      }
      else                          // It's a command
      {
         Vector<string> words = parseString(mLineEditor.c_str());

         if(!processCommand(words))    // Try the command locally; if can't be run, send it on to the server
         {
            const char * c1 = mLineEditor.c_str();
            GameType *gt = gClientGame->getGameType();
            if(gt)
            {
               Vector<StringPtr> args;
               for(S32 i = 1; i < words.size(); i++)
                  args.push_back(StringPtr(words[i]));
               gt->c2sSendCommand(StringTableEntry(words[0], false), args);
            }
         }
      }
   }
   cancelChat();
}


Vector<string> GameUserInterface::parseString(const char *str)
{
   // Parse the string
   string word = "";
   Vector<string> words;

   S32 startIndex = (mCurrentChatType == CmdChat) ? 0 : 1;        // Start at 1 to omit the leading '/'

   for(size_t i = startIndex; i < strlen(str); i++)
   {
      if(str[i] != ' ')
         word += words.size() == 0 ? tolower(str[i]) : str[i];    // Make first word all lower case for case insensitivity
      else if(word != "")
      {
         words.push_back(word);
         word = "";
      }
   }
   if(word != "")
      words.push_back(word);

   return words;
}


static bool hasAdmin(GameConnection *gc, const char *failureMessage)
{
   if(!gc->isAdmin())
   {
      gGameUserInterface.displayMessage(gCmdChatColor, failureMessage);
      return false;
   }
   return true;
}


extern CIniFile gINI;
extern md5wrapper md5;

static void changePassword(GameConnection *gc, GameConnection::ParamType type, Vector<string> &words, bool required)
{
   if(required)
   {
      if(words.size() < 2 || words[1] == "")
      {
         gGameUserInterface.displayMessage(gCmdChatColor, "!!! Need to supply a password");
         return;
      }

      gc->changeParam(words[1].c_str(), type);
   }
   else if(words.size() < 2)
   {
      gc->changeParam("", type);
   }

   if(words.size() < 2)    // Empty password
   {
      // Clear any saved password for this server
      if(type == GameConnection::LevelChangePassword)
         gINI.DeleteValue("SavedLevelChangePasswords", gc->getServerName());
      else if(type == GameConnection::AdminPassword)
         gINI.DeleteValue("SavedAdminPasswords", gc->getServerName());
   }
   else                    // Non-empty password
   {
      gc->changeParam(words[1].c_str(), type);

      // Save the password so the user need not enter it again the next time they're on this server
      if(type == GameConnection::LevelChangePassword)
         gINI.SetValue("SavedLevelChangePasswords", gc->getServerName(), words[1], true);
      else if(type == GameConnection::AdminPassword)
         gINI.SetValue("SavedAdminPasswords", gc->getServerName(), words[1], true);
   }
}


static void changeServerNameDescr(GameConnection *gc, GameConnection::ParamType type, Vector<string> &words)
{
   // Concatenate all params into a single string
   string allWords = "";
   for(S32 i = 1; i < words.size(); i++)
      allWords += (i == 1 ? "" : " ") + words[i];

   // Did the user provide a name/description?
   if(type != GameConnection::DeleteLevel && allWords == "")
   { 
      gGameUserInterface.displayMessage(gCmdChatColor, type == GameConnection::ServerName ? "!!! Need to supply a name" : "!!! Need to supply a description");
      return;
   }

   gc->changeParam(allWords.c_str(), type);
}


extern ClientInfo gClientInfo;

// Process a command entered at the chat prompt
// Make sure any commands listed here are also included in mChatCmds for auto-completion purposes...
// Returns true if command was handled (even if it was bogus); returning false will cause command to be passed on to the server
// Runs on client
bool GameUserInterface::processCommand(Vector<string> &words)
{
   if(words.size() == 0)            // Just in case
      return true;

   GameConnection *gc = gClientGame->getConnectionToServer();
   if(!gc)
   {
      displayMessage(gCmdChatColor, "!!! Not connected to server");
   }
   else if(words[0] == "add")            // Add time to the game
   {
      if(words.size() < 2 || words[1] == "")
         displayMessage(gCmdChatColor, "!!! Need to supply a time (in minutes)");
      else
      {
         U8 mins;    // Use U8 to limit number of mins that can be added, while nominally having no limit!
                     // Parse 2nd arg -- if first digit isn't a number, user probably screwed up.
                     // atoi will return 0, but this probably isn't what the user wanted.

         bool err = false;
         if(words[1][0] >= '0' && words[1][0] <= '9')
            mins = atoi(words[1].c_str());
         else
            err = true;

         if(err || mins == 0)
            displayMessage(gCmdChatColor, "!!! Invalid value... game time not changed");
         else
         {
            displayMessage(gCmdChatColor, "Extended game by %d minute%s", mins, (mins == 1) ? "" : "s");

            if(gClientGame->getGameType())
               gClientGame->getGameType()->addTime(mins * 60 * 1000);
         }
      }
   }
   else if(words[0] == "next")      // Go to next level
   {
      if(!gc->isLevelChanger())
         displayMessage(gCmdChatColor, "!!! You don't have permission to change levels");
      else
         gc->c2sRequestLevelChange(ServerGame::NEXT_LEVEL, false);
   }
   else if(words[0] == "prev")      // Go to previous level
   {
      if(!gc->isLevelChanger())
         displayMessage(gCmdChatColor, "!!! You don't have permission to change levels");
      else
         gc->c2sRequestLevelChange(ServerGame::PREVIOUS_LEVEL, false);
   }
   else if(words[0] == "restart")      // Restart current level
   {
      if(!gc->isLevelChanger())
         displayMessage(gCmdChatColor, "!!! You don't have permission to change levels");
      else
         gc->c2sRequestLevelChange(ServerGame::REPLAY_LEVEL, false);
   }
   else if(words[0] == "shutdown")
   {
      if(hasAdmin(gc, "!!! You don't have permission to shut the server down"))
      {
         U16 time = 0;
         bool timefound = true;
         string reason;

         if(words.size() > 1)
            time = (U16) atoi(words[1].c_str());
         if(time <= 0)
         {
            time = 10;
            timefound = false;
         }

         S32 first = timefound ? 2 : 1;
         for(S32 i = first; i < words.size(); i++)
         {
            if(i != first)
               reason = reason + " ";
            reason = reason + words[i];
         }

         gc->c2sRequestShutdown(time, reason.c_str());
      }
   }
   else if(words[0] == "kick")      // Kick a player
   {
      if(hasAdmin(gc, "!!! You don't have permission to kick players"))
      {
         if(words.size() < 2 || words[1] == "")
            displayMessage(gCmdChatColor, "!!! Need to specify who to kick");
         else
         {
            // Did user provide a valid, known name?
            if(gClientGame->getGameType())
            {
               ClientRef *clientRef = gClientGame->getGameType()->findClientRef(words[1].c_str());
               if(!clientRef)
                  displayMessage(gCmdChatColor, "!!! Could not find player %s", words[1].c_str());
               else
                  gc->c2sAdminPlayerAction(words[1].c_str(), PlayerMenuUserInterface::Kick, 0);     // Team doesn't matter with kick!
            }
         }
      }
   }

   else if(words[0] == "admin")     // Request admin permissions
   {
      if(words.size() < 2 || words[1] == "")
         displayMessage(gCmdChatColor, "!!! Need to supply a password");
      else if(gc->isAdmin())
         displayMessage(gCmdChatColor, "!!! You are already an admin");
      else
         gc->submitAdminPassword(words[1].c_str());
   }

   else if(words[0] == "levpass" || words[0] == "levelpass" || words[0] == "lvlpass")
   {
      if(words.size() < 2 || words[1] == "")
         displayMessage(gCmdChatColor, "!!! Need to supply a password");
      else if(gc->isLevelChanger())
         displayMessage(gCmdChatColor, "!!! You can already change levels");
      else
         gc->submitLevelChangePassword(words[1].c_str());
   }
   else if(words[0] == "dcoords")
      mDebugShowShipCoords = !mDebugShowShipCoords;
   else if(words[0] == "dzones")
   {
       mDebugShowMeshZones = !mDebugShowMeshZones;
       if(!gServerGame) displayMessage(gCmdChatColor, "!!! only available if you are hosting");
   }
   else if(words[0] == "svol")      // SFX volume
      setVolume(SfxVolumeType, words);
   else if(words[0] == "mvol")      // Music volume
      setVolume(MusicVolumeType, words);
   else if(words[0] == "vvol")      // Voice chat volume
      setVolume(VoiceVolumeType, words);
   else if(words[0] == "servvol")   // Server alerts volume
      setVolume(ServerAlertVolumeType, words);

   else if(words[0] == "setadminpass")
   {
      if(hasAdmin(gc, "!!! You don't have permission to set the admin password"))
         changePassword(gc, GameConnection::AdminPassword, words, true);
   }

   else if(words[0] == "setserverpass")
   {
      if(hasAdmin(gc, "!!! You don't have permission to set the server password"))
         changePassword(gc, GameConnection::ServerPassword, words, false);
   }

   else if(words[0] == "setlevpass")
   {
      if(hasAdmin(gc, "!!! You don't have permission to set the level change password"))
         changePassword(gc, GameConnection::LevelChangePassword, words, false);
   }

   else if(words[0] == "setservername")
   {
      if(hasAdmin(gc, "!!! You don't have permission to set the server name"))
         changeServerNameDescr(gc, GameConnection::ServerName, words);
   }

   else if(words[0] == "setserverdescr")
   {
      if(hasAdmin(gc, "!!! You don't have permission to set the server description"))
         changeServerNameDescr(gc, GameConnection::ServerDescr, words);
   }

   else if(words[0] == "deletecurrentlevel")
   {
      if(hasAdmin(gc, "!!! You don't have permission to delete the current level"))
         changeServerNameDescr(gc, GameConnection::DeleteLevel, words);
   }

   else if(words[0] == "suspend")
   {
      U32 players = gClientGame->getPlayerCount();
      if(players == (U32)Game::PLAYER_COUNT_UNAVAILABLE || players > 1)
         displayMessage(gCmdChatColor, "!!! Can't suspend when others are playing");
      else
         suspendGame();    // Do the deed
   }
   else if(words[0] == "linewidth")
   {
      F32 linewidth;
      if(words.size() < 2 || words[1] == "")
         displayMessage(gCmdChatColor, "!!! Need to supply line width");
      else
      {
         linewidth = atof(words[1].c_str());
         if(linewidth < 0.125f) 
            linewidth = 0.125f;

         gDefaultLineWidth = linewidth;
         gLineWidth1 = linewidth * 0.5f;
         gLineWidth3 = linewidth * 1.5f;
         gLineWidth4 = linewidth * 2;

         glLineWidth(gDefaultLineWidth);    //make this change happen instantly
      }
   }
<<<<<<< HEAD
   else if(words[0] == "linesmooth")
   {
      gIniSettings.useLineSmoothing = !gIniSettings.useLineSmoothing;
      if(gIniSettings.useLineSmoothing)
      {
         glEnable(GL_LINE_SMOOTH);
         glEnable(GL_BLEND);
      }else
      {
         glDisable(GL_LINE_SMOOTH);
         glDisable(GL_BLEND);
      }
   }
=======

   else if(words[0] == "getlevel")
   {
      if(gClientGame->getConnectionToServer()->isLocalConnection())   
         displayMessage(gCmdChatColor, "!!! Can't get download levels from a local server");
      else
      {
         const char *filename = "downloaded.level";
         mOutputFile.open(filename);

         if(!mOutputFile.is_open())
            logprintf("Problem opening file %s for writing", filename);
         else
         {
            Address addr = gClientGame->getConnectionToServer()->getNetAddress();
            gClientGame->getConnectionToServer()->c2sRequestCurrentLevel();
         }
      }
   }

>>>>>>> 9f6a83ad
   else if(words[0] == "engf" || words[0] == "engt")
   {
      Ship *ship = dynamic_cast<Ship *>(gClientGame->getConnectionToServer()->getControlObject());
      GameType *gt = gClientGame->getGameType();
      EngineerModuleDeployer deployer;

      if(!(gt && gt->engineerIsEnabled()))
         displayMessage(gCmdChatColor, "!!! %s only works on levels where Engineer module is allowed", words[0].c_str());
      else
      {
         EngineerBuildObjects objType = (words[0] == "engf") ? EngineeredForceField : EngineeredTurret;

         // Check deployment status on client; will be checked again on server, but server will only handle likely valid placements
         if(!deployer.canCreateObjectAtLocation(ship, objType))     
            displayMessage(Color(0,1,1) /* Aqua */, deployer.getErrorMessage().c_str());
         else
            gc->c2sEngineerDeployObject(objType);
      }
   }
   else
      return false;     // Command unknown to client, will pass it on to server

   return true;         // Handled
}


// For auto-completion purposes
void GameUserInterface::populateChatCmdList()
{
   // Our list of commands that can be entered at the chat prompt
   mChatCmds.push_back("/add");
   mChatCmds.push_back("/admin");
   mChatCmds.push_back("/dcoords");
   mChatCmds.push_back("/dzones");
   mChatCmds.push_back("/levpass");
   mChatCmds.push_back("/mvol");
   mChatCmds.push_back("/next");
   mChatCmds.push_back("/prev");
   mChatCmds.push_back("/restart");
   mChatCmds.push_back("/svol");
   mChatCmds.push_back("/vvol");
   mChatCmds.push_back("/suspend");
   mChatCmds.push_back("/linewidth");
   mChatCmds.push_back("/linesmooth");

   // Server commands
   mChatCmds.push_back("/settime");
   mChatCmds.push_back("/setscore");
<<<<<<< HEAD
   mChatCmds.push_back("/getmap");
=======
   mChatCmds.push_back("/getlevel");
>>>>>>> 9f6a83ad

   // Administrative commands
   mChatCmds.push_back("/kick");
   mChatCmds.push_back("/shutdown");
   mChatCmds.push_back("/servvol");
   mChatCmds.push_back("/setlevpass");
   mChatCmds.push_back("/setadminpass");
   mChatCmds.push_back("/setserverpass");
   mChatCmds.push_back("/setservername");
   mChatCmds.push_back("/setserverdescr");
   mChatCmds.push_back("/deletecurrentlevel");

   // Engineer commands
   mChatCmds.push_back("/engf");
   mChatCmds.push_back("/engt");
}


// Set specified volume to the specefied level
void GameUserInterface::setVolume(VolumeType volType, Vector<string> &words)
{
   S32 vol;

   if(words.size() < 2)
   {
      displayMessage(gCmdChatColor, "!!! Need to specify volume");
      return;
   }

   string volstr = words[1];

   // Parse volstr -- if first digit isn't a number, user probably screwed up.
   // atoi will return 0, but this probably isn't what the user wanted.
   if(volstr[0] >= '0' && volstr[0] <= '9')
      vol = max(min(atoi(volstr.c_str()), 10), 0);
   else
   {
      displayMessage(gCmdChatColor, "!!! Invalid value... volume not changed");
      return;
   }

  switch(volType)
  {
   case SfxVolumeType:
      gIniSettings.sfxVolLevel = (F32) vol / 10.0;
      displayMessage(gCmdChatColor, "SFX volume changed to %d %s", vol, vol == 0 ? "[MUTE]" : "");
      return;
   case MusicVolumeType:
      gIniSettings.musicVolLevel = (F32) vol / 10.0;
      displayMessage(gCmdChatColor, "Music volume changed to %d %s", vol, vol == 0 ? "[MUTE]" : "");
      return;
   case VoiceVolumeType:
      gIniSettings.voiceChatVolLevel = (F32) vol / 10.0;
      displayMessage(gCmdChatColor, "Voice chat volume changed to %d %s", vol, vol == 0 ? "[MUTE]" : "");
      return;
   case ServerAlertVolumeType:
      gClientGame->getConnectionToServer()->c2sSetServerAlertVolume((S8) vol);
      displayMessage(gCmdChatColor, "Server alerts chat volume changed to %d %s", vol, vol == 0 ? "[MUTE]" : "");
      return;
  }
}


void GameUserInterface::cancelChat()
{
   mLineEditor.clear();
   setPlayMode();
}


// Constructor
GameUserInterface::VoiceRecorder::VoiceRecorder()
{
   mRecordingAudio = false;
   mMaxAudioSample = 0;
   mMaxForGain = 0;
   mVoiceEncoder = new LPC10VoiceEncoder;
}


void GameUserInterface::VoiceRecorder::idle(U32 timeDelta)
{
   if(mRecordingAudio)
   {
      if(mVoiceAudioTimer.update(timeDelta))
      {
         mVoiceAudioTimer.reset(VoiceAudioSampleTime);
         process();
      }
   }
}


void GameUserInterface::VoiceRecorder::render()
{
   if(mRecordingAudio)
   {
      F32 amt = mMaxAudioSample / F32(0x7FFF);
      U32 totalLineCount = 50;

      glColor3f(1, 1 ,1);
      glBegin(GL_LINES);
      glVertex2f(10, 130);
      glVertex2f(10, 145);
      glVertex2f(10 + totalLineCount * 2, 130);
      glVertex2f(10 + totalLineCount * 2, 145);

      F32 halfway = totalLineCount * 0.5;
      F32 full = amt * totalLineCount;
      for(U32 i = 1; i < full; i++)
      {
         if(i < halfway)
            glColor3f(i / halfway, 1, 0);
         else
            glColor3f(1, 1 - (i - halfway) / halfway, 0);

         glVertex2f(10 + i * 2, 130);
         glVertex2f(10 + i * 2, 145);
      }
      glEnd();
   }
}


void GameUserInterface::VoiceRecorder::start()
{
   if(!mRecordingAudio)
   {
      mRecordingAudio = SFXObject::startRecording();
      if(!mRecordingAudio)
         return;

      mUnusedAudio = new ByteBuffer(0);
      mRecordingAudio = true;
      mMaxAudioSample = 0;
      mVoiceAudioTimer.reset(FirstVoiceAudioSampleTime);

      // trim the start of the capture buffer:
      SFXObject::captureSamples(mUnusedAudio);
      mUnusedAudio->resize(0);
   }
}

void GameUserInterface::VoiceRecorder::stop()
{
   if(mRecordingAudio)
   {
      process();

      mRecordingAudio = false;
      SFXObject::stopRecording();
      mVoiceSfx = NULL;
      mUnusedAudio = NULL;
   }
}


void GameUserInterface::VoiceRecorder::process()
{
   U32 preSampleCount = mUnusedAudio->getBufferSize() / 2;
   SFXObject::captureSamples(mUnusedAudio);

   U32 sampleCount = mUnusedAudio->getBufferSize() / 2;
   if(sampleCount == preSampleCount)
      return;

   S16 *samplePtr = (S16 *) mUnusedAudio->getBuffer();
   mMaxAudioSample = 0;

   for(U32 i = preSampleCount; i < sampleCount; i++)
   {
      if(samplePtr[i] > mMaxAudioSample)
         mMaxAudioSample = samplePtr[i];
      else if(-samplePtr[i] > mMaxAudioSample)
         mMaxAudioSample = -samplePtr[i];
   }
   mMaxForGain = U32(mMaxForGain * 0.95f);
   S32 boostedMax = mMaxAudioSample + 2048;
   if(boostedMax > mMaxForGain)
      mMaxForGain = boostedMax;
   if(mMaxForGain > MaxDetectionThreshold)
   {
      // apply some gain to the buffer:
      F32 gain = 0x7FFF / F32(mMaxForGain);
      for(U32 i = preSampleCount; i < sampleCount; i++)
      {
         F32 sample = gain * samplePtr[i];
         if(sample > 0x7FFF)
            samplePtr[i] = 0x7FFF;
         else if(sample < -0x7FFF)
            samplePtr[i] = -0x7FFF;
         else
            samplePtr[i] = S16(sample);
      }
      mMaxAudioSample = U32(mMaxAudioSample * gain);
   }

   ByteBufferPtr sendBuffer = mVoiceEncoder->compressBuffer(mUnusedAudio);

   if(sendBuffer.isValid())
   {
      GameType *gt = gClientGame->getGameType();
      if(gt)
         gt->c2sVoiceChat(gIniSettings.echoVoice, sendBuffer);
   }
}


void GameUserInterface::suspendGame()
{
   gClientGame->getConnectionToServer()->suspendGame();     // Tell server we're suspending
   gClientGame->suspendGame();                              // Suspend locally
   gSuspendedInterface.activate();                          // And enter chat mode
}


void GameUserInterface::unsuspendGame()
{
   gClientGame->unsuspendGame();                            // Unsuspend locally
   gClientGame->getConnectionToServer()->unsuspendGame();   // Tell the server we're unsuspending
}


};
<|MERGE_RESOLUTION|>--- conflicted
+++ resolved
@@ -1405,6 +1405,7 @@
          }
       }
    }
+
    else if(words[0] == "next")      // Go to next level
    {
       if(!gc->isLevelChanger())
@@ -1572,7 +1573,6 @@
          glLineWidth(gDefaultLineWidth);    //make this change happen instantly
       }
    }
-<<<<<<< HEAD
    else if(words[0] == "linesmooth")
    {
       gIniSettings.useLineSmoothing = !gIniSettings.useLineSmoothing;
@@ -1586,9 +1586,7 @@
          glDisable(GL_BLEND);
       }
    }
-=======
-
-   else if(words[0] == "getlevel")
+   else if(words[0] == "getmap")
    {
       if(gClientGame->getConnectionToServer()->isLocalConnection())   
          displayMessage(gCmdChatColor, "!!! Can't get download levels from a local server");
@@ -1606,8 +1604,6 @@
          }
       }
    }
-
->>>>>>> 9f6a83ad
    else if(words[0] == "engf" || words[0] == "engt")
    {
       Ship *ship = dynamic_cast<Ship *>(gClientGame->getConnectionToServer()->getControlObject());
@@ -1656,11 +1652,7 @@
    // Server commands
    mChatCmds.push_back("/settime");
    mChatCmds.push_back("/setscore");
-<<<<<<< HEAD
    mChatCmds.push_back("/getmap");
-=======
-   mChatCmds.push_back("/getlevel");
->>>>>>> 9f6a83ad
 
    // Administrative commands
    mChatCmds.push_back("/kick");
