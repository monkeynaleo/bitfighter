//-----------------------------------------------------------------------------------
//
// Bitfighter - A multiplayer vector graphics space game
// Based on Zap demo released for Torque Network Library by GarageGames.com
//
// Derivative work copyright (C) 2008-2009 Chris Eykamp
// Original work copyright (C) 2004 GarageGames.com, Inc.
// Other code copyright as noted
//
// This program is free software; you can redistribute it and/or modify
// it under the terms of the GNU General Public License as published by
// the Free Software Foundation; either version 2 of the License, or
// (at your option) any later version.
//
// This program is distributed in the hope that it will be useful (and fun!),
// but WITHOUT ANY WARRANTY; without even the implied warranty of
// MERCHANTABILITY or FITNESS FOR A PARTICULAR PURPOSE.  See the
// GNU General Public License for more details.
//
// You should have received a copy of the GNU General Public License
// along with this program; if not, write to the Free Software
// Foundation, Inc., 59 Temple Place, Suite 330, Boston, MA  02111-1307  USA
//
//------------------------------------------------------------------------------------

#include "EngineeredItem.h"
#include "projectile.h"
#include "gameType.h"
#include "gameWeapons.h"
#include "SoundSystem.h"
#include "gameObjectRender.h"
#include "GeomUtils.h"
#include "BotNavMeshZone.h"
#include "gameConnection.h"
#include "WallSegmentManager.h"
#include "ClientInfo.h"
#include "teleporter.h"


#ifndef ZAP_DEDICATED
#  include "UIEditorMenus.h"       // For EditorAttributeMenuUI def
#  include "ClientGame.h"          // for accessing client's spark manager
#endif


#include "Colors.h"
#include "stringUtils.h"

#include <math.h>

namespace Zap
{

// Statics:
#ifndef ZAP_DEDICATED
   EditorAttributeMenuUI *EngineeredItem::mAttributeMenuUI = NULL;
#endif

static bool forceFieldEdgesIntersectPoints(const Vector<Point> &points, const Vector<Point> forceField)
{
   return polygonIntersectsSegment(points, forceField[0], forceField[1]) || polygonIntersectsSegment(points, forceField[2], forceField[3]);
}


// Constructor
Engineerable::Engineerable()
{
   mEngineered = false;
}

// Destructor
Engineerable::~Engineerable()
{
   // Do nothing
}


void Engineerable::setEngineered(bool isEngineered)
{
   mEngineered = isEngineered;
}


bool Engineerable::isEngineered()
{
   // If the engineered item has a resource attached, then it was engineered by a player
   return mEngineered;
}


void Engineerable::setResource(MoveItem *resource)
{
   TNLAssert(resource->isMounted() == false, "Doh!");
   mResource = resource;
   mResource->removeFromDatabase();
}


////////////////////////////////////////
////////////////////////////////////////

// Returns true if deploy point is valid, false otherwise.  deployPosition and deployNormal are populated if successful.
bool EngineerModuleDeployer::findDeployPoint(Ship *ship, U32 objectType, Point &deployPosition, Point &deployNormal)
{
   if(objectType == EngineeredTurret || objectType == EngineeredForceField)
   {
         // Ship must be within Ship::MaxEngineerDistance of a wall, pointing at where the object should be placed
         Point startPoint = ship->getActualPos();
         Point endPoint = startPoint + ship->getAimVector() * Ship::MaxEngineerDistance;

         F32 collisionTime;

         BfObject *hitObject = ship->findObjectLOS((TestFunc)isWallType, ActualState, startPoint, endPoint,
                                                     collisionTime, deployNormal);

         if(!hitObject)    // No appropriate walls found, can't deploy, sorry!
            return false;


         if(deployNormal.dot(ship->getAimVector()) > 0)
            deployNormal = -deployNormal;      // This is to fix deploy at wrong side of barrier.

         // Set deploy point, and move one unit away from the wall (this is a tiny amount, keeps linework from overlapping with wall)
         deployPosition.set(startPoint + (endPoint - startPoint) * collisionTime + deployNormal);
   }
   else if(objectType == EngineeredTeleportEntrance || objectType == EngineeredTeleportExit)
      deployPosition.set(ship->getActualPos() + (ship->getAimVector() * (Ship::CollisionRadius + Teleporter::TELEPORTER_RADIUS)));

   return true;
}


// Check for sufficient energy and resources; return empty string if everything is ok
string EngineerModuleDeployer::checkResourcesAndEnergy(Ship *ship)
{
   if(!ship->isCarryingItem(ResourceItemTypeNumber))
      return "!!! Need resource item to use Engineer module";

   if(ship->getEnergy() < ship->getGame()->getModuleInfo(ModuleEngineer)->getPrimaryPerUseCost())
      return "!!! Not enough energy to engineer an object";

   return "";
}


// Returns "" if location is OK, otherwise returns an error message
// Runs on client and server
bool EngineerModuleDeployer::canCreateObjectAtLocation(GridDatabase *gameObjectDatabase, Ship *ship, U32 objectType)
{
   string msg;

   // Everything needs energy and a resource, except the teleport exit
   if(objectType != EngineeredTeleportExit)
      mErrorMessage = checkResourcesAndEnergy(ship);

   if(mErrorMessage != "")
      return false;

   if(!findDeployPoint(ship, objectType, mDeployPosition, mDeployNormal))
   {
      mErrorMessage = "!!! Could not find a suitable wall for mounting the item";
      return false;
   }

   Vector<Point> bounds;
   bool goodDeploymentPosition = false;

   // Seems inefficient to construct these just for the purpose of bounds checking...
   switch(objectType)
   {
      case EngineeredTurret:
         Turret::getTurretGeometry(mDeployPosition, mDeployNormal, bounds);   
         goodDeploymentPosition = EngineeredItem::checkDeploymentPosition(bounds, gameObjectDatabase);
         break;
      case EngineeredForceField:
         ForceFieldProjector::getForceFieldProjectorGeometry(mDeployPosition, mDeployNormal, bounds);
         goodDeploymentPosition = EngineeredItem::checkDeploymentPosition(bounds, gameObjectDatabase);
         break;
      case EngineeredTeleportEntrance:
      case EngineeredTeleportExit:
         goodDeploymentPosition = Teleporter::checkDeploymentPosition(mDeployPosition, gameObjectDatabase);
         break;
      default:    // will never happen
         TNLAssert(false, "Bad objectType");
         return false;
   }

   if(!goodDeploymentPosition)
   {
      mErrorMessage = "!!! Cannot deploy item at this location";
      return false;
   }

   // If this is anything but a forcefield, then we're good to go!
   if(objectType != EngineeredForceField)
      return true;


   // Forcefields only from here on down; we've got miles to go before we sleep

   /// Part ONE
   // We need to ensure forcefield doesn't cross another; doing so can create an impossible situation
   // Forcefield starts at the end of the projector.  Need to know where that is.
   Point forceFieldStart = ForceFieldProjector::getForceFieldStartPoint(mDeployPosition, mDeployNormal, 0);

   // Now we can find the point where the forcefield would end if this were a valid position
   Point forceFieldEnd;
   DatabaseObject *terminatingWallObject;
   ForceField::findForceFieldEnd(gameObjectDatabase, forceFieldStart, mDeployNormal, forceFieldEnd, &terminatingWallObject);

   bool collision = false;

   // Check for collisions with existing projectors
   Rect queryRect(forceFieldStart, forceFieldEnd);
   queryRect.expand(Point(5,5));    // Just a touch bigger than the bare minimum

   Vector<Point> candidateForceFieldGeom;
   ForceField::getGeom(forceFieldStart, forceFieldEnd, candidateForceFieldGeom);

   fillVector.clear();
   gameObjectDatabase->findObjects(ForceFieldProjectorTypeNumber, fillVector, queryRect);

   Vector<Point> ffpGeom;     // Geom of any projectors we find

   for(S32 i = 0; i < fillVector.size(); i++)
   {
      ForceFieldProjector *ffp = dynamic_cast<ForceFieldProjector *>(fillVector[i]);
      if(ffp)
      {
         ffpGeom.clear();
         ffp->getCollisionPoly(ffpGeom);
         if(forceFieldEdgesIntersectPoints(ffpGeom, candidateForceFieldGeom))
         {
            collision = true;
            break;
         }
      }
   }
   
   if(!collision)
   {
      // Check for collision with forcefields that could be projected from those projectors.
      // Projectors up to two forcefield lengths away must be considered because the end of 
      // one could intersect the end of the other.
      fillVector.clear();
      queryRect.expand(Point(ForceField::MAX_FORCEFIELD_LENGTH, ForceField::MAX_FORCEFIELD_LENGTH));
      gameObjectDatabase->findObjects(ForceFieldProjectorTypeNumber, fillVector, queryRect);

      // Reusable containers for holding geom of any forcefields we might need to check for intersection with our candidate
      Point start, end;
      Vector<Point> ffGeom;

      for(S32 i = 0; i < fillVector.size(); i++)
      {
         ForceFieldProjector *proj = dynamic_cast<ForceFieldProjector *>(fillVector[i]);
         if(proj)
         {
            proj->getForceFieldStartAndEndPoints(start, end);

            ffGeom.clear();
            ForceField::getGeom(start, end, ffGeom);

            if(forceFieldEdgesIntersectPoints(candidateForceFieldGeom, ffGeom))
            {
               collision = true;
               break;
            }
         }
      }
   }

   if(collision)
   {
      mErrorMessage = "!!! Cannot deply forcefield where it could cross another.";
      return false;
   }


   /// Part TWO - preventative abuse measures

   // First thing first, is abusive engineer allowed?  If so, let's get out of here
   if(ship->getGame()->getGameType()->isEngineerUnrestrictedEnabled())
      return true;

   // Continuing on..  let's check to make sure that forcefield doesn't come within a ship's
   // width of a wall; this should really squelch the forcefield abuse
   bool wallTooClose = false;
   fillVector.clear();

   // Build collision poly from forcefield and ship's width
   // Similar to expanding a barrier spine
   Vector<Point> collisionPoly;
   Point dir = forceFieldEnd - forceFieldStart;

   Point crossVec(dir.y, -dir.x);
   crossVec.normalize(2 * Ship::CollisionRadius + ForceField::ForceFieldHalfWidth);

   collisionPoly.push_back(forceFieldStart + crossVec);
   collisionPoly.push_back(forceFieldEnd + crossVec);
   collisionPoly.push_back(forceFieldEnd - crossVec);
   collisionPoly.push_back(forceFieldStart - crossVec);

   // Reset query rect
   queryRect = Rect(collisionPoly);

   // Search for wall segments within query
   gameObjectDatabase->findObjects(isWallType, fillVector, queryRect);

   Vector<Point> currentPoly;
   for(S32 i = 0; i < fillVector.size(); i++)
   {
      // Exclude the end segment from our search
      if(terminatingWallObject && terminatingWallObject == fillVector[i])
         continue;

      currentPoly.clear();
      fillVector[i]->getCollisionPoly(currentPoly);

      if(polygonsIntersect(currentPoly, collisionPoly))
      {
         wallTooClose = true;
         break;
      }
   }

   if(wallTooClose)
   {
      mErrorMessage = "!!! Cannot deploy forcefield where it will pass too close to a wall";
      return false;
   }


   /// Part THREE
   // Now we should check for any turrets that may be in the way using the same geometry as in
   // part two.  We can excluded engineered turrets because they can be destroyed
   bool turretInTheWay = false;
   gameObjectDatabase->findObjects(TurretTypeNumber, fillVector, queryRect);

   for(S32 i = 0; i < fillVector.size(); i++)
   {
      Turret *turret = dynamic_cast<Turret *>(fillVector[i]);

      if(!turret)
         continue;

      // We don't care about engineered turrets because they can be destroyed
      if(turret->isEngineered())
         continue;

      currentPoly.clear();
      turret->getCollisionPoly(currentPoly);

      if(polygonsIntersect(currentPoly, collisionPoly))
      {
         turretInTheWay = true;
         break;
      }
   }

   if(turretInTheWay)
   {
      mErrorMessage = "!!! Cannot deploy forcefield over a non-destructible turret";
      return false;
   }

   return true;     // We've run the gammut -- this location is OK
}


// Runs on server
// Only run after canCreateObjectAtLocation, which checks for errors and sets mDeployPosition
bool EngineerModuleDeployer::deployEngineeredItem(ClientInfo *clientInfo, U32 objectType)
{
   // Do some basic crash-proofing sanity checks first
   Ship *ship = dynamic_cast<Ship *>(clientInfo->getShip());
   if(!ship)
      return false;

   BfObject *deployedObject = NULL;

   switch(objectType)
   {
      case EngineeredTurret:
         deployedObject = new Turret(ship->getTeam(), mDeployPosition, mDeployNormal);    // Deploy pos/norm calc'ed in canCreateObjectAtLocation()
         break;

      case EngineeredForceField:
         deployedObject = new ForceFieldProjector(ship->getTeam(), mDeployPosition, mDeployNormal);
         break;

      case EngineeredTeleportEntrance:
         deployedObject = new Teleporter(mDeployPosition, mDeployPosition);   // Deleted... where?
         ship->setEngineeredTeleport(static_cast<Teleporter*>(deployedObject));

         ship->disableWeaponsAndModules(true);
         clientInfo->setEngineeringTeleport(true);
         break;

      case EngineeredTeleportExit:
         if(ship->getEngineeredTeleport() && !ship->getEngineeredTeleport()->hasAnyDests())
         {
<<<<<<< HEAD
            // Set the telport endpoint
            ship->getEngineeredTeleport()->setEndpoint(mDeployPosition);
=======
            ship->getEngineeredTeleport()->setEndpoint(mDeployPosition);   
            ship->setEngineeredTeleport(NULL);                                // Clear out the attached teleporter
>>>>>>> 47c1318d

            // Clean-up
            clientInfo->sTeleportCleanup();
         }
         else   // Something went wrong
            return false;

         return true;
         break;

      default:
         return false;
   }


   Engineerable *engineerable = dynamic_cast<Engineerable *>(deployedObject);

   if((!deployedObject || !engineerable) && !clientInfo->isRobot())              // Something went wrong
   {
      clientInfo->getConnection()->s2cDisplayErrorMessage("Error deploying object.");
      delete deployedObject;
      return false;
   }

   ship->engineerBuildObject();     // Deducts energy

   deployedObject->setOwner(clientInfo);

   engineerable->computeExtent();   // Recomputes extents

   deployedObject->addToGame(ship->getGame(), ship->getGame()->getGameObjDatabase());

   engineerable->onConstructed();

   MoveItem *resource = ship->unmountItem(ResourceItemTypeNumber);

   engineerable->setResource(resource);
   engineerable->setEngineered(true);

   return true;
}


string EngineerModuleDeployer::getErrorMessage()
{
   return mErrorMessage;
}


////////////////////////////////////////
////////////////////////////////////////


// Constructor
EngineeredItem::EngineeredItem(S32 team, Point anchorPoint, Point anchorNormal) : Engineerable(), mAnchorNormal(anchorNormal)
{
   setPos(anchorPoint);
   mHealth = 1.0f;
   setTeam(team);
   mOriginalTeam = team;
   mIsDestroyed = false;
   mHealRate = 0;
   mMountSeg = NULL;
   mSnapped = false;

   mRadius = 7;

   LUAW_CONSTRUCTOR_INITIALIZATIONS;
}


// Destructor
EngineeredItem::~EngineeredItem()
{
   LUAW_DESTRUCTOR_CLEANUP;
}


bool EngineeredItem::processArguments(S32 argc, const char **argv, Game *game)
{
   if(argc < 3)
      return false;

   setTeam(atoi(argv[0]));
   mOriginalTeam = getTeam();
   if(mOriginalTeam == TEAM_NEUTRAL)      // Neutral object starts with no health and can be repaired and claimed by anyone
      mHealth = 0;
   
   Point pos;
   pos.read(argv + 1);
   pos *= game->getGridSize();

   if(argc >= 4)
   {
      mHealRate = atoi(argv[3]);
      mHealTimer.setPeriod(mHealRate * 1000);
   }

   // Find the mount point:
   Point normal, anchor;

   // Anchor objects to the correct point
   if(!findAnchorPointAndNormal(game->getGameObjDatabase(), pos, (F32)MAX_SNAP_DISTANCE, true, anchor, normal))
   {
      setPos(pos);               // Found no mount point, but for editor, needs to set the position
      mAnchorNormal.set(1,0);
   }
   else
   {
      setPos(anchor + normal);
      mAnchorNormal.set(normal);
   }
   
   computeObjectGeometry();                                    // Fills mCollisionPolyPoints 
   computeExtent();                                            // Uses mCollisionPolyPoints
   computeBufferForBotZone(mBufferedObjectPointsForBotZone);   // Fill mBufferedObjectPointsForBotZone

   return true;
}


void EngineeredItem::computeObjectGeometry()
{
   getObjectGeometry(getPos(), mAnchorNormal, mCollisionPolyPoints);
}


F32 EngineeredItem::getSelectionOffsetMagnitude()
{
   TNLAssert(false, "Not implemented");
   return 0;
}


// Server only
void EngineeredItem::computeBufferForBotZone(Vector<Point> &zonePoints)
{
   Vector<Point> inputPoints;

   getCollisionPoly(inputPoints);

   if(isWoundClockwise(inputPoints))
      inputPoints.reverse();

   // Fill zonePoints
   offsetPolygon(&inputPoints, zonePoints, (F32)BotNavMeshZone::BufferRadius);
}



void EngineeredItem::onAddedToGame(Game *game)
{
   Parent::onAddedToGame(game);

   if(mHealth != 0)
      onEnabled();
}


string EngineeredItem::toString(F32 gridSize) const
{
   return string(Object::getClassName()) + " " + itos(getTeam()) + " " + geomToString(gridSize) + " " + itos(mHealRate);
}


#ifndef ZAP_DEDICATED

EditorAttributeMenuUI *EngineeredItem::getAttributeMenu()
{
   // Lazily initialize this -- if we're in the game, we'll never need this to be instantiated
   if(!mAttributeMenuUI)
   {
      ClientGame *clientGame = static_cast<ClientGame *>(getGame());
      mAttributeMenuUI = new EditorAttributeMenuUI(clientGame);

      // Value doesn't matter (set to 99 here), as it will be clobbered when startEditingAttrs() is called
      CounterMenuItem *menuItem = new CounterMenuItem("10% Heal:", 99, 1, 0, 100, "secs", "Disabled", 
                                                      "Time for this item to heal itself 10%");
      mAttributeMenuUI->addMenuItem(menuItem);

      // Add our standard save and exit option to the menu
      mAttributeMenuUI->addSaveAndQuitMenuItem();
   }

   return mAttributeMenuUI;
}


// Get the menu looking like what we want
void EngineeredItem::startEditingAttrs(EditorAttributeMenuUI *attributeMenu)
{
   attributeMenu->getMenuItem(0)->setIntValue(mHealRate);
}


// Retrieve the values we need from the menu
void EngineeredItem::doneEditingAttrs(EditorAttributeMenuUI *attributeMenu)
{
   mHealRate = attributeMenu->getMenuItem(0)->getIntValue();
}
#endif


void EngineeredItem::onGeomChanged()
{
   getObjectGeometry(getPos(), mAnchorNormal, mCollisionPolyPoints);     // Recompute collision poly
   Parent::onGeomChanged();
}

#ifndef ZAP_DEDICATED
Point EngineeredItem::getEditorSelectionOffset(F32 currentScale)
{
   if(!mSnapped)
      return Parent::getEditorSelectionOffset(currentScale);

   F32 m = getSelectionOffsetMagnitude();

   Point cross(mAnchorNormal.y, -mAnchorNormal.x);
   F32 ang = cross.ATAN2();

   F32 x = -m * sin(ang);
   F32 y = m * cos(ang);

   return Point(x,y);
}


// Render some attributes when item is selected but not being edited
string EngineeredItem::getAttributeString()
{
   return "10% Heal: " + (mHealRate == 0 ? "Disabled" : itos(mHealRate) + " sec" + ( mHealRate != 1 ? "s" : ""));      
}

#endif


// This is used for both positioning items in-game and for snapping them to walls in the editor --> static method
// Polulates anchor and normal
DatabaseObject *EngineeredItem::findAnchorPointAndNormal(GridDatabase *wallEdgeDatabase, const Point &pos, F32 snapDist, 
                                                           bool format, Point &anchor, Point &normal)
{
   return findAnchorPointAndNormal(wallEdgeDatabase, pos, snapDist, format, (TestFunc)isWallType, anchor, normal);
}


DatabaseObject *EngineeredItem::findAnchorPointAndNormal(GridDatabase *wallEdgeDatabase, const Point &pos, F32 snapDist, 
                                                           bool format, TestFunc testFunc, Point &anchor, Point &normal)
{
   F32 minDist = F32_MAX;
   DatabaseObject *closestWall = NULL;

   Point n;    // Reused in loop below
   F32 t;

   // Start with a sweep of the area
   for(F32 theta = 0; theta < Float2Pi; theta += FloatPi * 0.125f)   // Reducing to 0.0125 seems to have no effect
   {
      Point dir(cos(theta), sin(theta));
      dir *= snapDist;
      Point mountPos = pos - dir * 0.001f;  // Offsetting slightly prevents spazzy behavior in editor
      
      // Look for walls
      DatabaseObject *wall = wallEdgeDatabase->findObjectLOS(testFunc, ActualState, format, mountPos, mountPos + dir, t, n);

      if(wall != NULL)     // Found one!
      {
         if(t < minDist)
         {
            anchor.set(mountPos + dir * t);
            normal.set(n);
            minDist = t;
            closestWall = wall;
         }
      }
   }

   return closestWall;
}


void EngineeredItem::setAnchorNormal(const Point &nrml)
{
   mAnchorNormal = nrml;
}


WallSegment *EngineeredItem::getMountSegment()
{
   return mMountSeg;
}


void EngineeredItem::setMountSegment(WallSegment *mountSeg)
{
   mMountSeg = mountSeg;
}


WallSegment *EngineeredItem::getEndSegment()
{
   return NULL;
}


void EngineeredItem::setEndSegment(WallSegment *endSegment)
{
   // Do nothing
}


void EngineeredItem::setSnapped(bool snapped)
{
   mSnapped = snapped;
}


static const F32 disabledLevel = 0.25;

bool EngineeredItem::isEnabled()
{
   return mHealth >= disabledLevel;
}


void EngineeredItem::damageObject(DamageInfo *di)
{
   F32 prevHealth = mHealth;

   if(di->damageAmount > 0)
      mHealth -= di->damageAmount * .25f; // ???
   else
      mHealth -= di->damageAmount;

   if(mHealth < 0)
      mHealth = 0;
   else if(mHealth > 1)
      mHealth = 1;

   mHealTimer.reset();     // Restart healing timer...

   // No additional damage, nothing more to do (i.e. was already at 0)
   if(prevHealth == mHealth)
      return;

   setMaskBits(HealthMask);

   // Check if turret just died
   if(prevHealth >= disabledLevel && mHealth < disabledLevel)        // Turret just died
   {
      // Revert team to neutral if this was a repaired turret
      if(getTeam() != mOriginalTeam)
      {
         setTeam(mOriginalTeam);
         setMaskBits(TeamMask);
      }
      onDisabled();

      // Handle scoring
      if(isTurret() && di->damagingObject && di->damagingObject->getOwner())
      {
         ClientInfo *player = di->damagingObject->getOwner();
         GameType *gt = getGame()->getGameType();

         if(gt->isTeamGame() && player->getTeamIndex() == getTeam())
            gt->updateScore(player, GameType::KillOwnTurret);
         else
            gt->updateScore(player, GameType::KillEnemyTurret);
      }
   }
   else if(prevHealth < disabledLevel && mHealth >= disabledLevel)   // Turret was just repaired or healed
   {
      if(getTeam() == TEAM_NEUTRAL)                   // Neutral objects...
      {
         if(di->damagingObject)
         {
            setTeam(di->damagingObject->getTeam());   // ...join the team of their repairer
            setMaskBits(TeamMask);                    // Broadcast new team status
         }
      }
      onEnabled();
   }

   if(mHealth == 0 && mResource.isValid())
   {
      mIsDestroyed = true;
      onDestroyed();

      mResource->addToDatabase(getGame()->getGameObjDatabase());
      mResource->setPos(getPos() + mAnchorNormal * mResource->getRadius());

      deleteObject(500);
   }
}


bool EngineeredItem::collide(BfObject *hitObject)
{
   return true;
}


F32 EngineeredItem::getHealth()
{
   return mHealth;
}


void EngineeredItem::computeExtent()
{
   Vector<Point> v;
   getCollisionPoly(v);

   setExtent(Rect(v));
}


void EngineeredItem::onConstructed()
{
   onEnabled();
}


void EngineeredItem::onDestroyed()
{
   // Do nothing
}


void EngineeredItem::onDisabled()
{
   // Do nothing
}


void EngineeredItem::onEnabled()
{
   // Do nothing
}


bool EngineeredItem::isTurret()
{
   return false;
}


void EngineeredItem::getObjectGeometry(const Point &anchor, const Point &normal, Vector<Point> &geom) const
{
   TNLAssert(false, "function not implemented!");
}


void EngineeredItem::setPos(Point p)
{
   Parent::setPos(p);
   computeExtent();           // Sets extent based on actual geometry of object
}


void EngineeredItem::explode()
{
#ifndef ZAP_DEDICATED
   const S32 EXPLOSION_COLOR_COUNT = 12;

   static Color ExplosionColors[EXPLOSION_COLOR_COUNT] = {
      Colors::red,
      Color(0.9, 0.5, 0),
      Colors::white,
      Colors::yellow,
      Colors::red,
      Color(0.8, 1.0, 0),
      Colors::orange50,
      Colors::white,
      Colors::red,
      Color(0.9, 0.5, 0),
      Colors::white,
      Colors::yellow,
   };

   SoundSystem::playSoundEffect(SFXShipExplode, getPos());

   F32 a = TNL::Random::readF() * 0.4f + 0.5f;
   F32 b = TNL::Random::readF() * 0.2f + 0.9f;
   F32 c = TNL::Random::readF() * 0.15f + 0.125f;
   F32 d = TNL::Random::readF() * 0.2f + 0.9f;

   TNLAssert(dynamic_cast<ClientGame *>(getGame()) != NULL, "Not a ClientGame");

   ClientGame *game = static_cast<ClientGame *>(getGame());

   Point pos = getPos();

   game->emitExplosion(pos, 0.65f, ExplosionColors, EXPLOSION_COLOR_COUNT);
   game->emitBurst(pos, Point(a,c) * 0.6f, Color(1, 1, 0.25), Colors::red);
   game->emitBurst(pos, Point(b,d) * 0.6f, Colors::yellow, Colors::yellow);

   disableCollision();
#endif
}


bool EngineeredItem::isDestroyed()
{
   return mIsDestroyed;
}


// Make sure position looks good when player deploys item with Engineer module -- make sure we're not deploying on top of
// a wall or another engineered item
// static method
bool EngineeredItem::checkDeploymentPosition(const Vector<Point> &thisBounds, GridDatabase *gb)
{
   Vector<DatabaseObject *> foundObjects;
   Rect queryRect(thisBounds);
   gb->findObjects((TestFunc) isForceFieldCollideableType, foundObjects, queryRect);

   for(S32 i = 0; i < foundObjects.size(); i++)
   {
      Vector<Point> foundObjectBounds;
      dynamic_cast<BfObject *>(foundObjects[i])->getCollisionPoly(foundObjectBounds);

      if(polygonsIntersect(thisBounds, foundObjectBounds))     // Do they intersect?
         return false;     // Bad location
   }
   return true;            // Good location
}


U32 EngineeredItem::packUpdate(GhostConnection *connection, U32 updateMask, BitStream *stream)
{
   if(stream->writeFlag(updateMask & InitialMask))
   {
      Point pos = getPos();

      stream->write(pos.x);
      stream->write(pos.y);
      stream->write(mAnchorNormal.x);
      stream->write(mAnchorNormal.y);
      stream->writeFlag(mEngineered);
   }

   if(stream->writeFlag(updateMask & TeamMask))
      writeThisTeam(stream);

   if(stream->writeFlag(updateMask & HealthMask))
   {
      if(stream->writeFlag(isEnabled()))
         stream->writeFloat((mHealth - disabledLevel) / (1 - disabledLevel), 5);
      else
         stream->writeFloat(mHealth / disabledLevel, 5);

      stream->writeFlag(mIsDestroyed);
   }
   return 0;
}


void EngineeredItem::unpackUpdate(GhostConnection *connection, BitStream *stream)
{
   bool initial = false;

   if(stream->readFlag())
   {
      Point pos;
      initial = true;
      stream->read(&pos.x);
      stream->read(&pos.y);
      stream->read(&mAnchorNormal.x);
      stream->read(&mAnchorNormal.y);
      mEngineered = stream->readFlag();
      setPos(pos);
   }


   if(stream->readFlag())
      readThisTeam(stream);

   if(stream->readFlag())
   {
      if(stream->readFlag())
         mHealth = stream->readFloat(5) * (1 - disabledLevel) + disabledLevel; // enabled
      else
         mHealth = stream->readFloat(5) * (disabledLevel * 0.99f); // disabled, make sure (mHealth < disabledLevel)


      bool wasDestroyed = mIsDestroyed;
      mIsDestroyed = stream->readFlag();

      if(mIsDestroyed && !wasDestroyed && !initial)
         explode();
   }

   if(initial)
   {
      computeObjectGeometry();
      computeExtent();
   }
}


void EngineeredItem::healObject(S32 time)
{
   if(mHealRate == 0 || getTeam() == TEAM_NEUTRAL)      // Neutral items don't heal!
      return;

   F32 prevHealth = mHealth;

   if(mHealTimer.update(time))
   {
      mHealth += .1f;
      setMaskBits(HealthMask);

      if(mHealth >= 1)
         mHealth = 1;
      else
         mHealTimer.reset();

      if(prevHealth < disabledLevel && mHealth >= disabledLevel)
         onEnabled();
   }
}


// Server only
const Vector<Point> *EngineeredItem::getBufferForBotZone()
{
   return &mBufferedObjectPointsForBotZone;
}


// Find mount point or turret or forcefield closest to pos
Point EngineeredItem::mountToWall(const Point &pos, WallSegmentManager *wallSegmentManager)
{  
   Point anchor, nrml;
   DatabaseObject *mountEdge = NULL, *mountSeg = NULL;

   // First we snap to a wall edge -- this will ensure we don't end up attaching to an interior wall segment in the case of a wall intersection.
   // That will determine our location, but we also need to figure out which segment we're attaching to so that if that segment were to move,
   // we could update or item accordingly.  Unfortunately, there is no direct way to associate a WallEdge with a WallSegment, but we can do
   // it indirectly by snapping again, this time to a segment in our WallSegment database.  By using the snap point we found initially, that will
   // ensure the segment we find is associated with the edge found in the first pass.
   mountEdge = findAnchorPointAndNormal(wallSegmentManager->getWallEdgeDatabase(), pos, 
                               (F32)EngineeredItem::MAX_SNAP_DISTANCE, false, (TestFunc)isWallType, anchor, nrml);

   if(mountEdge)
   {
      Point p;
      p.interp(.1f, pos, anchor);    // Backing off just a bit makes things much less spazzy.  10% seems to work well.

      mountSeg = findAnchorPointAndNormal(wallSegmentManager->getWallSegmentDatabase(), p,   
                        (F32)EngineeredItem::MAX_SNAP_DISTANCE, false, (TestFunc)isWallType, anchor, nrml);
   }

   // Can find an edge but not a segment while a wall is being dragged -- the edge remains in it's original location while the
   // segment is some distance away
   if(mountSeg)   // Found a segment we can mount to
   {
      setPos(anchor);
      setAnchorNormal(nrml);
      setMountSegment(dynamic_cast<WallSegment *>(mountSeg));

      mSnapped = true;
      onGeomChanged();

      return anchor;
   }
   else           // No suitable segments found
   {
      mSnapped = false;
      onGeomChanged();

      return pos;
   }
}


///// Lua interface
REGISTER_LUA_SUBCLASS(EngineeredItem, Item);

const char *EngineeredItem::luaClassName = "EngineeredItem";


const luaL_reg EngineeredItem::luaMethods[] =
{
   { "isActive",  luaW_doMethod<EngineeredItem, &EngineeredItem::isActive>  },
   { "getAngle",  luaW_doMethod<EngineeredItem, &EngineeredItem::getAngle>  },
   { "getHealth", luaW_doMethod<EngineeredItem, &EngineeredItem::getHealth> },
   { NULL, NULL }
};


S32 EngineeredItem::getHealth(lua_State *L)
{
   return returnFloat(L, mHealth);
}


S32 EngineeredItem::isActive(lua_State *L)
{
   return returnInt(L, isEnabled());
}


S32 EngineeredItem::getAngle(lua_State *L)
{
   return returnFloat(L, mAnchorNormal.ATAN2());
}


////////////////////////////////////////
////////////////////////////////////////

TNL_IMPLEMENT_NETOBJECT(ForceFieldProjector);

// Constructor
ForceFieldProjector::ForceFieldProjector(S32 team, Point anchorPoint, Point anchorNormal) : Parent(team, anchorPoint, anchorNormal)
{
   mNetFlags.set(Ghostable);
   mObjectTypeNumber = ForceFieldProjectorTypeNumber;
   onGeomChanged(); // can't be placed on parent, as parent construtor must initalized first

   LUAW_CONSTRUCTOR_INITIALIZATIONS;
}


// Destructor
ForceFieldProjector::~ForceFieldProjector()
{
   LUAW_DESTRUCTOR_CLEANUP;
}


ForceFieldProjector *ForceFieldProjector::clone() const
{
   return new ForceFieldProjector(*this);
}


void ForceFieldProjector::onDisabled()
{
   if(mField.isValid())
      mField->deleteObject(0);
}


void ForceFieldProjector::idle(BfObject::IdleCallPath path)
{
   if(path != ServerIdleMainLoop)
      return;

   healObject(mCurrentMove.time);
}


static const S32 PROJECTOR_OFFSET = 15;      // Distance from wall to projector tip; thickness, if you will

F32 ForceFieldProjector::getSelectionOffsetMagnitude()
{
   return PROJECTOR_OFFSET / 3;     // Centroid of a triangle is at 1/3 its height
}


void ForceFieldProjector::getObjectGeometry(const Point &anchor, const Point &normal, Vector<Point> &geom) const
{
   geom.clear();
   getForceFieldProjectorGeometry(anchor, normal, geom);
}


// static method
void ForceFieldProjector::getForceFieldProjectorGeometry(const Point &anchor, const Point &normal, Vector<Point> &geom)
{
   static const S32 PROJECTOR_HALF_WIDTH = 12;  // Half the width of base of the projector, along the wall

   Point cross(normal.y, -normal.x);
   cross.normalize((F32)PROJECTOR_HALF_WIDTH);

   geom.push_back(anchor + cross);
   geom.push_back(getForceFieldStartPoint(anchor, normal));
   geom.push_back(anchor - cross);
}


// Get the point where the forcefield actually starts, as it leaves the projector; i.e. the tip of the projector.  Static method.
Point ForceFieldProjector::getForceFieldStartPoint(const Point &anchor, const Point &normal, F32 scaleFact)
{
   return Point(anchor.x + normal.x * PROJECTOR_OFFSET * scaleFact, 
                anchor.y + normal.y * PROJECTOR_OFFSET * scaleFact);
}


void ForceFieldProjector::getForceFieldStartAndEndPoints(Point &start, Point &end)
{
   Point pos = getPos();

   start = getForceFieldStartPoint(pos, mAnchorNormal);

   DatabaseObject *collObj;
   ForceField::findForceFieldEnd(getDatabase(), getForceFieldStartPoint(pos, mAnchorNormal), mAnchorNormal, end, &collObj);
}


WallSegment *ForceFieldProjector::getEndSegment()
{
   return mForceFieldEndSegment;
}


void ForceFieldProjector::setEndSegment(WallSegment *endSegment)
{
   mForceFieldEndSegment = endSegment;
}


// Forcefield projector has been turned on some how; either at the beginning of a level, or via repairing, or deploying. 
// Runs on both client and server
void ForceFieldProjector::onEnabled()
{
   // Database can be NULL here if adding a forcefield from the editor:  The editor will
   // add a new game object *without* adding it to a grid database in order to optimize
   // adding large groups of objects with copy/paste/undo/redo
   if(!getDatabase())
      return;

   if(!isGhost() && mField.isNull())  // server only, add mField only when we don't have any
   {
      Point start = getForceFieldStartPoint(getPos(), mAnchorNormal);
      Point end;
      DatabaseObject *collObj;

      ForceField::findForceFieldEnd(getDatabase(), start, mAnchorNormal, end, &collObj);

      mField = new ForceField(getTeam(), start, end);
      mField->addToGame(getGame(), getGame()->getGameObjDatabase());
   }
}


bool ForceFieldProjector::getCollisionPoly(Vector<Point> &polyPoints) const
{
   TNLAssert(mCollisionPolyPoints.size() != 0, "mCollisionPolyPoints.size() shouldn't be zero");
   polyPoints = mCollisionPolyPoints;
   return true;
}


void ForceFieldProjector::onAddedToGame(Game *theGame)
{
   Parent::onAddedToGame(theGame);
}


void ForceFieldProjector::render()
{
   renderForceFieldProjector(&mCollisionPolyPoints, getColor(), isEnabled());
}


void ForceFieldProjector::renderDock()
{
   renderSquareItem(getPos(), getColor(), 1, &Colors::white, '>');
}


void ForceFieldProjector::renderEditor(F32 currentScale, bool snappingToWallCornersEnabled)
{
#ifndef ZAP_DEDICATED
   F32 scaleFact = 1;
   const Color *color = getColor();

   if(mSnapped)
   {
      Point forceFieldStart = getForceFieldStartPoint(getPos(), mAnchorNormal, scaleFact);

      renderForceFieldProjector(&mCollisionPolyPoints, color, true);
      renderForceField(forceFieldStart, forceFieldEnd, color, true, scaleFact);
   }
   else
      renderDock();
#endif
}


const char *ForceFieldProjector::getOnScreenName()     { return "ForceFld"; }
const char *ForceFieldProjector::getOnDockName()       { return "ForceFld"; }
const char *ForceFieldProjector::getPrettyNamePlural() { return "Force Field Projectors"; }
const char *ForceFieldProjector::getEditorHelpString() { return "Creates a force field that lets only team members pass. [F]"; }


bool ForceFieldProjector::hasTeam() { return true; }
bool ForceFieldProjector::canBeHostile() { return true; }
bool ForceFieldProjector::canBeNeutral() { return true; }


void ForceFieldProjector::onItemDragging()
{
   onGeomChanged();
}


// Determine on which segment forcefield lands -- only used in the editor, wraps ForceField::findForceFieldEnd()
void ForceFieldProjector::findForceFieldEnd()
{
   // Load the corner points of a maximum-length forcefield into geom
   DatabaseObject *collObj;

   F32 scale = 1;
   
   Point start = getForceFieldStartPoint(getPos(), mAnchorNormal);

   // Pass in database containing WallSegments, returns object in collObj
   if(ForceField::findForceFieldEnd(getDatabase()->getWallSegmentManager()->getWallEdgeDatabase(), 
                                    start, mAnchorNormal, forceFieldEnd, &collObj))
   {
      setEndSegment(dynamic_cast<WallSegment *>(collObj));
   }
   else
      setEndSegment(NULL);

   Vector<Point> geom;
   ForceField::getGeom(start, forceFieldEnd, geom, scale);    
   setExtent(Rect(geom));
}


void ForceFieldProjector::onGeomChanged()
{
   if(mSnapped)
      findForceFieldEnd();

   Parent::onGeomChanged();
}


///// Lua interface
REGISTER_LUA_SUBCLASS(ForceFieldProjector, EngineeredItem);

const char *ForceFieldProjector::luaClassName = "ForceFieldProjector";


// No custom ForceFieldProjector methods
const luaL_reg ForceFieldProjector::luaMethods[] =
{
   { NULL, NULL }
};


// LuaItem methods
S32 ForceFieldProjector::getLoc(lua_State *L)
{
   return LuaObject::returnPoint(L, getPos() + mAnchorNormal * getRadius() );
}


////////////////////////////////////////
////////////////////////////////////////

TNL_IMPLEMENT_NETOBJECT(ForceField);

ForceField::ForceField(S32 team, Point start, Point end)
{
   setTeam(team);
   mStart = start;
   mEnd = end;

   Rect extent(mStart, mEnd);
   extent.expand(Point(5,5));
   setExtent(extent);

   mFieldUp = true;
   mObjectTypeNumber = ForceFieldTypeNumber;
   mNetFlags.set(Ghostable);
}


bool ForceField::collide(BfObject *hitObject)
{
   if(!mFieldUp)
      return false;

   // If it's a ship that collides with this forcefield, check team to allow it through
   if(isShipType(hitObject->getObjectTypeNumber()))
   {
      if(hitObject->getTeam() == getTeam())     // Ship and force field are same team
      {
         if(!isGhost())
         {
            mFieldUp = false;
            mDownTimer.reset(FieldDownTime);
            setMaskBits(StatusMask);
         }
         return false;
      }
   }
   // If it's a flag that collides with this forcefield and we're hostile, let it through
   else if(hitObject->getObjectTypeNumber() == FlagTypeNumber)
   {
      if(getTeam() == TEAM_HOSTILE)
         return false;
      else
         return true;
   }

   return true;
}


// Returns true if two forcefields intersect
bool ForceField::intersects(ForceField *forceField)
{
   Vector<Point> thisGeom, thatGeom;

   getGeom(thisGeom);
   forceField->getGeom(thatGeom);

   return polygonsIntersect(thisGeom, thatGeom);
}


void ForceField::idle(BfObject::IdleCallPath path)
{
   if(path != ServerIdleMainLoop)
      return;

   if(mDownTimer.update(mCurrentMove.time))
   {
      // do an LOS test to see if anything is in the field:
      F32 t;
      Point n;
      if(!findObjectLOS((TestFunc)isForceFieldDeactivatingType, ActualState, mStart, mEnd, t, n))
      {
         mFieldUp = true;
         setMaskBits(StatusMask);
      }
      else
         mDownTimer.reset(10);
   }
}


U32 ForceField::packUpdate(GhostConnection *connection, U32 updateMask, BitStream *stream)
{
   if(stream->writeFlag(updateMask & InitialMask))
   {
      stream->write(mStart.x);
      stream->write(mStart.y);
      stream->write(mEnd.x);
      stream->write(mEnd.y);
      writeThisTeam(stream);
   }
   stream->writeFlag(mFieldUp);
   return 0;
}


void ForceField::unpackUpdate(GhostConnection *connection, BitStream *stream)
{
   bool initial = false;
   if(stream->readFlag())
   {
      initial = true;
      stream->read(&mStart.x);
      stream->read(&mStart.y);
      stream->read(&mEnd.x);
      stream->read(&mEnd.y);
      readThisTeam(stream);

      Rect extent(mStart, mEnd);
      extent.expand(Point(5,5));
      setExtent(extent);
   }
   bool wasUp = mFieldUp;
   mFieldUp = stream->readFlag();

   if(initial || (wasUp != mFieldUp))
      SoundSystem::playSoundEffect(mFieldUp ? SFXForceFieldUp : SFXForceFieldDown, mStart);
}


const F32 ForceField::ForceFieldHalfWidth = 2.5;

// static
void ForceField::getGeom(const Point &start, const Point &end, Vector<Point> &geom, F32 scaleFact)
{

   Point normal(end.y - start.y, start.x - end.x);
   normal.normalize(ForceFieldHalfWidth * scaleFact);

   geom.push_back(start + normal);
   geom.push_back(end + normal);
   geom.push_back(end - normal);
   geom.push_back(start - normal);
}


// Non-static version
void ForceField::getGeom(Vector<Point> &geom) const
{
   getGeom(mStart, mEnd, geom);
}


// Pass in a database containing walls or wallsegments
bool ForceField::findForceFieldEnd(GridDatabase *db, const Point &start, const Point &normal,  
                                   Point &end, DatabaseObject **collObj)
{
   F32 time;
   Point n;

   end.set(start.x + normal.x * MAX_FORCEFIELD_LENGTH, start.y + normal.y * MAX_FORCEFIELD_LENGTH);

   *collObj = db->findObjectLOS((TestFunc)isWallType, ActualState, start, end, time, n);

   if(*collObj)
   {
      end.set(start + (end - start) * time); 
      return true;
   }

   return false;
}


bool ForceField::getCollisionPoly(Vector<Point> &points) const
{
   getGeom(points);
   return true;
}


void ForceField::render()
{
   renderForceField(mStart, mEnd, getColor(), mFieldUp);
}


S32 ForceField::getRenderSortValue()
{
   return 0;
}


void ForceField::getForceFieldStartAndEndPoints(Point &start, Point &end)
{
   start = mStart;
   end = mEnd;
}


////////////////////////////////////////
////////////////////////////////////////

TNL_IMPLEMENT_NETOBJECT(Turret);

// Constructor
Turret::Turret(S32 team, Point anchorPoint, Point anchorNormal) : EngineeredItem(team, anchorPoint, anchorNormal)
{
   mObjectTypeNumber = TurretTypeNumber;

   mWeaponFireType = WeaponTurret;
   mNetFlags.set(Ghostable);

   onGeomChanged();

   LUAW_CONSTRUCTOR_INITIALIZATIONS;
}


// Destructor
Turret::~Turret()
{
   LUAW_DESTRUCTOR_CLEANUP;
}


Turret *Turret::clone() const
{
   return new Turret(*this);
}


bool Turret::processArguments(S32 argc2, const char **argv2, Game *game)
{
   S32 argc1 = 0;
   const char *argv1[32];
   for(S32 i = 0; i < argc2; i++)
   {
      char firstChar = argv2[i][0];
      if((firstChar >= 'a' && firstChar <= 'z') || (firstChar >= 'A' && firstChar <= 'Z'))  // starts with a letter
      {
         if(!strncmp(argv2[i], "W=", 2))  // W= is in 015a
         {
            S32 w = 0;
            while(w < WeaponCount && stricmp(GameWeapon::weaponInfo[w].name.getString(), &argv2[i][2]))
               w++;
            if(w < WeaponCount)
               mWeaponFireType = w;
            break;
         }
      }
      else
      {
         if(argc1 < 32)
         {
            argv1[argc1] = argv2[i];
            argc1++;
         }
      }
      
   }

   bool returnBool = EngineeredItem::processArguments(argc1, argv1, game);
   mCurrentAngle = mAnchorNormal.ATAN2();
   return returnBool;
}


string Turret::toString(F32 gridSize) const
{
   string out = EngineeredItem::toString(gridSize);
   if(mWeaponFireType != WeaponTurret)
      out = out + " W=" + GameWeapon::weaponInfo[mWeaponFireType].name.getString();
   return out;
}


void Turret::getObjectGeometry(const Point &anchor, const Point &normal, Vector<Point> &geom) const
{
   geom.clear();
   getTurretGeometry(anchor, normal, geom);
}


// static method
void Turret::getTurretGeometry(const Point &anchor, const Point &normal, Vector<Point> &polyPoints)
{
   Point cross(normal.y, -normal.x);
   polyPoints.push_back(anchor + cross * 25);
   polyPoints.push_back(anchor + cross * 10 + Point(normal) * 45);
   polyPoints.push_back(anchor - cross * 10 + Point(normal) * 45);
   polyPoints.push_back(anchor - cross * 25);
}


bool Turret::getCollisionPoly(Vector<Point> &polyPoints) const
{
   polyPoints = mCollisionPolyPoints;
   return true;
}


F32 Turret::getEditorRadius(F32 currentScale)
{
   if(mSnapped)
      return 25 * currentScale;
   else 
      return Parent::getEditorRadius(currentScale);
}


F32 Turret::getSelectionOffsetMagnitude()
{
   return 20;
}


void Turret::onAddedToGame(Game *theGame)
{
   Parent::onAddedToGame(theGame);
   mCurrentAngle = mAnchorNormal.ATAN2();
}


bool Turret::isTurret()
{
   return true;
}


void Turret::render()
{
   renderTurret(getColor(), getPos(), mAnchorNormal, isEnabled(), mHealth, mCurrentAngle);
}


void Turret::renderDock()
{
   renderSquareItem(getPos(), getColor(), 1, &Colors::white, 'T');
}


void Turret::renderEditor(F32 currentScale, bool snappingToWallCornersEnabled)
{
   if(mSnapped)
      render();
   else
      renderDock();
}


U32 Turret::packUpdate(GhostConnection *connection, U32 updateMask, BitStream *stream)
{
   U32 ret = Parent::packUpdate(connection, updateMask, stream);
   if(stream->writeFlag(updateMask & AimMask))
      stream->write(mCurrentAngle);

   return ret;
}


void Turret::unpackUpdate(GhostConnection *connection, BitStream *stream)
{
   Parent::unpackUpdate(connection, stream);

   if(stream->readFlag())
      stream->read(&mCurrentAngle);
}


// Choose target, aim, and, if possible, fire
void Turret::idle(IdleCallPath path)
{
   if(path != ServerIdleMainLoop)
      return;

   // Server only!

   healObject(mCurrentMove.time);

   if(!isEnabled())
      return;

   mFireTimer.update(mCurrentMove.time);

   // Choose best target:
   Point aimPos = getPos() + mAnchorNormal * TURRET_OFFSET;
   Point cross(mAnchorNormal.y, -mAnchorNormal.x);

   Rect queryRect(aimPos, aimPos);
   queryRect.unionPoint(aimPos + cross * TurretPerceptionDistance);
   queryRect.unionPoint(aimPos - cross * TurretPerceptionDistance);
   queryRect.unionPoint(aimPos + mAnchorNormal * TurretPerceptionDistance);
   fillVector.clear();
   findObjects((TestFunc)isTurretTargetType, fillVector, queryRect);    // Get all potential targets

   BfObject *bestTarget = NULL;
   F32 bestRange = F32_MAX;
   Point bestDelta;

   Point delta;

   for(S32 i = 0; i < fillVector.size(); i++)
   {
      if(isShipType(fillVector[i]->getObjectTypeNumber()))
      {
         Ship *potential = dynamic_cast<Ship *>(fillVector[i]);

         // Is it dead or cloaked?  Carrying objects makes ship visible, except in nexus game
         if(!potential->isVisible() || potential->hasExploded)
            continue;
      }

      // Don't target mounted items (like resourceItems and flagItems)
      MoveItem *item = dynamic_cast<MoveItem *>(fillVector[i]);
      if(item && item->isMounted())
         continue;

      BfObject *potential = dynamic_cast<BfObject *>(fillVector[i]);
      if(potential->getTeam() == getTeam())     // Is target on our team?
         continue;                              // ...if so, skip it!

      // Calculate where we have to shoot to hit this...
      Point Vs = potential->getVel();
      F32 S = (F32)GameWeapon::weaponInfo[mWeaponFireType].projVelocity;
      Point d = potential->getPos() - aimPos;

// This could possibly be combined with Robot's getFiringSolution, as it's essentially the same thing
      F32 t;      // t is set in next statement
      if(!FindLowestRootInInterval(Vs.dot(Vs) - S * S, 2 * Vs.dot(d), d.dot(d), GameWeapon::weaponInfo[mWeaponFireType].projLiveTime * 0.001f, t))
         continue;

      Point leadPos = potential->getPos() + Vs * t;

      // Calculate distance
      delta = (leadPos - aimPos);

      Point angleCheck = delta;
      angleCheck.normalize();

      // Check that we're facing it...
      if(angleCheck.dot(mAnchorNormal) <= -0.1f)
         continue;

      // See if we can see it...
      Point n;
      if(findObjectLOS((TestFunc)isWallType, ActualState, aimPos, potential->getPos(), t, n))
         continue;

      // See if we're gonna clobber our own stuff...
      disableCollision();
      Point delta2 = delta;
      delta2.normalize(GameWeapon::weaponInfo[mWeaponFireType].projLiveTime * (F32)GameWeapon::weaponInfo[mWeaponFireType].projVelocity / 1000.f);
      BfObject *hitObject = findObjectLOS((TestFunc) isWithHealthType, 0, aimPos, aimPos + delta2, t, n);
      enableCollision();

      // Skip this target if there's a friendly object in the way
      if(hitObject && hitObject->getTeam() == getTeam() &&
        (hitObject->getPos() - aimPos).lenSquared() < delta.lenSquared())         
         continue;

      F32 dist = delta.len();

      if(dist < bestRange)
      {
         bestDelta  = delta;
         bestRange  = dist;
         bestTarget = potential;
      }
   }

   if(!bestTarget)      // No target, nothing to do
      return;
 
   // Aim towards the best target.  Note that if the turret is at one extreme of its range, and the target is at the other,
   // then the turret will rotate the wrong-way around to aim at the target.  If we were to detect that condition here, and
   // constrain our turret to turning the correct direction, that would be great!!
   F32 destAngle = bestDelta.ATAN2();

   F32 angleDelta = destAngle - mCurrentAngle;

   if(angleDelta > FloatPi)
      angleDelta -= Float2Pi;
   else if(angleDelta < -FloatPi)
      angleDelta += Float2Pi;

   F32 maxTurn = TurretTurnRate * mCurrentMove.time * 0.001f;

   if(angleDelta != 0)
      setMaskBits(AimMask);

   if(angleDelta > maxTurn)
      mCurrentAngle += maxTurn;
   else if(angleDelta < -maxTurn)
      mCurrentAngle -= maxTurn;
   else
   {
      mCurrentAngle = destAngle;

      if(mFireTimer.getCurrent() == 0)
      {
         bestDelta.normalize();
         Point velocity;

         // String handling in C++ is such a mess!!!
         string killer = string("got blasted by ") + getGame()->getTeamName(getTeam()).getString() + " turret";
         mKillString = killer.c_str();

         GameWeapon::createWeaponProjectiles(WeaponType(mWeaponFireType), bestDelta, aimPos, velocity, 0, mWeaponFireType == WeaponBurst ? 45.f : 35.f, this);
         mFireTimer.reset(GameWeapon::weaponInfo[mWeaponFireType].fireDelay);
      }
   }
}


const char *Turret::getOnScreenName()     { return "Turret";  }
const char *Turret::getOnDockName()       { return "Turret";  }
const char *Turret::getPrettyNamePlural() { return "Turrets"; }
const char *Turret::getEditorHelpString() { return "Creates shooting turret.  Can be on a team, neutral, or \"hostile to all\". [Y]"; }


bool Turret::hasTeam()      { return true; }
bool Turret::canBeHostile() { return true; }
bool Turret::canBeNeutral() { return true; }


void Turret::onItemDragging()
{
   onGeomChanged();
}


void Turret::onGeomChanged() 
{ 
   mCurrentAngle = mAnchorNormal.ATAN2();       // Keep turret pointed away from the wall... looks better like that!
   Parent::onGeomChanged();
}


///// Lua interface
REGISTER_LUA_SUBCLASS(Turret, EngineeredItem);

const char *Turret::luaClassName = "Turret";

// Standard methods available to all Items
const luaL_reg Turret::luaMethods[] =
{
   { "getAngleAim", luaW_doMethod<Turret, &Turret::getAngleAim> },
   { NULL, NULL }
};


S32 Turret::getAngleAim(lua_State *L)
{
   return returnFloat(L, mCurrentAngle);
}


// Override some methods
S32 Turret::getRad(lua_State *L)
{
   return returnInt(L, TURRET_OFFSET);
}


S32 Turret::getLoc(lua_State *L)
{
   return LuaObject::returnPoint(L, getPos() + mAnchorNormal * TURRET_OFFSET);
}



};
<|MERGE_RESOLUTION|>--- conflicted
+++ resolved
@@ -399,13 +399,8 @@
       case EngineeredTeleportExit:
          if(ship->getEngineeredTeleport() && !ship->getEngineeredTeleport()->hasAnyDests())
          {
-<<<<<<< HEAD
             // Set the telport endpoint
             ship->getEngineeredTeleport()->setEndpoint(mDeployPosition);
-=======
-            ship->getEngineeredTeleport()->setEndpoint(mDeployPosition);   
-            ship->setEngineeredTeleport(NULL);                                // Clear out the attached teleporter
->>>>>>> 47c1318d
 
             // Clean-up
             clientInfo->sTeleportCleanup();
