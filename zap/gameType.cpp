//-----------------------------------------------------------------------------------
//
// Bitfighter - A multiplayer vector graphics space game
// Based on Zap demo released for Torque Network Library by GarageGames.com
//
// Derivative work copyright (C) 2008-2009 Chris Eykamp
// Original work copyright (C) 2004 GarageGames.com, Inc.
// Other code copyright as noted
//
// This program is free software; you can redistribute it and/or modify
// it under the terms of the GNU General Public License as published by
// the Free Software Foundation; either version 2 of the License, or
// (at your option) any later version.
//
// This program is distributed in the hope that it will be useful (and fun!),
// but WITHOUT ANY WARRANTY; without even the implied warranty of
// MERCHANTABILITY or FITNESS FOR A PARTICULAR PURPOSE.  See the
// GNU General Public License for more details.
//
// You should have received a copy of the GNU General Public License
// along with this program; if not, write to the Free Software
// Foundation, Inc., 59 Temple Place, Suite 330, Boston, MA  02111-1307  USA
//
//------------------------------------------------------------------------------------

#include "gameType.h"
#include "ship.h"
#include "robot.h"
#include "UIGame.h"
#include "UINameEntry.h"
#include "UIMenus.h"
#include "gameNetInterface.h"
#include "flagItem.h"
#include "gameItems.h"     // For asteroid def.
#include "engineeredObjects.h"
#include "gameObjectRender.h"
#include "config.h"
#include "projectile.h"     // For s2cClientJoinedTeam()
#include "playerInfo.h"     // For LuaPlayerInfo constructor  
#include "stringUtils.h"    // For itos
#include "BotNavMeshZone.h" // For gBotNavMeshZones.
#include "gameStats.h"      // For VersionedGameStats def.

#include "statistics.h"
#include "masterConnection.h"     // For s2mSendPlayerStatistics, s2mSendGameStatistics


#include "glutInclude.h"

#ifndef min
#define min(a,b) ((a) <= (b) ? (a) : (b))
#define max(a,b) ((a) >= (b) ? (a) : (b))
#endif


namespace Zap
{
extern  F32 getCurrentRating(GameConnection *conn);      //in game.cpp

//RDW GCC needs this to be properly defined.  -- isn't this defined in gameType.h? -CE
//GCC can't link without this definition.  One of the calls to min in
//UITeamDefMenu.cpp requires that this have actual storage (for some reason).
// I don't even know what that means!! -CE
#ifdef TNL_OS_MAC_OSX
const S32 GameType::gMaxTeams;
#endif

//static Timer mTestTimer(10 * 1000);
//static bool on = true;

// List of valid game types -- these are the "official" names, not the more user-friendly names provided by getGameTypeString
// All names are of the form xxxGameType, and have a corresponding class xxxGame
const char *gGameTypeNames[] = {
   "GameType",                // Generic game type --> Bitmatch
   "CTFGameType",
   "HTFGameType",
   "HuntersGameType",
   "RabbitGameType",
   "RetrieveGameType",
   "SoccerGameType",
   "ZoneControlGameType",
   NULL  // Last item must be NULL
};

S32 gDefaultGameTypeIndex = 0;  // What we'll default to if the name provided is invalid or missing... i.e. GameType ==> Bitmatch

// mini   http://patorjk.com/software/taag/
////////////////////////////////////////   _                 _       _ 
////////////////////////////////////////  /  | o  _  ._ _|_ |_)  _ _|_ 
////////////////////////////////////////  \_ | | (/_ | | |_ | \ (/_ |  
////////////////////////////////////////

// Constructor
ClientRef::ClientRef()    
{
   ping = 0;

   mScore = 0;
   mRating = 0;

   readyForRegularGhosts = false;
   wantsScoreboardUpdates = false;
   mTeamId = 0;
   isAdmin = false;
   isRobot = false;

   mPlayerInfo = new PlayerInfo(this);
}


// Destructor
ClientRef::~ClientRef()   
{
   delete mPlayerInfo;
}


////////////////////////////////////////      __              ___           
////////////////////////////////////////     /__  _. ._ _   _  |    ._   _  
////////////////////////////////////////     \_| (_| | | | (/_ | \/ |_) (/_ 
////////////////////////////////////////                         /  |       

TNL_IMPLEMENT_NETOBJECT(GameType);

// Constructor
GameType::GameType() : mScoreboardUpdateTimer(1000) , mGameTimer(DefaultGameTime) , mGameTimeUpdateTimer(30000)
{
   mNetFlags.set(Ghostable);
   mBetweenLevels = true;
   mGameOver = false;
   mWinningScore = DefaultWinningScore;
   mLeadingTeam = -1;
   mLeadingTeamScore = 0;
   minRecPlayers = -1;
   maxRecPlayers = -1;
   mCanSwitchTeams = true;       // Players can switch right away
   mLocalClient = NULL;          // Will be assigned by the server after a connection is made
   mZoneGlowTimer.setPeriod(mZoneGlowTime);
   mGlowingZoneTeam = -1;        // By default, all zones glow
   mLevelHasLoadoutZone = false;
   mEngineerEnabled = false;     // Is engineer module allowed?  By default, no
   mShowAllBots = false;
   mTotalGamePlay = 0;
}


static Vector<DatabaseObject *> fillVector;

bool GameType::processArguments(S32 argc, const char **argv)
{
   if(argc > 0)      // First arg is game length, in minutes
      mGameTimer.reset(U32(atof(argv[0]) * 60 * 1000));

   if(argc > 1)      // Second arg is winning score
      mWinningScore = atoi(argv[1]);

   return true;
}


// Create some game-specific menu items for the GameParameters menu
void GameType::addGameSpecificParameterMenuItems(Vector<MenuItem *> &menuItems)
{
   menuItems.push_back(new TimeCounterMenuItem("Game Time:", 8 * 60, 99*60, "Unlimited", "Time game will last"));
   menuItems.push_back(new CounterMenuItem("Score to Win:", 10, 1, 1, 99, "points", "", "Game ends when one team gets this score"));
}


void GameType::printRules()
{
   NetClassRep::initialize();
   printf("\n\n");
   printf("Bitfighter rules\n");
   printf("================\n\n");
   printf("Projectiles:\n\n");
   for(S32 i = 0; i < WeaponCount; i++)
   {
      printf("Name: %s \n", gWeapons[i].name.getString());
      printf("\tEnergy Drain: %d\n", gWeapons[i].drainEnergy);
      printf("\tVelocity: %d\n", gWeapons[i].projVelocity);
      printf("\tLifespan (ms): %d\n", gWeapons[i].projLiveTime);
      printf("\tDamage: %2.2f\n", gWeapons[i].damageAmount);
      printf("\tDamage To Self Multiplier: %2.2f\n", gWeapons[i].damageSelfMultiplier);
      printf("\tCan Damage Teammate: %s\n", gWeapons[i].canDamageTeammate ? "Yes" : "No");
   }

   printf("\n\n");
   printf("Game Types:\n\n");
   for(S32 i = 0; ; i++)     // second arg intentionally blank!
   {
      if(gGameTypeNames[i] == NULL)
         break;

      TNL::Object *theObject = TNL::Object::create(gGameTypeNames[i]);  // Instantiate a gameType object
      GameType *gameType = dynamic_cast<GameType*>(theObject);          // and cast it

      string indTeam;

      if(gameType->canBeIndividualGame() && gameType->canBeTeamGame())
         indTeam = "Individual or Teams";
      else if (gameType->canBeIndividualGame())
         indTeam = "Individual only";
      else if (gameType->canBeTeamGame())
         indTeam = "Team only";
      else
         indTeam = "Configuration Error!";


      printf("Game type: %s [%s]\n", gameType->getGameTypeString(), indTeam.c_str());
      printf("Configure ship: %s", gameType->isSpawnWithLoadoutGame() ? "By respawning (no need for loadout zones)" : "By entering loadout zone");
      printf("\nEvent: Individual Score / Team Score\n");
      printf(  "====================================\n");
      for(S32 j = 0; j < ScoringEventsCount; j++)
      {
         S32 teamScore = gameType->getEventScore(GameType::TeamScore, (ScoringEvent) j, 0);
         S32 indScore = gameType->getEventScore(GameType::IndividualScore, (ScoringEvent) j, 0);

         if(teamScore == naScore && indScore == naScore)    // Skip non-scoring events
            continue;

         string teamScoreStr = (teamScore == naScore) ? "N/A" : itos(teamScore);
         string indScoreStr =  (indScore == naScore)  ? "N/A" : itos(indScore);

         printf("%s: %s / %s\n", getScoringEventDescr((ScoringEvent) j).c_str(), indScoreStr.c_str(), teamScoreStr.c_str() );
      }

      printf("\n\n");
   }
}


// These are really only used for displaying scoring with the -rules option
string GameType::getScoringEventDescr(ScoringEvent event)
{
   switch(event)
   {
      // General scoring events:
      case KillEnemy:
         return "Kill enemy player";
      case KillSelf:
         return "Kill self";
      case KillTeammate:
         return "Kill teammate";
      case KillEnemyTurret:
         return "Kill enemy turret";
      case KillOwnTurret:
         return "Kill own turret";
      case KilledByAsteroid:
         return "Killed by asteroid";
      case KilledByTurret:
         return "Killed by turret";

      // CTF specific:
      case CaptureFlag:
         return "Touch enemy flag to your flag";
      case ReturnTeamFlag:
         return "Return own flag to goal";

      // ZC specific:
     case  CaptureZone:
         return "Capture zone";
      case UncaptureZone:
         return "Lose captured zone to other team";

      // HTF specific:
      case HoldFlagInZone:
         return "Hold flag in zone for time";
      case RemoveFlagFromEnemyZone:
         return "Remove flag from enemy zone";

      // Rabbit specific:
      case RabbitHoldsFlag:
         return "Hold flag, per second";
      case RabbitKilled:
         return "Kill the rabbit";
      case RabbitKills:
         return "Kill other player if you are rabbit";

      // Hunters specific:
      case ReturnFlagsToNexus:
         return "Return flags to Nexus";

      // Retrieve specific:
      case ReturnFlagToZone:
         return "Return flags to own zone";
      case LostFlag:
         return "Lose captured flag to other team";

      // Soccer specific:
      case ScoreGoalEnemyTeam:
         return "Score a goal against other team";
      case ScoreGoalHostileTeam:
         return "Score a goal against Hostile team";
      case ScoreGoalOwnTeam:
         return "Score a goal against own team";

      // Other:
      default:
         return "Unknown event!";
   }
}


const char *GameType::validateGameType(const char *gtype)
{
   for(S32 i = 0; gGameTypeNames[i]; i++)    // Repeat until we hit NULL
      if(!strcmp(gGameTypeNames[i], gtype))
         return gGameTypeNames[i];

   // If we get to here, no valid game type was specified, so we'll return the default
   return gGameTypeNames[gDefaultGameTypeIndex];
}


void GameType::idle(GameObject::IdleCallPath path)
{
   U32 deltaT = mCurrentMove.time;
   mTotalGamePlay += deltaT;

   if(isGhost())     // i.e. client only
   {
      // Update overlay message timers
      mLevelInfoDisplayTimer.update(deltaT);
      mInputModeChangeAlertDisplayTimer.update(deltaT);

      mGameTimer.update(deltaT);
      mZoneGlowTimer.update(deltaT);

      return;  // We're out of here!
   }

   // From here on, server only
   queryItemsOfInterest();
   if(mScoreboardUpdateTimer.update(deltaT))
   {
      mScoreboardUpdateTimer.reset();
      for(S32 i = 0; i < mClientList.size(); i++)
      {
         if(mClientList[i]->clientConnection)
         {
            mClientList[i]->ping = (U32) mClientList[i]->clientConnection->getRoundTripTime();
            if(mClientList[i]->ping > MaxPing)
               mClientList[i]->ping = MaxPing;
         }
      }

      // Send scores/pings to client if game is over, or client has requested them
      for(S32 i = 0; i < mClientList.size(); i++)
         if(mGameOver || mClientList[i]->wantsScoreboardUpdates)
            updateClientScoreboard(mClientList[i]);
   }

   // Periodically send time-remaining updates to the clients
   if(mGameTimeUpdateTimer.update(deltaT))
   {
      mGameTimeUpdateTimer.reset();
      s2cSetTimeRemaining(mGameTimer.getCurrent());
   }

   // Cycle through all clients
   for(S32 i = 0; i < mClientList.size(); i++)
   {
      if(mClientList[i]->respawnTimer.update(deltaT))                            // Need to respawn?
         spawnShip(mClientList[i]->clientConnection);

      if(mClientList[i]->clientConnection->mSwitchTimer.getCurrent())            // Are we still counting down until the player can switch?
         if(mClientList[i]->clientConnection->mSwitchTimer.update(deltaT))       // Has the time run out?
         {
            NetObject::setRPCDestConnection(mClientList[i]->clientConnection);   // Limit who gets this message
            s2cCanSwitchTeams(true);                                             // If so, let the client know they can switch again
            NetObject::setRPCDestConnection(NULL);
         }
   }

   // Need more asteroids?
   for(S32 i = 0; i < mAsteroidSpawnPoints.size(); i++)
   {
      if(mAsteroidSpawnPoints[i].timer.update(deltaT))
      {
         Asteroid *asteroid = dynamic_cast<Asteroid *>(TNL::Object::create("Asteroid"));   // Create a new asteroid

         F32 ang = TNL::Random::readF() * Float2Pi;

         asteroid->setPosAng(mAsteroidSpawnPoints[i].getPos(), ang);

         asteroid->addToGame(gServerGame);                                                 // And add it to the list of game objects

         mAsteroidSpawnPoints[i].timer.reset();                                            // Reset the spawn timer
      }
   }

   //if(mTestTimer.update(deltaT))
   //{
   //   Worm *worm = dynamic_cast<Worm *>(TNL::Object::create("Worm"));
   //   F32 ang = TNL::Random::readF() * Float2Pi;
   //   worm->setPosAng(Point(0,0), ang);
   //   worm->addToGame(gServerGame);
   //   mTestTimer.reset(10000);
   //}
   //{
   //   on = !on;

   //   if(!on)
   //   {
   //      Vector<F32> v;
   //      s2cAddBarriers(v, 0, false);
   //   }
   //   else
   //   {
   //      for(S32 i = 0; i < mBarriers.size(); i++)
   //         s2cAddBarriers(mBarriers[i].verts, mBarriers[i].width, mBarriers[i].solid);
   //   }

   //   mTestTimer.reset();
   //}
  

   // Process any pending Robot events
   Robot::getEventManager().update();

   // If game time has expired... game is over, man, it's over
   if(mGameTimer.update(deltaT))
      gameOverManGameOver();
}


// Sorts players by score, high to low
S32 QSORT_CALLBACK playerScoreSort(RefPtr<ClientRef> *a, RefPtr<ClientRef> *b)
{
   return b->getPointer()->getScore() - a->getPointer()->getScore();
}


// Sorts teams by score, high to low
S32 QSORT_CALLBACK teamScoreSort(Team *a, Team *b)
{
   return b->getScore() - a->getScore();  
}


// Sorts teams by player counts, high to low
S32 QSORT_CALLBACK teamSizeSort(Team *a, Team *b)
{
   return (b->numPlayers + b->numBots) - (a->numPlayers + a->numBots);
}


extern IniSettings gIniSettings;

void GameType::renderInterfaceOverlay(bool scoreboardVisible)
{
   S32 canvasHeight = gScreenInfo.getGameCanvasHeight();

   if(mLevelInfoDisplayTimer.getCurrent() || gGameUserInterface.mMissionOverlayActive)
   {
      F32 alpha = 1;
      if(mLevelInfoDisplayTimer.getCurrent() < 1000 && !gGameUserInterface.mMissionOverlayActive)
         alpha = mLevelInfoDisplayTimer.getCurrent() * 0.001f;

      glEnableBlend;
         glColor4f(1, 1, 1, alpha);
         UserInterface::drawCenteredStringf(canvasHeight / 2 - 180, 30, "Level: %s", mLevelName.getString());
         UserInterface::drawCenteredStringf(canvasHeight / 2 - 140, 30, "Game Type: %s", getGameTypeString());
         glColor4f(0, 1, 1, alpha);
         UserInterface::drawCenteredString(canvasHeight / 2 - 100, 20, getInstructionString());
         glColor4f(1, 0, 1, alpha);
         UserInterface::drawCenteredString(canvasHeight / 2 - 75, 20, mLevelDescription.getString());

         glColor4f(0, 1, 0, alpha);
         UserInterface::drawCenteredStringf(canvasHeight - 100, 20, "Press [%s] to see this information again", keyCodeToString(keyMISSION));

         if(strcmp(mLevelCredits.getString(), ""))    // Credits string is not empty
         {
            glColor4f(1, 0, 0, alpha);
            UserInterface::drawCenteredStringf(canvasHeight / 2 + 50, 20, "%s", mLevelCredits.getString());
         }

         glColor4f(1, 1, 0, alpha);
         UserInterface::drawCenteredStringf(canvasHeight / 2 - 50, 20, "Score to Win: %d", mWinningScore);

      glDisableBlend;

      mInputModeChangeAlertDisplayTimer.reset(0);     // Supress mode change alert if this message is displayed...
   }

   if(mInputModeChangeAlertDisplayTimer.getCurrent() != 0)
   {
      // Display alert about input mode changing
      F32 alpha = 1;
      if(mInputModeChangeAlertDisplayTimer.getCurrent() < 1000)
         alpha = mInputModeChangeAlertDisplayTimer.getCurrent() * 0.001f;

      glEnableBlend;
      glColor4f(1, 0.5 , 0.5, alpha);
      UserInterface::drawCenteredStringf(UserInterface::vertMargin + 130, 20, "Input mode changed to %s", gIniSettings.inputMode == Joystick ? "Joystick" : "Keyboard");
      glDisableBlend;
   }

   if((mGameOver || scoreboardVisible) && mTeams.size() > 0)      // Render scoreboard
   {
      U32 totalWidth = gScreenInfo.getGameCanvasWidth() - UserInterface::horizMargin * 2;
      S32 teams = isTeamGame() ? mTeams.size() : 1;

      U32 columnCount = min(teams, 2);

      U32 teamWidth = totalWidth / columnCount;
      S32 maxTeamPlayers = 0;
      countTeamPlayers();

      // Check to make sure at least one team has at least one player...
      for(S32 i = 0; i < mTeams.size(); i++)
      {
         if(isTeamGame())
         {     // (braces required)
            if(mTeams[i].numPlayers + mTeams[i].numBots > maxTeamPlayers)
               maxTeamPlayers = mTeams[i].numPlayers + mTeams[i].numBots;
         }
         else
            maxTeamPlayers += mTeams[i].numPlayers + mTeams[i].numBots;
      }
      // ...if not, then go home!
      if(!maxTeamPlayers)
         return;

      U32 teamAreaHeight = isTeamGame() ? 40 : 0;
      U32 numTeamRows = (mTeams.size() + 1) >> 1;

      U32 totalHeight = (gScreenInfo.getGameCanvasHeight() - UserInterface::vertMargin * 2) / numTeamRows - (numTeamRows - 1) * 2;
      U32 maxHeight = min(30, (totalHeight - teamAreaHeight) / maxTeamPlayers);

      U32 sectionHeight = (teamAreaHeight + maxHeight * maxTeamPlayers);
      totalHeight = sectionHeight * numTeamRows + (numTeamRows - 1) * 2;

      for(S32 i = 0; i < teams; i++)
      {
         S32 yt = (gScreenInfo.getGameCanvasHeight() - totalHeight) / 2 + (i >> 1) * (sectionHeight + 2);  // y-top
         S32 yb = yt + sectionHeight;     // y-bottom
         S32 xl = 10 + (i & 1) * teamWidth;
         S32 xr = xl + teamWidth - 2;

         Color c = getTeamColor(i);
         glEnableBlend;

         glColor4f(c.r, c.g, c.b, 0.6);
         glBegin(GL_POLYGON);
            glVertex2f(xl, yt);
            glVertex2f(xr, yt);
            glVertex2f(xr, yb);
            glVertex2f(xl, yb);
         glEnd();

         glDisableBlend;

         glColor3f(1,1,1);
         if(isTeamGame())     // Render team scores
         {
            renderFlag(xl + 20, yt + 18, c);
            renderFlag(xr - 20, yt + 18, c);

            glColor3f(1,1,1);
            glBegin(GL_LINES);
               glVertex2f(xl, yt + teamAreaHeight);
               glVertex2f(xr, yt + teamAreaHeight);
            glEnd();

            UserInterface::drawString(xl + 40, yt + 2, 30, getTeamName(i).getString());
            UserInterface::drawStringf(xr - 140, yt + 2, 30, "%d", mTeams[i].getScore());
         }


         // Now for player scores.  First build a list, then sort it, then display it.

         Vector<RefPtr<ClientRef> > playerScores;

         for(S32 j = 0; j < mClientList.size(); j++)
         {
            if(mClientList[j]->getTeam() == i || !isTeamGame())
               playerScores.push_back(mClientList[j]);
         }

         playerScores.sort(playerScoreSort);

         S32 curRowY = yt + teamAreaHeight + 1;
         S32 fontSize = U32(maxHeight * 0.8f);

         for(S32 j = 0; j < playerScores.size(); j++)
         {
            static const char *bot = "B ";
            S32 botsize = UserInterface::getStringWidth(fontSize / 2, bot);
            S32 x = xl + 40;

            // Add the mark of the bot
            if(playerScores[j]->isRobot)
               UserInterface::drawString(x - botsize, curRowY + fontSize / 4 + 2, fontSize / 2, bot); 

            UserInterface::drawString(x, curRowY, fontSize, playerScores[j]->name.getString());

            static char buff[255] = "";

            if(isTeamGame())
               dSprintf(buff, sizeof(buff), "%2.2f", (F32)playerScores[j]->getRating());
            else
               dSprintf(buff, sizeof(buff), "%d", playerScores[j]->getScore());

            UserInterface::drawString(xr - (120 + UserInterface::getStringWidth(fontSize, buff)), curRowY, fontSize, buff);
            UserInterface::drawStringf(xr - 70, curRowY, fontSize, "%d", playerScores[j]->ping);
            curRowY += maxHeight;
         }
      }
   }
   else if(mTeams.size() > 1 && isTeamGame())      // Render team scores in lower-right corner when scoreboard is off
   {
      S32 lroff = getLowerRightCornerScoreboardOffsetFromBottom();

      // Build a list of teams, so we can sort by score
      Vector<Team> teams(mTeams.size());

      for(S32 i = 0; i < mTeams.size(); i++)
         teams.push_back(mTeams[i]);

      teams.sort(teamScoreSort);    

      S32 maxScore = getLeadingScore();
      S32 digits;
         
      if(maxScore == 0)
         digits = 1;
      else if(maxScore > 0)
         digits = log10((F32)maxScore) + 1;
      else
         digits = log10((F32)maxScore) + 2;

      const S32 textsize = 32;
      S32 xpos = gScreenInfo.getGameCanvasWidth() - UserInterface::horizMargin - digits * UserInterface::getStringWidth(textsize, "0");

      for(S32 i = 0; i < teams.size(); i++)
      {
         S32 ypos = gScreenInfo.getGameCanvasHeight() - UserInterface::vertMargin - lroff - (teams.size() - i - 1) * 38;

         renderFlag(xpos - 20, ypos + 18, teams[i].color);
         glColor3f(1,1,1);
         UserInterface::drawStringf(xpos, ypos, textsize, "%d", teams[i].getScore());
      }
   }

   //else if(mTeams.size() > 0 && !isTeamGame())   // Render leaderboard for non-team games
   //{
   //   S32 lroff = getLowerRightCornerScoreboardOffsetFromBottom();

   //   // Build a list of teams, so we can sort by score
   //   Vector<RefPtr<ClientRef> > leaderboardList;

   //   // Add you to the leaderboard
   //   if(mLocalClient)
   //   {
   //      leaderboardList.push_back(mLocalClient);
   //      logprintf("Score = %d", mLocalClient->getScore());
   //   }

   //   // Get leading player
   //   ClientRef *winningClient = mClientList[0];
   //   for(S32 i = 1; i < mClientList.size(); i++)
   //   {
   //      if(mClientList[i]->getScore() > winningClient->getScore())
   //      {
   //         winningClient = mClientList[i];
   //      }
   //   }

   //   // Add leader to the leaderboard
   //   leaderboardList.push_back(winningClient);

   //   const S32 textsize = 20;

   //   for(S32 i = 0; i < leaderboardList.size(); i++)
   //   {
   //      const char* prefix = "";
   //      if(i == leaderboardList.size() - 1)
   //      {
   //         prefix = "Leader:";
   //      }
   //      const char* name = leaderboardList[i]->name.getString();
   //      S32 score = leaderboardList[i]->getScore();

   //      S32 xpos = gScreenInfo.getGameCanvasWidth() - UserInterface::horizMargin - 
   //                 UserInterface::getStringWidthf(textsize, "%s %s %d", prefix, name, score);
   //      S32 ypos = gScreenInfo.getGameCanvasHeight() - UserInterface::vertMargin - lroff - i * 24;

   //      glColor3f(1, 1, 1);
   //      UserInterface::drawStringf(xpos, ypos, textsize, "%s %s %d", prefix, name, score);
   //   }
   //}

   renderTimeLeft();
   renderTalkingClients();
}


void GameType::renderObjectiveArrow(GameObject *target, Color c, F32 alphaMod)
{
   if(!target)
      return;

   GameConnection *gc = gClientGame->getConnectionToServer();
   GameObject *co = NULL;
   if(gc)
      co = gc->getControlObject();
   if(!co)
      return;

   Rect r = target->getBounds(MoveObject::RenderState);
   Point nearestPoint = co->getRenderPos();

   if(r.max.x < nearestPoint.x)
      nearestPoint.x = r.max.x;
   if(r.min.x > nearestPoint.x)
      nearestPoint.x = r.min.x;
   if(r.max.y < nearestPoint.y)
      nearestPoint.y = r.max.y;
   if(r.min.y > nearestPoint.y)
      nearestPoint.y = r.min.y;

   renderObjectiveArrow(nearestPoint, c, alphaMod);
}


void GameType::renderObjectiveArrow(Point nearestPoint, Color c, F32 alphaMod)
{
   GameConnection *gc = gClientGame->getConnectionToServer();
   GameObject *co = NULL;
   if(gc)
      co = gc->getControlObject();
   if(!co)
      return;

   Point rp = gClientGame->worldToScreenPoint(nearestPoint);
   Point center(400, 300);
   Point arrowDir = rp - center;

   F32 er = arrowDir.x * arrowDir.x / (350 * 350) + arrowDir.y * arrowDir.y / (250 * 250);
   if(er < 1)
      return;
   Point np = rp;

   er = sqrt(er);
   rp.x = arrowDir.x / er;
   rp.y = arrowDir.y / er;
   rp += center;

   F32 dist = (np - rp).len();

   arrowDir.normalize();
   Point crossVec(arrowDir.y, -arrowDir.x);

   // Fade the arrows as we transition to/from commander's map
   F32 alpha = (1 - gClientGame->getCommanderZoomFraction()) * 0.6 * alphaMod;
   if(!alpha)
      return;

   // Make indicator fade as we approach the target
   if(dist < 50)
      alpha *= dist * 0.02;

   // Scale arrow accorging to distance from objective --> doesn't look very nice
   //F32 scale = max(1 - (min(max(dist,100),1000) - 100) / 900, .5);
   F32 scale = 1.0;

   Point p2 = rp - arrowDir * 23 * scale + crossVec * 8 * scale;
   Point p3 = rp - arrowDir * 23 * scale - crossVec * 8 * scale;


   glEnableBlend;
   glColor(c * 0.7, alpha);
   glBegin(GL_POLYGON);    // Fill
      glVertex(rp);
      glVertex(p2);
      glVertex(p3);
   glEnd();
   glColor(c, alpha);
   glBegin(GL_LINE_LOOP);  // Outline
      glVertex(rp);
      glVertex(p2);
      glVertex(p3);
   glEnd();
   glDisableBlend;

   Point cen = rp - arrowDir * 12;

   // Try labelling the objective arrows... kind of lame.
   //UserInterface::drawStringf(cen.x - UserInterface::getStringWidthf(10,"%2.1f", dist/100) / 2, cen.y - 5, 10, "%2.1f", dist/100);

   // Add an icon to the objective arrow...  kind of lame.
   //renderSmallFlag(cen, c, alpha);
}


void GameType::renderTimeLeft()
{
   U32 timeLeft = mGameTimer.getCurrent();      // Time remaining in game

   const S32 size = 20;       // Size of time
   const S32 gtsize = 12;     // Size of game type/score indicator
   
   S32 len = UserInterface::getStringWidthf(gtsize, "[%s/%d]", getShortName(), mWinningScore);

   glColor3f(0,1,1);
   UserInterface::drawStringf(gScreenInfo.getGameCanvasWidth() - UserInterface::horizMargin - 65 - len - 5,
                              gScreenInfo.getGameCanvasHeight() - UserInterface::vertMargin - 20 + ((size - gtsize) / 2) + 2, 
                              gtsize, "[%s/%d]", getShortName(), mWinningScore);

   S32 x = gScreenInfo.getGameCanvasWidth() - UserInterface::horizMargin - 65;
   S32 y = gScreenInfo.getGameCanvasHeight() - UserInterface::vertMargin - 20;
   glColor3f(1,1,1);

   if(mGameTimer.getPeriod() == 0)
   {
      UserInterface::drawString(x, y, size, "Unlim.");
   }
   else
   {
      U32 minsRemaining = timeLeft / (60000);
      U32 secsRemaining = (timeLeft - (minsRemaining * 60000)) / 1000;

      UserInterface::drawStringf(x, y, size, "%02d:%02d", minsRemaining, secsRemaining);
   }
}


void GameType::renderTalkingClients()
{
   S32 y = 150;
   for(S32 i = 0; i < mClientList.size(); i++)
   {
      if(mClientList[i]->voiceSFX->isPlaying())
      {
         Color teamColor = mTeams[mClientList[i]->getTeam()].color;
         glColor(teamColor);
         UserInterface::drawString(10, y, 20, mClientList[i]->name.getString());
         y += 25;
      }
   }
}


// Server only
void GameType::gameOverManGameOver()
{
   if(mGameOver)     // Only do this once
      return;

   mBetweenLevels = true;
   mGameOver = true;             // Show scores at end of game
   s2cSetGameOver(true);         // Alerts clients that the game is over
   gServerGame->gameEnded();     // Sets level-switch timer, which gives us a short delay before switching games

   onGameOver();                 // Call game-specific end-of-game code

   saveGameStats();
}


VersionedGameStats GameType::getGameStats()
{
   VersionedGameStats stats;
   GameStats *gameStats = &stats.gameStats;

   gameStats->serverName = gServerGame->getHostName(); // not sent, used for logging stats

   gameStats->isOfficial = false;
   gameStats->playerCount = 0; //mClientList.size(); ... will count number of players.
   gameStats->duration = mTotalGamePlay / 1000;
   gameStats->isTeamGame = isTeamGame();
   gameStats->levelName = mLevelName.getString();
   gameStats->gameType = getGameTypeString();
   gameStats->teamCount = mTeams.size(); // is this needed?, currently Not sent, instead, can use gameStats->teamStats.size()
   gameStats->build_version = BUILD_VERSION;
   gameStats->build_version = CS_PROTOCOL_VERSION; // This is not send, but may be used for logging

   gameStats->teamStats.setSize(mTeams.size());
   for(S32 i = 0; i < mTeams.size(); i++)
   {
      TeamStats *teamStats = &gameStats->teamStats[i];

      teamStats->intColor = mTeams[i].color.toU32();
      teamStats->hexColor = mTeams[i].color.toHexString();

      teamStats->name = mTeams[i].getName().getString();
      teamStats->score = mTeams[i].getScore();
      for(S32 j = 0; j < mClientList.size(); j++)
      {
         // Only looking for players on the current team
         if(mClientList[j]->getTeam() != i)  // this is not sorted... mTeams[i].getId()
            continue;

         teamStats->playerStats.push_back(PlayerStats());
         PlayerStats *playerStats = &teamStats->playerStats.last();

         Statistics *statistics = &mClientList[j]->clientConnection->mStatistics;
            
            //lastOnTeam.push_back(false);

         playerStats->name           = mClientList[j]->name.getString();    // TODO: What if this is a bot??  What should go here??
         playerStats->nonce          = *mClientList[j]->clientConnection->getClientId();
         playerStats->isRobot        = mClientList[j]->isRobot;
         playerStats->points         = mClientList[j]->getScore();
         playerStats->kills          = statistics->getKills();
         playerStats->deaths         = statistics->getDeaths();
         playerStats->suicides       = statistics->getSuicides();
         playerStats->switchedTeamCount = mClientList[j]->clientConnection->switchedTeamCount;
         playerStats->isAdmin        = mClientList[j]->clientConnection->isAdmin();
         playerStats->isLevelChanger = mClientList[j]->clientConnection->isLevelChanger();
         playerStats->isAuthenticated = mClientList[j]->clientConnection->isAuthenticated();  // not sent, but may be used for logging stats

         Vector<U16> shots = statistics->getShotsVector();
         Vector<U16> hits = statistics->getHitsVector();
         playerStats->weaponStats.setSize(shots.size());
         for(S32 k = 0; k < shots.size(); k++)
         {
            WeaponStats *weaponStats = &playerStats->weaponStats[k];
            weaponStats->weaponType = WeaponType(k);
            weaponStats->shots = shots[k];
            weaponStats->hits = hits[k];
         }
         gameStats->playerCount++;
      }
   }
   return stats;
}


// Transmit statistics to the master server, LogStats to game server
void GameType::saveGameStats()
{
   MasterServerConnection *masterConn = gServerGame->getConnectionToMaster();

   VersionedGameStats stats = getGameStats();

#ifdef TNL_ENABLE_ASSERTS
   MasterServerConnection masterConnTest;
   VersionedGameStats_testing = true;
      // to find any errors with write/read, works without connection to master.
   masterConnTest.s2mSendStatistics_test(stats);  // Always end with _test.
   VersionedGameStats_testing = false;
#endif

   if(masterConn)
      masterConn->s2mSendStatistics(stats);
<<<<<<< HEAD
   if(gIniSettings.logStats != 0)
      logGameStats(&stats, gIniSettings.logStats);
=======
   if(gIniSettings.LogStats != 0)
      logGameStats(&stats, gIniSettings.LogStats);


#ifdef BF_WRITE_TO_MYSQL
      processStatsResults(&stats.gameStats);
      if(gIniSettings.stats_server != "")
      {
         DatabaseWriter dbWriter(gIniSettings.stats_server.c_str(),
            gIniSettings.stats_db.c_str(),
            gIniSettings.stats_user.c_str(),
            gIniSettings.stats_password.c_str() );
         dbWriter.insertStats(stats.gameStats, true);
      }

#endif
>>>>>>> bd57e750
}


// Handle the end-of-game...  handles all games... not in any subclasses
// Can be overridden for any game-specific game over stuff
void GameType::onGameOver()
{
   static StringTableEntry tieMessage("The game ended in a tie.");
   static StringTableEntry winMessage("%e0%e1 wins the game!");
   static StringTableEntry teamString("Team ");
   static StringTableEntry emptyString;

   bool tied = false;
   Vector<StringTableEntry> e;
   if(isTeamGame())   // Team game -> find top team
   {
      S32 teamWinner = 0;
      S32 winningScore = mTeams[0].getScore();
      for(S32 i = 1; i < mTeams.size(); i++)
      {
         if(mTeams[i].getScore() == winningScore)
            tied = true;
         else if(mTeams[i].getScore() > winningScore)
         {
            teamWinner = i;
            winningScore = mTeams[i].getScore();
            tied = false;
         }
      }
      if(!tied)
      {
         e.push_back(teamString);
         e.push_back(mTeams[teamWinner].getName());
      }
   }
   else                    // Individual game -> find player with highest score
   {
      if(mClientList.size())
      {
         ClientRef *winningClient = mClientList[0];
         for(S32 i = 1; i < mClientList.size(); i++)
         {
            if(mClientList[i]->getScore() == winningClient->getScore())
               tied = true;
            else if(mClientList[i]->getScore() > winningClient->getScore())
            {
               winningClient = mClientList[i];
               tied = false;
            }
         }
         if(!tied)
         {
            e.push_back(emptyString);
            e.push_back(winningClient->name);
         }
      }
   }
   if(tied)
   {
      for(S32 i = 0; i < mClientList.size(); i++)
         mClientList[i]->clientConnection->s2cDisplayMessage(GameConnection::ColorNuclearGreen, SFXFlagDrop, tieMessage);
   }
   else
   {
      for(S32 i = 0; i < mClientList.size(); i++)
         mClientList[i]->clientConnection->s2cDisplayMessageE(GameConnection::ColorNuclearGreen, SFXFlagCapture, winMessage, e);
   }
}


TNL_IMPLEMENT_NETOBJECT_RPC(GameType, s2cSetGameOver, (bool gameOver), (gameOver),
                            NetClassGroupGameMask, RPCGuaranteedOrdered, RPCToGhost, 0)
{
   mBetweenLevels = gameOver;
   mGameOver = gameOver;
}


TNL_IMPLEMENT_NETOBJECT_RPC(GameType, s2cCanSwitchTeams, (bool allowed), (allowed),
                            NetClassGroupGameMask, RPCGuaranteedOrdered, RPCToGhost, 0)
{
   mCanSwitchTeams = allowed;
}


// Need to bump the priority of the gameType up really high, to ensure it gets ghosted first, before any game-specific objects like nexuses and
// other things that need to get registered with the gameType.  This will fix (I hope) the random crash-at-level start issues that have
// been annoying everyone so much.
F32 GameType::getUpdatePriority(NetObject *scopeObject, U32 updateMask, S32 updateSkips)
{
   return F32_MAX;      // High priority!!
}


extern Rect gServerWorldBounds;

// Find all spubugs in the game, and store them for future reference
// server only
void GameType::catalogSpybugs()
{
   mSpyBugs.clear();

   // Find all spybugs in the game
   gServerGame->getGridDatabase()->findObjects(SpyBugType, mSpyBugs, gServerWorldBounds);
}


// Runs on server, after level has been loaded from a file.  Can be overridden, but isn't.
void GameType::onLevelLoaded()
{
   catalogSpybugs();

   // Figure out if this level has any loadout zones
   fillVector.clear();
   getGame()->getGridDatabase()->findObjects(LoadoutZoneType, fillVector, gServerWorldBounds);

   mLevelHasLoadoutZone = (fillVector.size() > 0);

   Robot::startBots();
}


void GameType::onAddedToGame(Game *theGame)
{
   theGame->setGameType(this);
   if(getGame()->isServer())
      mShowAllBots = gServerGame->isTestServer();  //Default to true to show all bots if on testing mode.
}


extern void constructBarriers(Game *theGame, const Vector<F32> &barrier, F32 width, bool solid);

// Returns true if we've handled the line (even if it handling it means that the line was bogus); returns false if
// caller needs to create an object based on the line
bool GameType::processLevelItem(S32 argc, const char **argv)
{
   if(!stricmp(argv[0], "Team"))
   {
      if(mTeams.size() < gMaxTeams)   // Too many teams?
      {
         Team team;
         team.readTeamFromLevelLine(argc, argv);
   
         if(team.numPlayers != -1)
            mTeams.push_back(team);
      }
   }
   else if(!stricmp(argv[0], "TeamChange"))   // For level script. Could be removed when there is a better way to change team names and colors.
   {
      if(argc >= 2)   // Enough arguments?
      {
         Team team;
         S32 teamNumber = atoi(argv[1]);   //Team number to change
         team.readTeamFromLevelLine(argc-1, argv+1);    //skip one arg
   
         if(team.numPlayers + team.numBots != -1 && teamNumber < mTeams.size() && teamNumber >= 0)
            mTeams[teamNumber] = team;
      }
   }
   else if(!stricmp(argv[0], "Specials"))
   {         
      // Examine items on the specials line
      for(S32 i = 1; i < argc; i++)
         if(!stricmp(argv[i], "Engineer" ) )
            mEngineerEnabled = true;
   }
   else if(!strcmp(argv[0], "Script"))
   {
      mScriptArgs.clear();    // Clear out any args from a previous Script line

      if(argc <= 1)      // At a minimum, we need a script name
         mScriptName = "";

      else
      {
         mScriptName = argv[1];
   
         for(S32 i = 2; i < argc; i++)
            mScriptArgs.push_back(string(argv[i]));    // Use string to make a const char copy of the param
      }
   }
   else if(!stricmp(argv[0], "Spawn"))
   {
      if(argc >= 4)
      {
         S32 teamIndex = atoi(argv[1]);
         Point p;
         p.read(argv + 2);
         p *= getGame()->getGridSize();

         if(teamIndex >= 0 && teamIndex < mTeams.size())    // Normal teams; ignore if invalid
            mTeams[teamIndex].spawnPoints.push_back(p);
         else if(teamIndex == -1)                           // Neutral spawn point, add to all teams
            for(S32 i = 0; i < mTeams.size(); i++)
               mTeams[i].spawnPoints.push_back(p);
      }
   }
   else if(!stricmp(argv[0], "FlagSpawn"))      // FlagSpawn <team> <x> <y> [timer]
   {
      if(argc >= 4)
      {
         S32 teamIndex = atoi(argv[1]);
         Point p;
         p.read(argv + 2);
         p *= getGame()->getGridSize();
   
         S32 time = (argc > 4) ? atoi(argv[4]) : FlagSpawn::defaultRespawnTime;
   
         FlagSpawn spawn = FlagSpawn(p, time * 1000);
   
         // Following works for Nexus & Soccer games because they are not TeamFlagGame.  Currently, the only
         // TeamFlagGame is CTF.
   
         if(isTeamFlagGame() && (teamIndex >= 0 && teamIndex < mTeams.size()) )    // If we can't find a valid team...
            mTeams[teamIndex].flagSpawnPoints.push_back(spawn);
         else
            mFlagSpawnPoints.push_back(spawn);                                     // ...then put it in the non-team list
      }
   }
   else if(!stricmp(argv[0], "AsteroidSpawn"))      // AsteroidSpawn <x> <y> [timer]
   {
      if(argc >= 3)
      {
         Point p;
         p.read(argv + 1);
         p *= getGame()->getGridSize();
   
         S32 time = (argc > 3) ? atoi(argv[3]) : AsteroidSpawn::defaultRespawnTime;
   
         AsteroidSpawn spawn = AsteroidSpawn(p, time * 1000);
         mAsteroidSpawnPoints.push_back(spawn);
      }
   }
   else if(!stricmp(argv[0], "BarrierMaker"))
   {
      if(argc >= 2)
      {
         BarrierRec barrier;
         barrier.width = atof(argv[1]);
   
         if(barrier.width < Barrier::MIN_BARRIER_WIDTH)
            barrier.width = Barrier::MIN_BARRIER_WIDTH;
         else if(barrier.width > Barrier::MAX_BARRIER_WIDTH)
            barrier.width = Barrier::MAX_BARRIER_WIDTH;
   
         for(S32 i = 2; i < argc; i++)
            barrier.verts.push_back(atof(argv[i]) * getGame()->getGridSize());
   
         if(barrier.verts.size() > 3)
         {
            barrier.solid = false;
            mBarriers.push_back(barrier);
            constructBarriers(getGame(), barrier.verts, barrier.width, barrier.solid);
         }
      }
   }
   // TODO: Integrate code above with code above!!  EASY!!
   else if(!stricmp(argv[0], "BarrierMakerS"))
   {
      if(argc >= 2)
      { 
         BarrierRec barrier;
         barrier.width = atof(argv[1]);
         for(S32 i = 2; i < argc; i++)
            barrier.verts.push_back(atof(argv[i]) * getGame()->getGridSize());
         if(barrier.verts.size() > 3)
         {
            barrier.solid = true;
            mBarriers.push_back(barrier);
            constructBarriers(getGame(), barrier.verts, barrier.width, barrier.solid);
         }
      }
   }
   else if(!stricmp(argv[0], "LevelName"))
   {
      string s;
      for(S32 i = 1; i < argc; i++)
      {
         s += argv[i];
         if(i < argc - 1)
            s += " ";
      }
      mLevelName.set(s.substr(0, MAX_GAME_NAME_LEN).c_str());
   }
   else if(!stricmp(argv[0], "LevelDescription"))
   {
      string s;
      for(S32 i = 1; i < argc; i++)
      {
         s += argv[i];
         if(i < argc - 1)
            s += " ";
      }
      mLevelDescription.set(s.substr(0, MAX_GAME_DESCR_LEN).c_str());
   }
   else if(!stricmp(argv[0], "LevelCredits"))
   {
      string s;
      for(S32 i = 1; i < argc; i++)
      {
         s += argv[i];
         if(i < argc - 1)
            s += " ";
      }
      mLevelCredits.set(s.substr(0, MAX_GAME_DESCR_LEN).c_str());
   }
   else if(!stricmp(argv[0], "MinPlayers"))     // Recommend a min numbrt of players for this map
   {
      if(argc > 1)
         minRecPlayers = atoi(argv[1]);
   }
   else if(!stricmp(argv[0], "MaxPlayers"))     // Recommend a max players for this map
   {
      if(argc > 1)
         maxRecPlayers = atoi(argv[1]);
   }
   else
      return false;     // Line not processed; perhaps the caller can handle it?

   return true;         // Line processed; caller can ignore it
}


// Find client object given a player name
ClientRef *GameType::findClientRef(const StringTableEntry &name)
{
   for(S32 clientIndex = 0; clientIndex < mClientList.size(); clientIndex++)
      if(mClientList[clientIndex]->name == name)
         return mClientList[clientIndex];
   return NULL;
}


// Only gets run on the server!
void GameType::spawnShip(GameConnection *theClient)
{
   ClientRef *cl = theClient->getClientRef();
   U32 teamIndex = cl->getTeam();

   Point spawnPoint = getSpawnPoint(teamIndex);

   if(theClient->isRobot())
   {
      Robot *robot = (Robot *) theClient->getControlObject();
      robot->setOwner(theClient);
      robot->setTeam(teamIndex);
      spawnRobot(robot);
   }
   else
   {
      // Player's name, team, and spawn location
      Ship *newShip = new Ship(cl->name, theClient->isAuthenticated(), teamIndex, spawnPoint);
      theClient->setControlObject(newShip);
      newShip->setOwner(theClient);
      newShip->addToGame(getGame());
   }

   if(isSpawnWithLoadoutGame() || !levelHasLoadoutZone())
      setClientShipLoadout(cl, theClient->getLoadout());     // Set loadout if this is a SpawnWithLoadout type of game, or there is no loadout zone
   else
      setClientShipLoadout(cl, theClient->mOldLoadout, true);     // old loadout
   theClient->mOldLoadout.clear();
}


// Note that we need to have spawn method here so we can override it for different game types, such as Nexus (hunters)
void GameType::spawnRobot(Robot *robot)
{
   SafePtr<Robot> robotPtr = robot;

   Point spawnPoint = getSpawnPoint(robotPtr->getTeam());

   if(!robot->initialize(spawnPoint))
   {
      if(robotPtr.isValid())
         robotPtr->deleteObject();
      return;
   }

   // Should be done in intialize
   //robot->runMain();                      // Gentlemen, start your engines!
   //robot->getEventManager().update();     // Ensure registrations made during bot initialization are ready to go


   // Should probably do this, but... not now.
   //if(isSpawnWithLoadoutGame())
   //   setClientShipLoadout(cl, theClient->getLoadout());                  // Set loadout if this is a SpawnWithLoadout type of game
}


Point GameType::getSpawnPoint(S32 team)
{
   // out of range team number
   if(team < 0 || team >= mTeams.size())
      return Point(0,0);

   // If team has no spawn points, we'll just have them spawn at 0,0
   if(mTeams[team].spawnPoints.size() == 0)
      return Point(0,0);

   S32 spawnIndex = TNL::Random::readI() % mTeams[team].spawnPoints.size();    // Pick random spawn point
   return mTeams[team].spawnPoints[spawnIndex];
}


// This gets run when the ship hits a loadout zone
void GameType::updateShipLoadout(GameObject *shipObject)
{
   GameConnection *gc = shipObject->getControllingClient();
   if(!gc)
      return;

   ClientRef *cl = gc->getClientRef();
   if(!cl)
      return;

   setClientShipLoadout(cl, gc->getLoadout());
}


void GameType::setClientShipLoadout(ClientRef *cl, const Vector<U32> &loadout, bool silent)
{
   if(loadout.size() != ShipModuleCount + ShipWeaponCount)     // Reject improperly sized loadouts.  Currently 2 + 3
      return;

   if(!engineerIsEnabled() && (loadout[0] == ModuleEngineer || loadout[1] == ModuleEngineer))  // Reject engineer if it is not enabled
      return;

   Ship *theShip = dynamic_cast<Ship *>(cl->clientConnection->getControlObject());
   if(theShip)
      theShip->setLoadout(loadout, silent);
}


void GameType::clientRequestLoadout(GameConnection *client, const Vector<U32> &loadout)
{
   // Not CE
   //S32 clientIndex = findClientIndexByConnection(client);
   //if(clientIndex != -1)
   //   setClientShipLoadout(clientIndex, loadout);
}



// Runs only on server, I think
void GameType::performScopeQuery(GhostConnection *connection)
{
   GameConnection *gc = (GameConnection *) connection;
   GameObject *co = gc->getControlObject();
   ClientRef *cr = gc->getClientRef();

   //TNLAssert(gc, "Invalid GameConnection in gameType.cpp!");
   //TNLAssert(co, "Invalid ControlObject in gameType.cpp!");
   //TNLAssert(cr, "Invalid ClientRef in gameType.cpp!");

   const Vector<SafePtr<GameObject> > &scopeAlwaysList = getGame()->getScopeAlwaysList();

   gc->objectInScope(this);   // Put GameType in scope, always

   // Make sure the "always-in-scope" objects are actually in scope
   for(S32 i = 0; i < scopeAlwaysList.size(); i++)
      if(!scopeAlwaysList[i].isNull())
         gc->objectInScope(scopeAlwaysList[i]);

   // readyForRegularGhosts is set once all the RPCs from the GameType
   // have been received and acknowledged by the client
   ClientRef *clientRef = gc->getClientRef();
   if(clientRef)
   {
      if(clientRef->readyForRegularGhosts && co)
      {
         performProxyScopeQuery(co, gc);
         gc->objectInScope(co);     // Put controlObject in scope ==> This is where the update mask gets set to 0xFFFFFFFF
      }
   }

   // What does the spy bug see?
   //S32 teamId = gc->getClientRef()->teamId;

   for(S32 i = 0; i < mSpyBugs.size(); i++)
   {
      SpyBug *sb = dynamic_cast<SpyBug *>(mSpyBugs[i]);
      if(!sb->isVisibleToPlayer( cr->getTeam(), cr->name, isTeamGame() ))
         break;
      Point pos = sb->getActualPos();
      Point scopeRange(gSpyBugRange, gSpyBugRange);
      Rect queryRect(pos, pos);
      queryRect.expand(scopeRange);

      fillVector.clear();
      findObjects(AllObjectTypes, fillVector, queryRect);

      for(S32 j = 0; j < fillVector.size(); j++)
         connection->objectInScope(dynamic_cast<GameObject *>(fillVector[j]));
   }
}



// Here is where we determine which objects are visible from player's ships.  Only runs on server.
void GameType::performProxyScopeQuery(GameObject *scopeObject, GameConnection *connection)
{
   // If this block proves unnecessary, then we can remove the whole itemsOfInterest thing, I think...
   //if(isTeamGame())
   //{
   //   // Start by scanning over all items located in queryItemsOfInterest()
   //   for(S32 i = 0; i < mItemsOfInterest.size(); i++)
   //   {
   //      if(mItemsOfInterest[i].teamVisMask & (1 << scopeObject->getTeam()))    // Item is visible to scopeObject's team
   //      {
   //         Item *theItem = mItemsOfInterest[i].theItem;
   //         connection->objectInScope(theItem);

   //         if(theItem->isMounted())                                 // If item is mounted...
   //            connection->objectInScope(theItem->getMount());       // ...then the mount is visible too
   //      }
   //   }
   //}

   // If we're in commander's map mode, then we can see what our teammates can see.  This will
   // also scope what we can see.
   if(isTeamGame() && connection->isInCommanderMap())
   {
      TNLAssert(connection->getClientRef(), "ClientRef should never be NULL!");
      S32 teamId = connection->getClientRef()->getTeam();
      fillVector.clear();

      for(S32 i = 0; i < mClientList.size(); i++)
      {
         if(mClientList[i]->getTeam() != teamId)      // Wrong team
            continue;

         TNLAssert(mClientList[i]->clientConnection, "No client connection in PerformScopequery");     // Should never happen

         Ship *ship = dynamic_cast<Ship *>(mClientList[i]->clientConnection->getControlObject());
         if(!ship)       // Can happen!
            continue;

         Point pos = ship->getActualPos();
         Rect queryRect(pos, pos);
         queryRect.expand( Game::getScopeRange(ship->isModuleActive(ModuleSensor)) );

         findObjects(( (scopeObject == ship) ? AllObjectTypes : CommandMapVisType), fillVector, queryRect);
      }
   }
   else     // Do a simple query of the objects within scope range of the ship
   {
      // Note that if we make mine visibility controlled by server, here's where we'd put the code
      Point pos = scopeObject->getActualPos();
      Ship *co = dynamic_cast<Ship *>(scopeObject);
      TNLAssert(co, "Null control object!");

      Rect queryRect(pos, pos);
      queryRect.expand( Game::getScopeRange(co->isModuleActive(ModuleSensor)) );

      fillVector.clear();
      findObjects(AllObjectTypes, fillVector, queryRect);
   }

   // Set object-in-scope for all objects found above
   for(S32 i = 0; i < fillVector.size(); i++)
      connection->objectInScope(dynamic_cast<GameObject *>(fillVector[i]));
   
   if(mShowAllBots && connection->isInCommanderMap())
   {
      for(S32 i = 0; i < Robot::robots.size(); i++)
         connection->objectInScope(Robot::robots[i]);
   }
}


void GameType::addItemOfInterest(Item *theItem)
{
#ifdef TNL_DEBUG
   for(S32 i = 0; i < mItemsOfInterest.size(); i++)
      TNLAssert(mItemsOfInterest[i].theItem.getPointer() != theItem, "item in ItemOfInterest already exist.");
#endif
   ItemOfInterest i;
   i.theItem = theItem;
   i.teamVisMask = 0;
   mItemsOfInterest.push_back(i);
}


// Here we'll cycle through all itemsOfInterest, then find any ships within scope range of each.  We'll then mark the object as being visible
// to those teams with ships close enough to see it, if any.  Called from idle()
void GameType::queryItemsOfInterest()
{
   for(S32 i = 0; i < mItemsOfInterest.size(); i++)
   {
      ItemOfInterest &ioi = mItemsOfInterest[i];
      if(ioi.theItem.isNull())
      {
         // Currently can happen when dropping HuntersFlagItem in ZoneControlGameType.
         TNLAssert(false,"item in ItemOfInterest is NULL. This can happen when an item got deleted.");
         mItemsOfInterest.erase(i);    // non-debug mode will skip TNLAssert, do this to fix this error.
         break;
      }
      ioi.teamVisMask = 0;                         // Reset mask, object becomes invisible to all teams
      Point pos = ioi.theItem->getActualPos();
      Point scopeRange(Game::PLAYER_SENSOR_VISUAL_DISTANCE_HORIZONTAL, Game::PLAYER_SENSOR_VISUAL_DISTANCE_VERTICAL);
      Rect queryRect(pos, pos);

      queryRect.expand(scopeRange);
      fillVector.clear();
      findObjects(ShipType | RobotType, fillVector, queryRect);

      for(S32 j = 0; j < fillVector.size(); j++)
      {
         Ship *theShip = dynamic_cast<Ship *>(fillVector[j]);     // Safe because we only looked for ships and robots
         Point delta = theShip->getActualPos() - pos;
         delta.x = fabs(delta.x);
         delta.y = fabs(delta.y);

         if( (theShip->isModuleActive(ModuleSensor) && delta.x < Game::PLAYER_SENSOR_VISUAL_DISTANCE_HORIZONTAL && delta.y < Game::PLAYER_SENSOR_VISUAL_DISTANCE_VERTICAL) ||
               (delta.x < Game::PLAYER_VISUAL_DISTANCE_HORIZONTAL && delta.y < Game::PLAYER_VISUAL_DISTANCE_VERTICAL) )
            ioi.teamVisMask |= (1 << theShip->getTeam());      // Mark object as visible to theShip's team
      }
   }
}


// Team in range?    Currently not used.
// Could use it for processArguments, but out of range will be UNKNOWN name and should not cause any errors.
bool GameType::checkTeamRange(S32 team){
   return (team < mTeams.size() && team >= -2);
}

// Zero teams will crash.
bool GameType::makeSureTeamCountIsNotZero()
{
   if(mTeams.size() == 0) {
      Team team;
      team.setName("Missing Team");
      team.color.r = 0;
      team.color.g = 0;
      team.color.b = 1;
      mTeams.push_back(team);
      return true;
   }
   return false;
}


extern Color gNeutralTeamColor;
extern Color gHostileTeamColor;

// This method can be overridden by other game types that handle colors differently
Color GameType::getTeamColor(S32 team)
{
   if(team == -1 || team >= mTeams.size() || team < -2)
      return gNeutralTeamColor;
   else if(team == -2)
      return gHostileTeamColor;
   else
      return mTeams[team].color;
}


// Given a player's name, return his team
S32 GameType::getTeam(const char *playerName)
{
   for(S32 i = 0; i < mClientList.size(); i++)
      if(!strcmp(mClientList[i]->name.getString(), playerName))
         return(mClientList[i]->getTeam());

   return(Item::TEAM_NEUTRAL);    // If we can't find the team, let's call it neutral
}


//There is a bigger need to use StringTableEntry and not const char *
//    mainly to prevent errors on CTF neutral flag and out of range team number.
StringTableEntry GameType::getTeamName(S32 team)
{
   
   if(team >= 0 && team < mTeams.size())
      return mTeams[team].getName();
   else if(team == -2)
      return StringTableEntry("Hostile");
   else if(team == -1)
      return StringTableEntry("Neutral");
   else
      return StringTableEntry("UNKNOWN");
}


Color GameType::getTeamColor(GameObject *theObject)
{
   return getTeamColor(theObject->getTeam());
}


Color GameType::getShipColor(Ship *s)
{
   return getTeamColor(s->getTeam());
}


// Make sure that the mTeams[] structure has the proper player counts
// Needs to be called manually before accessing the structure
// Rating may only work on server... not tested on client
void GameType::countTeamPlayers()
{
   for(S32 i = 0; i < mTeams.size(); i++)
   {
      mTeams[i].numPlayers = 0;
      mTeams[i].numBots = 0;
      mTeams[i].rating = 0;
   }

   for(S32 i = 0; i < mClientList.size(); i++)
   {
      if(mClientList[i]->isRobot)
         mTeams[mClientList[i]->getTeam()].numBots++;
      else
         mTeams[mClientList[i]->getTeam()].numPlayers++;

      GameConnection *cc = mClientList[i]->clientConnection;
      if(cc)
         mTeams[mClientList[i]->getTeam()].rating += max(getCurrentRating(cc), .1);
   }
}


// Adds a new client to the game when a player joins, or when a level cycles.
// Runs on the server, can be overridden.
// Note that when a new game starts, players will be added in order from
// strongest to weakest.
// Note also that theClient should never be NULL.
void GameType::serverAddClient(GameConnection *theClient)
{
   TNLAssert(theClient, "Attempting to add a NULL client to the server!");

   theClient->setScopeObject(this);

   ClientRef *cref = allocClientRef();
   cref->name = theClient->getClientName();

   cref->clientConnection = theClient;
   countTeamPlayers();     // Also calcs team ratings

   // Figure out how many players the team with the fewest players has
   S32 minPlayers = mTeams[0].numPlayers + mTeams[0].numBots ;

   for(S32 i = 1; i < mTeams.size(); i++)
   {
      if(mTeams[i].numPlayers + mTeams[i].numBots < minPlayers)
         minPlayers = mTeams[i].numPlayers + mTeams[i].numBots;
   }

   // Of the teams with minPlayers, find the one with the lowest total rating...
   S32 minTeamIndex = 0;
   F32 minRating = F32_MAX;

   for(S32 i = 0; i < mTeams.size(); i++)
   {
      if(mTeams[i].numPlayers + mTeams[i].numBots == minPlayers && mTeams[i].rating < minRating)
      {
         minTeamIndex = i;
         minRating = mTeams[i].rating;
      }
   }

   cref->isRobot = theClient->isRobot();
   if(cref->isRobot)                     // Robots use their own team number, if in range.
   {
      Ship *ship = dynamic_cast<Ship *>(theClient->getControlObject());
      if(ship)
      {
         if(ship->getTeam() >= -2 && ship->getTeam() < mTeams.size())
            minTeamIndex = ship->getTeam();
      }
      ship->setMaskBits(Ship::ChangeTeamMask);  // This is needed to avoid gray robot ships when using /addbot
   }
   // ...and add new player to that team
   cref->setTeam(minTeamIndex);
   mClientList.push_back(cref);
   theClient->setClientRef(cref);

   s2cAddClient(cref->name, false, cref->clientConnection->isAdmin(), cref->isRobot, true);    // Tell other clients about the new guy, who is never us...
   if(cref->getTeam() >= 0) s2cClientJoinedTeam(cref->name, cref->getTeam());

   spawnShip(theClient);
}


// Determines who can damage what.  Can be overridden by individual games.  Currently only overridden by Rabbit.
bool GameType::objectCanDamageObject(GameObject *damager, GameObject *victim)
{
   if(!damager)            // Anonomyous projectiles are deadly to all!
      return true;

   //if(!strcmp(damager->getClassName(), "Mine"))        // Mines can damage anyone!  (there's got to be a better way to tell if damager is a mine... but getObjectMask doesn't seem to do the trick...)
   //   return true;

   GameConnection *damagerOwner = damager->getOwner();
   GameConnection *victimOwner = victim->getOwner();

   if(!victimOwner)     // Perhaps the victim is dead?!?
      return true;

   // Asteroids do damage
   if( dynamic_cast<Asteroid *>(damager) )
      return true;

   WeaponType weaponType;

   if( Projectile *proj = dynamic_cast<Projectile *>(damager) )
      weaponType = proj->mWeaponType;
   else if( GrenadeProjectile *grenproj = dynamic_cast<GrenadeProjectile*>(damager) )
      weaponType = grenproj->mWeaponType;
   else
      return false;

   // Check for self-inflicted damage
   if(damagerOwner == victimOwner)
      return gWeapons[weaponType].damageSelfMultiplier != 0;

   // Check for friendly fire
   else if(damager->getTeam() == victim->getTeam())
      return !isTeamGame() || gWeapons[weaponType].canDamageTeammate;

   return true;
}


// Handle scoring when ship is killed
void GameType::controlObjectForClientKilled(GameConnection *theClient, GameObject *clientObject, GameObject *killerObject)
{
   GameConnection *killer = killerObject ? killerObject->getOwner() : NULL;
   ClientRef *killerRef = killer ? killer->getClientRef() : NULL;
   ClientRef *clientRef = theClient->getClientRef();

   theClient->mStatistics.addDeath();

   StringTableEntry killerDescr = killerObject->getKillString();

   if(killer)     // Known killer
   {
      if(killer == theClient)    // We killed ourselves -- should have gone easy with the bouncers!
      {
         killer->mStatistics.addSuicide();
         updateScore(killerRef, KillSelf);
      }

      // Should do nothing with friendly fire disabled
      else if(isTeamGame() && killerRef->getTeam() == clientRef->getTeam())   // Same team in a team game
      {
         killer->mStatistics.addFratricide();
         updateScore(killerRef, KillTeammate);
      }

      else                                                                    // Different team, or not a team game
      {
         killer->mStatistics.addKill();
         updateScore(killerRef, KillEnemy);
      }

      s2cKillMessage(clientRef->name, killerRef->name, killerObject->getKillString());
   }
   else              // Unknown killer... not a scorable event.  Unless killer was an asteroid!
   {
      if( dynamic_cast<Asteroid *>(killerObject) )       // Asteroid
         updateScore(clientRef, KilledByAsteroid, 0);
      else                                               // Check for turret shot
      {
         Projectile *projectile = dynamic_cast<Projectile *>(killerObject);

         if( projectile && projectile->mShooter.isValid() && dynamic_cast<Turret *>(projectile->mShooter.getPointer()) )
            updateScore(clientRef, KilledByTurret, 0);
      }


      s2cKillMessage(clientRef->name, NULL, killerDescr);
   }

   clientRef->respawnTimer.reset(RespawnDelay);
}


// Handle score for ship and robot
// Runs on server only?
void GameType::updateScore(Ship *ship, ScoringEvent scoringEvent, S32 data)
{
   ClientRef *cl = NULL;

   TNLAssert(ship, "Ship is null in updateScore!!");

   if(ship->getControllingClient())
      cl = ship->getControllingClient()->getClientRef();  // Get client reference for ships...

   updateScore(cl, ship->getTeam(), scoringEvent, data);
}


// Handle both individual scores and team scores
// Runs on server only
void GameType::updateScore(ClientRef *player, S32 team, ScoringEvent scoringEvent, S32 data)
{
   S32 newScore = S32_MIN;

   if(player != NULL)
   {
      // Individual scores
      S32 points = getEventScore(IndividualScore, scoringEvent, data);
      if(points != 0)
      {
         player->addScore(points);
         player->clientConnection->mScore += points;
         // (No need to broadcast score because individual scores are only displayed when Tab is held,
         // in which case scores, along with data like ping time, are streamed in)

         // Accumulate every client's total score counter
         for(S32 i = 0; i < mClientList.size(); i++)
         {
            mClientList[i]->clientConnection->mTotalScore += max(points, 0);

            if(mClientList[i]->getScore() > newScore)
               newScore = mClientList[i]->getScore();
         }
      }
   }

   if(isTeamGame())
   {
      // Just in case...  completely superfluous, gratuitous check
      if(team < 0 || team >= mTeams.size())
         return;

      S32 points = getEventScore(TeamScore, scoringEvent, data);
      if(points == 0)
         return;

      mTeams[team].addScore(points);

      // This is kind of a hack to emulate adding a point to every team *except* the scoring team.  The scoring team has its score
      // deducted, then the same amount is added to every team.  Assumes that points < 0.
      if(scoringEvent == ScoreGoalOwnTeam)
      {
         for(S32 i = 0; i < mTeams.size(); i++)
         {
            mTeams[i].addScore(-points);                    // Add magnitiude of negative score to all teams
            s2cSetTeamScore(i, mTeams[i].getScore());       // Broadcast result
         }
      }
      else  // All other scoring events
         s2cSetTeamScore(team, mTeams[team].getScore());    // Broadcast new team score

      updateLeadingTeamAndScore();
      newScore = mLeadingTeamScore;
   }

   checkForWinningScore(newScore);              // Check if score is high enough to trigger end-of-game
}


// Sets mLeadingTeamScore and mLeadingTeam; runs on client and server
void GameType::updateLeadingTeamAndScore()
{
   mLeadingTeamScore = S32_MIN;

   // Find the leading team...
   for(S32 i = 0; i < mTeams.size(); i++)
      if(mTeams[i].getScore() > mLeadingTeamScore)
      {
         mLeadingTeamScore = mTeams[i].getScore();
         mLeadingTeam = i;
      }  // no break statement in above!
}


// Different signature for more common usage
void GameType::updateScore(ClientRef *client, ScoringEvent event, S32 data)
{
   if(client)
      updateScore(client, client->getTeam(), event, data);
   // else, no one to score... sometimes client really does come in as null
}


// Signature for team-only scoring event
void GameType::updateScore(S32 team, ScoringEvent event, S32 data)
{
   updateScore(NULL, team, event, data);
}


// At game end, we need to update everyone's game-normalized ratings
void GameType::updateRatings()
{
   for(S32 i = 0; i < mClientList.size(); i++)
   {
      GameConnection *conn = mClientList[i]->clientConnection;
      conn->mRating = getCurrentRating(conn);
      conn->mGamesPlayed++;
      conn->mScore = 0;
      conn->mTotalScore = 0;
   }
}


void GameType::checkForWinningScore(S32 newScore)
{
   if(newScore >= mWinningScore)        // End game if max score has been reached
      gameOverManGameOver();
}


// What does a particular scoring event score?
S32 GameType::getEventScore(ScoringGroup scoreGroup, ScoringEvent scoreEvent, S32 data)
{
   if(scoreGroup == TeamScore)
   {
      switch(scoreEvent)
      {
         case KillEnemy:
            return 1;
         case KilledByAsteroid:  // Fall through OK
         case KilledByTurret:    // Fall through OK
         case KillSelf:
            return 0;
         case KillTeammate:
            return 0;
         case KillEnemyTurret:
            return 0;
         case KillOwnTurret:
            return 0;
         default:
            return naScore;
      }
   }
   else  // scoreGroup == IndividualScore
   {
      switch(scoreEvent)
      {
         case KillEnemy:
            return 1;
         case KilledByAsteroid:  // Fall through OK
         case KilledByTurret:    // Fall through OK
         case KillSelf:
            return -1;
         case KillTeammate:
            return 0;
         case KillEnemyTurret:
            return 0;
         case KillOwnTurret:
            return 0;
         default:
            return naScore;
      }
   }
}


extern ClientInfo gClientInfo;

static void switchTeamsCallback(U32 unused)
{
   GameType *gt = gClientGame->getGameType();
   if(!gt)
      return;

   // If there are only two teams, just switch teams and skip the rigamarole
   if(gt->mTeams.size() == 2)
   {
      Ship *ship = dynamic_cast<Ship *>(gClientGame->getConnectionToServer()->getControlObject());  // Returns player's ship...
      if(!ship)
         return;

      gt->c2sChangeTeams(1 - ship->getTeam());                 // If two teams, team will either be 0 or 1, so "1 - " will toggle
      UserInterface::reactivateMenu(gGameUserInterface);       // Jump back into the game (this option takes place immediately)
   }
   else
   {
      gTeamMenuUserInterface.activate();     // Show menu to let player select a new team
      gTeamMenuUserInterface.nameToChange = gClientInfo.name.c_str();
   }
 }


// Add any additional game-specific menu items, processed below
void GameType::addClientGameMenuOptions(Vector<MenuItem *> &menuOptions)
{
   if(isTeamGame() && mTeams.size() > 1 && !mBetweenLevels)
   {
      GameConnection *gc = gClientGame->getConnectionToServer();

      if(mCanSwitchTeams || (gc && gc->isAdmin()))
         menuOptions.push_back(new MenuItem(0, "SWITCH TEAMS", switchTeamsCallback, "", KEY_S, KEY_T));
      else
      {
         menuOptions.push_back(new MenuItem(0, "WAITING FOR SERVER TO ALLOW", NULL, "", KEY_UNKNOWN, KEY_UNKNOWN, Color(1,0,0)));
         menuOptions.push_back(new MenuItem(0, "YOU TO SWITCH TEAMS",         NULL, "", KEY_UNKNOWN, KEY_UNKNOWN, Color(1,0,0)));
      }
   }
}


static void switchPlayersTeamCallback(U32 unused)
{
   gPlayerMenuUserInterface.action = PlayerMenuUserInterface::ChangeTeam;
   gPlayerMenuUserInterface.activate();
}


// Add any additional game-specific admin menu items, processed below
void GameType::addAdminGameMenuOptions(Vector<MenuItem *> &menuOptions)
{
   if(isTeamGame() && mTeams.size() > 1)
      menuOptions.push_back(new MenuItem(0, "CHANGE A PLAYER'S TEAM", switchPlayersTeamCallback, "", KEY_C));
}


// Broadcast info about the current level... code gets run on client, obviously
// Note that if we add another arg to this, we need to further expand FunctorDecl methods in tnlMethodDispatch.h
GAMETYPE_RPC_S2C(GameType, s2cSetLevelInfo, (StringTableEntry levelName, StringTableEntry levelDesc, S32 teamScoreLimit, 
                                                StringTableEntry levelCreds, S32 objectCount, F32 lx, F32 ly, F32 ux, F32 uy, 
                                                bool levelHasLoadoutZone, bool engineerEnabled),
                                            (levelName, levelDesc, teamScoreLimit, 
                                                levelCreds, objectCount, lx, ly, ux, uy, 
                                                levelHasLoadoutZone, engineerEnabled))
{
   mLevelName = levelName;
   mLevelDescription = levelDesc;
   mLevelCredits = levelCreds;
   mWinningScore = teamScoreLimit;
   mObjectsExpected = objectCount;
   mEngineerEnabled = engineerEnabled;

   mViewBoundsWhileLoading = Rect(lx, ly, ux, uy);
   mLevelHasLoadoutZone = levelHasLoadoutZone;           // Need to pass this because we won't know for sure when the loadout zones will be sent, so searching for them is difficult

   gClientGame->mObjectsLoaded = 0;                      // Reset item counter
   gGameUserInterface.mShowProgressBar = true;           // Show progress bar
   //gClientGame->setInCommanderMap(true);               // If we change here, need to tell the server we are in this mode.
   //gClientGame->resetZoomDelta();

   mLevelInfoDisplayTimer.reset(LevelInfoDisplayTime);   // Start displaying the level info, now that we have it

   // Now we know all we need to initialize our loadout options
   gGameUserInterface.initializeLoadoutOptions(engineerEnabled);
}

GAMETYPE_RPC_C2S(GameType, c2sAddTime, (U32 time), (time))
{
   GameConnection *source = dynamic_cast<GameConnection *>(NetObject::getRPCSourceConnection());

   if(!source->isLevelChanger())                         // Level changers and above
      return;

   mGameTimer.reset(mGameTimer.getCurrent() + time);     // Increment "official time"
   s2cSetTimeRemaining(mGameTimer.getCurrent());         // Broadcast time to clients

   static StringTableEntry msg("%e0 has extended the game");
   Vector<StringTableEntry> e;
   e.push_back(source->getClientName());
   for(S32 i = 0; i < mClientList.size(); i++)
      mClientList[i]->clientConnection->s2cDisplayMessageE(GameConnection::ColorNuclearGreen, SFXNone, msg, e);
}


GAMETYPE_RPC_C2S(GameType, c2sChangeTeams, (S32 team), (team))
{
   GameConnection *source = dynamic_cast<GameConnection *>(NetObject::getRPCSourceConnection());

   if(!source->isAdmin() && source->mSwitchTimer.getCurrent())                // If we're not admin and we're waiting for our switch-expiration to reset,
      return;                                                                 // return without processing the change team request

   changeClientTeam(source, team);

   if(!source->isAdmin())
   {
      NetObject::setRPCDestConnection(NetObject::getRPCSourceConnection());   // Send c2s to the changing player only
      s2cCanSwitchTeams(false);                                               // Let the client know they can't switch until they hear back from us
      NetObject::setRPCDestConnection(NULL);

      source->mSwitchTimer.reset(SwitchTeamsDelay);
   }
}


// Add some more time to the game (exercized by a user with admin privs)
void GameType::addTime(U32 time)
{
   c2sAddTime(time);
}


// Change client's team.  If team == -1, then pick next team
void GameType::changeClientTeam(GameConnection *source, S32 team)
{
   if(mTeams.size() <= 1)     // Can't change if there's only one team...
      return;

   ClientRef *cl = source->getClientRef();
   if(cl->getTeam() == team)     // Don't explode if not switching team.
      return;

   Ship *ship = dynamic_cast<Ship *>(source->getControlObject());    // Get the ship that's switching

   if(ship)
   {
      // Find all spybugs and mines that this player owned, and reset ownership
      Rect worldBounds = gServerGame->computeWorldObjectExtents();

      fillVector.clear();
      gServerGame->getGridDatabase()->findObjects(SpyBugType | MineType, fillVector, gServerWorldBounds);

      for(S32 i = 0; i < fillVector.size(); i++)
      {
         GameObject *obj = dynamic_cast<GameObject *>(fillVector[i]);

         if((obj->getOwner()) == ship->getOwner())
            obj->setOwner(NULL);
      }

      if(ship->isRobot())           // Players get a new ship object, Robots use the same ship object.
         ship->setMaskBits(Ship::ChangeTeamMask);

      ship->kill();                 // Destroy the old ship

      cl->respawnTimer.clear();     // If we've just died, this will keep a second copy of ourselves from appearing
   }

   if(team == -1)                                        // If no team provided...
      cl->setTeam((cl->getTeam() + 1) % mTeams.size());  // ...find the next one...
   else                                                  // ...otherwise...
      cl->setTeam(team);                                 // ...use the one provided

   if(cl->getTeam() >= 0) s2cClientJoinedTeam(cl->name, cl->getTeam());         // Announce the change
   spawnShip(source);                                    // Create a new ship
   cl->clientConnection->switchedTeamCount++;            // Count number of times team is switched.
}


GAMETYPE_RPC_S2C(GameType, s2cAddClient, 
                (StringTableEntry name, bool isMyClient, bool admin, bool isRobot, bool playAlert), 
                (name, isMyClient, admin, isRobot, playAlert))
{
   ClientRef *cref = allocClientRef();
   cref->name = name;
   cref->setTeam(0);
   cref->isAdmin = admin;
   cref->isRobot = isRobot;

   cref->decoder = new LPC10VoiceDecoder();
   cref->voiceSFX = new SFXObject(SFXVoice, NULL, 1, Point(), Point());

   mClientList.push_back(cref);

   if(isMyClient)
   {
      mLocalClient = cref;

      // Now we'll check if we need an updated scoreboard... this only needed to handle use case of user
      // holding Tab while one game transitions to the next.  Without it, ratings will be reported as 0.
      if(gGameUserInterface.isInScoreboardMode())
      {
         GameType *g = gClientGame->getGameType();
         if(g)
            g->c2sRequestScoreboardUpdates(true);
      }
      gGameUserInterface.displayMessage(Color(0.6f, 0.6f, 0.8f), "Welcome to the game!");
   }
   else
   {
      gGameUserInterface.displayMessage(Color(0.6f, 0.6f, 0.8f), "%s joined the game.", name.getString());      
      if(playAlert)
         SFXObject::play(SFXPlayerJoined, 1);
   }
}


void GameType::serverRemoveClient(GameConnection *theClient)
{
   ClientRef *cl = theClient->getClientRef();
   for(S32 i = 0; i < mClientList.size(); i++)
   {
      if(mClientList[i] == cl)
      {
         mClientList.erase(i);
         break;
      }
   }

   // Blow up the ship...
   GameObject *theControlObject = theClient->getControlObject();
   if(theControlObject)
   {
      Ship *ship = dynamic_cast<Ship *>(theControlObject);
      if(ship)
         ship->kill();
   }

   s2cRemoveClient(theClient->getClientName());
}

//extern void updateClientChangedName(GameConnection *,StringTableEntry);  //in masterConnection.cpp

// Server notifies clients that a player has changed name
GAMETYPE_RPC_S2C(GameType, s2cRenameClient, (StringTableEntry oldName, StringTableEntry newName), (oldName, newName))
{
   for(S32 i = 0; i < mClientList.size(); i++)
   {
      if(mClientList[i]->name == oldName)
      {
         mClientList[i]->name = newName;
         break;
      }
   }
   gGameUserInterface.displayMessage(Color(0.6f, 0.6f, 0.8f), "%s changed to %s", oldName.getString(), newName.getString());
}

// Server notifies clients that a player has left the game
GAMETYPE_RPC_S2C(GameType, s2cRemoveClient, (StringTableEntry name), (name))
{
   for(S32 i = 0; i < mClientList.size(); i++)
   {
      if(mClientList[i]->name == name)
      {
         mClientList.erase(i);
         break;
      }
   }
   gGameUserInterface.displayMessage(Color(0.6f, 0.6f, 0.8f), "%s left the game.", name.getString());
   SFXObject::play(SFXPlayerLeft, 1);
}

GAMETYPE_RPC_S2C(GameType, s2cAddTeam, (StringTableEntry teamName, F32 r, F32 g, F32 b), (teamName, r, g, b))
{
   Team team;
   team.setName(teamName);
   team.color.r = r;
   team.color.g = g;
   team.color.b = b;
   mTeams.push_back(team);
}

GAMETYPE_RPC_S2C(GameType, s2cSetTeamScore, (RangedU32<0, GameType::gMaxTeams> teamIndex, U32 score), (teamIndex, score))
{
   mTeams[teamIndex].setScore(score);
   updateLeadingTeamAndScore();    
}


// Server has sent us (the client) a message telling us how much longer we have in the current game
GAMETYPE_RPC_S2C(GameType, s2cSetTimeRemaining, (U32 timeLeft), (timeLeft))
{
   mGameTimer.reset(timeLeft);
}


// Server has sent us (the client) a message telling us the winning score has changed, and who changed it
GAMETYPE_RPC_S2C(GameType, s2cChangeScoreToWin, (U32 winningScore, StringTableEntry changer), (winningScore, changer))
{
   mWinningScore = winningScore;
   gGameUserInterface.displayMessage(Color(0.6f, 1, 0.8f) /*Nuclear green */, 
               "%s changed the winning score to %d.", changer.getString(), mWinningScore);
}


// Announce a new player has joined the team
GAMETYPE_RPC_S2C(GameType, s2cClientJoinedTeam, 
                (StringTableEntry name, RangedU32<0, GameType::gMaxTeams> teamIndex), 
                (name, teamIndex))
{
   ClientRef *cl = findClientRef(name);      // Will be us, if we changed teams
   cl->setTeam((S32) teamIndex);

   // The following works as long as everyone runs with a unique name.  Fails if two players have names that collide and have
   // TODO: Better place to get current player's name?  This may fail if users have same name, and system has changed it
   // been corrected by the server.
   if(gClientGame->getGameType()->mLocalClient && name == gClientGame->getGameType()->mLocalClient->name)      
      gGameUserInterface.displayMessage(Color(0.6f, 0.6f, 0.8f), "You have joined team %s.", getTeamName(teamIndex).getString());
   else
      gGameUserInterface.displayMessage(Color(0.6f, 0.6f, 0.8f), "%s joined team %s.", name.getString(), getTeamName(teamIndex).getString());

   // Make this client forget about any mines or spybugs he knows about... it's a bit of a kludge to do this here,
   // but this RPC only runs when a player joins the game or changes teams, so this will never hurt, and we can
   // save the overhead of sending a separate message which, while theoretically cleaner, will never be needed practically.
   Rect worldBounds = gClientGame->computeWorldObjectExtents();

   fillVector.clear();
   gClientGame->getGridDatabase()->findObjects(SpyBugType | MineType, fillVector, worldBounds);

   for(S32 i = 0; i < fillVector.size(); i++)
   {
      GrenadeProjectile *gp = dynamic_cast<GrenadeProjectile *>(fillVector[i]);
      if(gp->mSetBy == name)
      {
         gp->mSetBy = "";                                    // No longer set-by-self
         U32 mask = gp->getObjectTypeMask();
         gp->setObjectTypeMask(mask &= ~CommandMapVisType);  // And no longer visible on commander's map
      }
   }
}


// Announce a new player has become an admin
GAMETYPE_RPC_S2C(GameType, s2cClientBecameAdmin, (StringTableEntry name), (name))
{
   ClientRef *cl = findClientRef(name);
   cl->isAdmin = true;
   if(gClientGame->getGameType()->mClientList.size() && name != gClientGame->getGameType()->mLocalClient->name)    // Don't show message to self
      gGameUserInterface.displayMessage(Color(0,1,1), "%s has been granted administrator access.", name.getString());
}


// Announce a new player has permission to change levels
GAMETYPE_RPC_S2C(GameType, s2cClientBecameLevelChanger, (StringTableEntry name), (name))
{
   ClientRef *cl = findClientRef(name);
   cl->isLevelChanger = true;
   if(gClientGame->getGameType()->mClientList.size() && name != gClientGame->getGameType()->mLocalClient->name)    // Don't show message to self
      gGameUserInterface.displayMessage(Color(0,1,1), "%s can now change levels.", name.getString());
}

// Runs after the server knows that the client is available and addressable via the getGhostIndex()
// Runs on server, obviously
void GameType::onGhostAvailable(GhostConnection *theConnection)
{
   NetObject::setRPCDestConnection(theConnection);    // Focus all RPCs on client only

   Rect barrierExtents = gServerGame->computeBarrierExtents();

   s2cSetLevelInfo(mLevelName, mLevelDescription, mWinningScore, mLevelCredits, gServerGame->mObjectsLoaded, 
                   barrierExtents.min.x, barrierExtents.min.y, barrierExtents.max.x, barrierExtents.max.y, 
                   mLevelHasLoadoutZone, mEngineerEnabled);

   for(S32 i = 0; i < mTeams.size(); i++)
   {
      s2cAddTeam(mTeams[i].getName(), mTeams[i].color.r, mTeams[i].color.g, mTeams[i].color.b);
      s2cSetTeamScore(i, mTeams[i].getScore());
   }

   // Add all the client and team information
   for(S32 i = 0; i < mClientList.size(); i++)
   {
      bool localClient = mClientList[i]->clientConnection == theConnection;

      s2cAddClient(mClientList[i]->name, localClient, mClientList[i]->clientConnection->isAdmin(), mClientList[i]->isRobot, false);
      if(mClientList[i]->getTeam() >= 0) s2cClientJoinedTeam(mClientList[i]->name, mClientList[i]->getTeam());
   }

   //for(S32 i = 0; i < Robot::robots.size(); i++)  //Robot is part of mClientList
   //{
   //   s2cAddClient(Robot::robots[i]->getName(), false, false, true, false);
   //   s2cClientJoinedTeam(Robot::robots[i]->getName(), Robot::robots[i]->getTeam());
   //}

   // An empty list clears the barriers
   Vector<F32> v;
   s2cAddBarriers(v, 0, false);

   for(S32 i = 0; i < mBarriers.size(); i++)
      s2cAddBarriers(mBarriers[i].verts, mBarriers[i].width, mBarriers[i].solid);

   s2cSetTimeRemaining(mGameTimer.getCurrent());      // Tell client how much time left in current game
   s2cSetGameOver(mGameOver);
   s2cSyncMessagesComplete(theConnection->getGhostingSequence());

   NetObject::setRPCDestConnection(NULL);             // Set RPCs to go to all players
}


GAMETYPE_RPC_S2C(GameType, s2cSyncMessagesComplete, (U32 sequence), (sequence))
{
   // Now we know the game is ready to begin...
   mBetweenLevels = false;
   c2sSyncMessagesComplete(sequence);

   gClientGame->prepareBarrierRenderingGeometry();    // Get walls ready to render

   gGameUserInterface.mShowProgressBar = false;
   //gClientGame->setInCommanderMap(false);             // Start game in regular mode, If we change here, need to tell the server we are in this mode. Map can change while in commander map.
   //gClientGame->clearZoomDelta();                     // No in zoom effect
   
   gGameUserInterface.mProgressBarFadeTimer.reset(1000);
}


// Client acknowledges that it has recieved s2cSyncMessagesComplete, and is ready to go
GAMETYPE_RPC_C2S(GameType, c2sSyncMessagesComplete, (U32 sequence), (sequence))
{
   GameConnection *source = (GameConnection *) getRPCSourceConnection();
   ClientRef *cl = source->getClientRef();
   if(sequence != source->getGhostingSequence())
      return;

   cl->readyForRegularGhosts = true;
}


// Gets called multiple times as barriers are added
GAMETYPE_RPC_S2C(GameType, s2cAddBarriers, (Vector<F32> barrier, F32 width, bool solid), (barrier, width, solid))
{
   if(!barrier.size())
      getGame()->deleteObjects(BarrierType);
   else
      constructBarriers(getGame(), barrier, width, solid);
}



// Runs the server side commands, which the client may or may not know about

// This is server side commands, For client side commands, use UIGame.cpp, GameUserInterface::processCommand.
// When adding new commands, please update GameUserInterface::populateChatCmdList() and also the help screen (UIInstructions.cpp)
void GameType::processServerCommand(ClientRef *clientRef, const char *cmd, Vector<StringPtr> args)
{
   //if(!stricmp(cmd, ""))  return;     // removed, it will not cause any errors, we simply not going to find "" command

   if(!stricmp(cmd, "settime"))
   {
      if(!clientRef->clientConnection->isLevelChanger())
         clientRef->clientConnection->s2cDisplayMessage(GameConnection::ColorRed, SFXNone, "!!! Need level change permission");
      else if(args.size() < 1)
         clientRef->clientConnection->s2cDisplayMessage(GameConnection::ColorRed, SFXNone, "!!! Enter time in minutes");
      else
      {
         F32 time = atof(args[0].getString());
         if(time < 0 || time == 0 && (stricmp(args[0].getString(), "0") && stricmp(args[0].getString(), "unlim")))  // 0 --> unlimited
            clientRef->clientConnection->s2cDisplayMessage(GameConnection::ColorRed, SFXNone, "!!! Invalid time... game time not changed");
         else
         {
            mGameTimer.reset((U32)(60 * 1000 * time));       // Change "official time"

            s2cSetTimeRemaining(mGameTimer.getCurrent());    // Broadcast time to clients

            static StringTableEntry msg("%e0 has changed the amount of time left in the game");
            Vector<StringTableEntry> e;
            e.push_back(clientRef->clientConnection->getClientName());

            for(S32 i = 0; i < mClientList.size(); i++)
               mClientList[i]->clientConnection->s2cDisplayMessageE(GameConnection::ColorNuclearGreen, SFXNone, msg, e);
         }
      }
   }
   else if(!stricmp(cmd, "setscore"))
   {
     if(!clientRef->clientConnection->isLevelChanger())                         // Level changers and above
         clientRef->clientConnection->s2cDisplayMessage(GameConnection::ColorRed, SFXNone, "!!! Need level change permission");
     else if(args.size() < 1)
         clientRef->clientConnection->s2cDisplayMessage(GameConnection::ColorRed, SFXNone, "!!! Enter score limit");
     else
     {
         S32 score = atoi(args[0].getString());
         if(score <= 0)    // 0 can come about if user enters invalid input
            clientRef->clientConnection->s2cDisplayMessage(GameConnection::ColorRed, SFXNone, "!!! Invalid score... winning score not changed");
         else
         {
            mWinningScore = score;
            s2cChangeScoreToWin(mWinningScore, clientRef->clientConnection->getClientName());
         }
     }
   }
   else if(!stricmp(cmd, "showbots") || !stricmp(cmd, "showbot"))    // Maybe there is only one bot to show :-)
   {
      mShowAllBots = !mShowAllBots;  // Show all robots affects all players
      if(Robot::robots.size() == 0)
         clientRef->clientConnection->s2cDisplayMessage(GameConnection::ColorRed, SFXNone, "!!! There are no robots to show");
      else
      {
         StringTableEntry msg = mShowAllBots ? StringTableEntry("Show all robots option enabled by %e0") : StringTableEntry("Show all robots option disabled by %e0");
         Vector<StringTableEntry> e;
         e.push_back(clientRef->clientConnection->getClientName());
         for(S32 i = 0; i < mClientList.size(); i++)
            mClientList[i]->clientConnection->s2cDisplayMessageE(GameConnection::ColorNuclearGreen, SFXNone, msg, e);
      }
   }
   else if(!stricmp(cmd, "addbot"))
   {
      if(!clientRef->clientConnection->isAdmin() && gIniSettings.robotScript == "")  // not admin, no robotScript
         clientRef->clientConnection->s2cDisplayMessage(GameConnection::ColorRed, SFXNone, "!!! This server don't have robot script");
      else if(!clientRef->clientConnection->isLevelChanger())
         clientRef->clientConnection->s2cDisplayMessage(GameConnection::ColorRed, SFXNone, "!!! Need level change permission");
      else
      {
         Robot *robot = new Robot();
         robot->addToGame(getGame());
         S32 args_count = 0;
         const char *args_char[128];  // convert to a format processArgs will allow.
         // The first arg = team number, the second arg, robot script filename, the rest of args goes into script handler.
         for(S32 i=0; i<args.size() && i<128; i++)
         {
            args_char[i] = args[i].getString();
            args_count++;
         }
         robot->processArguments(args_count, args_char);
         if(robot->isRunningScript && !robot->startLua())
            robot->isRunningScript = false;
         if(gBotNavMeshZones.size() == 0)     // We have bots but no zones
            BotNavMeshZone::buildOrLoadBotMeshZones();

         StringTableEntry msg = StringTableEntry("Robot added by %e0");
         Vector<StringTableEntry> e;
         e.push_back(clientRef->clientConnection->getClientName());
         for(S32 i = 0; i < mClientList.size(); i++)
            mClientList[i]->clientConnection->s2cDisplayMessageE(GameConnection::ColorNuclearGreen, SFXNone, msg, e);
      }
   }
   else if(!stricmp(cmd, "kickbot") || !stricmp(cmd, "kickbots"))
   {
      if(!clientRef->clientConnection->isAdmin() && gIniSettings.robotScript == "")  // not admin, no robotScript
         clientRef->clientConnection->s2cDisplayMessage(GameConnection::ColorRed, SFXNone, "!!! This server don't have robot script");
      else if(!clientRef->clientConnection->isLevelChanger())
         clientRef->clientConnection->s2cDisplayMessage(GameConnection::ColorRed, SFXNone, "!!! Need level change permission");
      else
      {
         for(S32 i = Robot::robots.size()-1; i >= 0; i--)
         {
            delete Robot::robots[i];
            if(!stricmp(cmd, "kickbot"))
               break;
         }

         StringTableEntry msg = StringTableEntry("Robot kicked by %e0");
         Vector<StringTableEntry> e;
         e.push_back(clientRef->clientConnection->getClientName());
         for(S32 i = 0; i < mClientList.size(); i++)
            mClientList[i]->clientConnection->s2cDisplayMessageE(GameConnection::ColorNuclearGreen, SFXNone, msg, e);
      }
   }
   /* /// Remove this command
   else if(!stricmp(cmd, "rename") && args.size() >= 1)
   {
      //for testing, might want to remove this once it is fully working.
      StringTableEntry oldName = clientRef->clientConnection->getClientName();
      clientRef->clientConnection->setClientName(StringTableEntry(""));       //avoid unique self
      StringTableEntry uniqueName = GameConnection::makeUnique(args[0].getString()).c_str();  //new name
      clientRef->clientConnection->setClientName(oldName);                   //restore name to properly get it updated to clients.

      clientRef->clientConnection->setAuthenticated(false);         //don't underline anymore because of rename
      updateClientChangedName(clientRef->clientConnection,uniqueName);
   }
   */
   else
   {
      // Command not found, tell the client
      clientRef->clientConnection->s2cDisplayMessage(GameConnection::ColorRed, SFXNone, "!!! Invalid Command");
   }
}

GAMETYPE_RPC_C2S(GameType, c2sSendCommand, (StringTableEntry cmd, Vector<StringPtr> args), (cmd, args))
{
   GameConnection *source = (GameConnection *) getRPCSourceConnection();
   ClientRef *clientRef = source->getClientRef();

   processServerCommand(clientRef, cmd.getString(), args);
}


// Send a private message
GAMETYPE_RPC_C2S(GameType, c2sSendChatPM, (StringTableEntry toName, StringPtr message), (toName, message))
{
   GameConnection *source = (GameConnection *) getRPCSourceConnection();
   ClientRef *sourceClientRef = source->getClientRef();

   bool found = false;
   for(S32 i = 0; i < mClientList.size(); i++)
   {
      if(mClientList[i]->clientConnection && mClientList[i]->name == toName)     // Do we want a case insensitive search?
      {
         RefPtr<NetEvent> theEvent = TNL_RPC_CONSTRUCT_NETEVENT(this, s2cDisplayChatPM, (source->getClientName(), toName, message));
         sourceClientRef->clientConnection->postNetEvent(theEvent);

         if(sourceClientRef != mClientList[i])      // A user might send a message to themselves
            mClientList[i]->clientConnection->postNetEvent(theEvent);

         found = true;
         break;
      }
   }

   if(!found)
      sourceClientRef->clientConnection->s2cDisplayMessage(GameConnection::ColorRed, SFXNone, "!!! Player name not found");
}


// Client sends chat message to/via game server
GAMETYPE_RPC_C2S(GameType, c2sSendChat, (bool global, StringPtr message), (global, message))
{
   GameConnection *source = (GameConnection *) getRPCSourceConnection();
   ClientRef *clientRef = source->getClientRef();

   RefPtr<NetEvent> theEvent = TNL_RPC_CONSTRUCT_NETEVENT(this,
                                 s2cDisplayChatMessage, (global, source->getClientName(), message));
   sendChatDisplayEvent(clientRef, global, message.getString(), theEvent);
}


// Sends a quick-chat message (which, due to its repeated nature can be encapsulated in a StringTableEntry item)
GAMETYPE_RPC_C2S(GameType, c2sSendChatSTE, (bool global, StringTableEntry message), (global, message))
{
   GameConnection *source = (GameConnection *) getRPCSourceConnection();
   ClientRef *clientRef = source->getClientRef();

   RefPtr<NetEvent> theEvent = TNL_RPC_CONSTRUCT_NETEVENT(this,
      s2cDisplayChatMessageSTE, (global, source->getClientName(), message));

   sendChatDisplayEvent(clientRef, global, message.getString(), theEvent);
}


// Send a chat message that will be displayed in-game
// If not global, send message only to other players on team
void GameType::sendChatDisplayEvent(ClientRef *clientRef, bool global, const char *message, NetEvent *theEvent)
{
   S32 teamId = 0;

   if(!global)
      teamId = clientRef->getTeam();

   for(S32 i = 0; i < mClientList.size(); i++)
   {
      if(global || mClientList[i]->getTeam() == teamId)
         if(mClientList[i]->clientConnection)
            mClientList[i]->clientConnection->postNetEvent(theEvent);
   }

   // And fire an event handler...
   Robot::getEventManager().fireEvent(NULL, EventManager::MsgReceivedEvent, message, clientRef->getPlayerInfo(), global);
}


extern Color gGlobalChatColor;
extern Color gTeamChatColor;

// Server sends message to the client for display using StringPtr
GAMETYPE_RPC_S2C(GameType, s2cDisplayChatPM, (StringTableEntry fromName, StringTableEntry toName, StringPtr message), (fromName, toName, message))
{
   Color theColor = Color(1,1,0);
   if(mLocalClient->name == toName && toName == fromName)      // Message sent to self
      gGameUserInterface.displayMessage(theColor, "%s: %s", toName.getString(), message.getString());  

   else if(mLocalClient->name == toName)                       // To this player
      gGameUserInterface.displayMessage(theColor, "from %s: %s", fromName.getString(), message.getString());

   else if(mLocalClient->name == fromName)                     // From this player
      gGameUserInterface.displayMessage(theColor, "to %s: %s", toName.getString(), message.getString());

   else                // Should never get here... shouldn't be able to see PM that is not from or not to you
      gGameUserInterface.displayMessage(theColor, "from %s to %s: %s", fromName.getString(), toName.getString(), message.getString());
}


GAMETYPE_RPC_S2C(GameType, s2cDisplayChatMessage, (bool global, StringTableEntry clientName, StringPtr message), (global, clientName, message))
{
   Color theColor = global ? gGlobalChatColor : gTeamChatColor;
   gGameUserInterface.displayMessage(theColor, "%s: %s", clientName.getString(), message.getString());
}


// Server sends message to the client for display using StringTableEntry
GAMETYPE_RPC_S2C(GameType, s2cDisplayChatMessageSTE, (bool global, StringTableEntry clientName, StringTableEntry message), (global, clientName, message))
{
   Color theColor = global ? gGlobalChatColor : gTeamChatColor;
   gGameUserInterface.displayMessage(theColor, "%s: %s", clientName.getString(), message.getString());
}


// Client requests start/stop of streaming pings and scores from server to client
GAMETYPE_RPC_C2S(GameType, c2sRequestScoreboardUpdates, (bool updates), (updates))
{
   GameConnection *source = (GameConnection *) getRPCSourceConnection();
   ClientRef *cl = source->getClientRef();
   cl->wantsScoreboardUpdates = updates;
   if(updates)
      updateClientScoreboard(cl);
}


// Client tells server that they chose the next weapon
GAMETYPE_RPC_C2S(GameType, c2sAdvanceWeapon, (), ())
{
   GameConnection *source = (GameConnection *) getRPCSourceConnection();
   Ship *ship = dynamic_cast<Ship *>(source->getControlObject());
   if(ship)
      ship->selectWeapon();
}


// Client tells server that they dropped flag or other item
GAMETYPE_RPC_C2S(GameType, c2sDropItem, (), ())
{
   //logprintf("%s GameType->c2sDropItem", isGhost()? "Client:" : "Server:");
   GameConnection *source = (GameConnection *) getRPCSourceConnection();

   Ship *ship = dynamic_cast<Ship *>(source->getControlObject());
   if(!ship)
      return;

   S32 count = ship->mMountedItems.size();
   for(S32 i = count - 1; i >= 0; i--)
      ship->mMountedItems[i]->onItemDropped();
}


GAMETYPE_RPC_C2S(GameType, c2sReaffirmMountItem, (U16 itemId), (itemId))
{
   //logprintf("%s GameType->c2sReaffirmMountItem", isGhost()? "Client:" : "Server:");
   GameConnection *source = (GameConnection *) getRPCSourceConnection();

   for(S32 i = 0; i < gServerGame->mGameObjects.size(); i++)
   {
      Item *item = dynamic_cast<Item *>(gServerGame->mGameObjects[i]);
      if(item && item->getItemId() == itemId)
      {
         item->setMountedMask();
         break;
      }
   }

   //Ship *ship = dynamic_cast<Ship *>(source->getControlObject());
   //if(!ship)
   //   return;

   //S32 count = ship->mMountedItems.size();

   //for(S32 i = count - 1; i >= 0; i--)
   //   ship->mMountedItems[i]->setMountedMask();

}


GAMETYPE_RPC_C2S(GameType, c2sResendItemStatus, (U16 itemId), (itemId))
{
   GameConnection *source = (GameConnection *) getRPCSourceConnection();

   for(S32 i = 0; i < gServerGame->mGameObjects.size(); i++)
   {
      Item *item = dynamic_cast<Item *>(gServerGame->mGameObjects[i]);
      if(item && item->getItemId() == itemId)
      {
         item->setPositionMask();
         break;
      }
   }
}


// Client tells server that they chose the specified weapon
GAMETYPE_RPC_C2S(GameType, c2sSelectWeapon, (RangedU32<0, ShipWeaponCount> indx), (indx))
{
   GameConnection *source = (GameConnection *) getRPCSourceConnection();
   Ship *ship = dynamic_cast<Ship *>(source->getControlObject());
   if(ship)
      ship->selectWeapon(indx);
}


const U32 minRating = 0;
const U32 maxRating = 200;

Vector<RangedU32<0, GameType::MaxPing> > GameType::mPingTimes; ///< Static vector used for constructing update RPCs
Vector<SignedInt<24> > GameType::mScores;
Vector<RangedU32<minRating,maxRating> > GameType::mRatings;


void GameType::updateClientScoreboard(ClientRef *cl)
{
   mPingTimes.clear();
   mScores.clear();
   mRatings.clear();

   // First, list the players
   for(S32 i = 0; i < mClientList.size(); i++)
   {
      if(mClientList[i]->ping < MaxPing)
         mPingTimes.push_back(mClientList[i]->ping);
      else
         mPingTimes.push_back(MaxPing);

      mScores.push_back(mClientList[i]->getScore());

      GameConnection *conn = mClientList[i]->clientConnection;

      // Players rating = cumulative score / total score played while this player was playing, ranks from 0 to 1
      mRatings.push_back(min((U32)(getCurrentRating(conn) * 100.0) + 100, maxRating));
   }

   // Next come the robots ... Robots is part of mClientList
   //for(S32 i = 0; i < Robot::robots.size(); i++)
   //{
   //   mPingTimes.push_back(0);
   //   mScores.push_back(Robot::robots[i]->getScore());
   //   mRatings.push_back(max(min((U32)(Robot::robots[i]->getRating() * 100.0) + 100, maxRating), minRating));
   //}

   NetObject::setRPCDestConnection(cl->clientConnection);
   s2cScoreboardUpdate(mPingTimes, mScores, mRatings);
   NetObject::setRPCDestConnection(NULL);
}


GAMETYPE_RPC_S2C(GameType, s2cScoreboardUpdate,
                 (Vector<RangedU32<0, GameType::MaxPing> > pingTimes, Vector<SignedInt<24> > scores, Vector<RangedU32<minRating,maxRating> > ratings),
                 (pingTimes, scores, ratings))
{
   for(S32 i = 0; i < mClientList.size(); i++)
   {
      if(i >= pingTimes.size())
         break;

      mClientList[i]->ping = pingTimes[i];
      mClientList[i]->setScore(scores[i]);
      mClientList[i]->setRating(((F32)ratings[i] - 100.0) / 100.0);
   }
}


GAMETYPE_RPC_S2C(GameType, s2cKillMessage, (StringTableEntry victim, StringTableEntry killer, StringTableEntry killerDescr), (victim, killer, killerDescr))
{
   if(killer)  // Known killer, was self, robot, or another player
   {
      if(killer == victim)
         if(killerDescr == "mine")
            gGameUserInterface.displayMessage(Color(1.0f, 1.0f, 0.8f), "%s was destroyed by own mine", victim.getString());
         else
            gGameUserInterface.displayMessage(Color(1.0f, 1.0f, 0.8f), "%s zapped self", victim.getString());
      else
         if(killerDescr == "mine")
            gGameUserInterface.displayMessage(Color(1.0f, 1.0f, 0.8f), "%s was destroyed by mine put down by %s", victim.getString(), killer.getString());
         else
            gGameUserInterface.displayMessage(Color(1.0f, 1.0f, 0.8f), "%s zapped %s", killer.getString(), victim.getString());
   }
   else if(killerDescr == "mine")   // Killer was some object with its own kill description string
      gGameUserInterface.displayMessage(Color(1.0f, 1.0f, 0.8f), "%s got blown up by a mine", victim.getString());
   else if(killerDescr != "")
      gGameUserInterface.displayMessage(Color(1.0f, 1.0f, 0.8f), "%s %s", victim.getString(), killerDescr.getString());
   else         // Killer unknown
      gGameUserInterface.displayMessage(Color(1.0f, 1.0f, 0.8f), "%s got zapped", victim.getString());
}


TNL_IMPLEMENT_NETOBJECT_RPC(GameType, c2sVoiceChat, (bool echo, ByteBufferPtr voiceBuffer), (echo, voiceBuffer),
   NetClassGroupGameMask, RPCUnguaranteed, RPCToGhostParent, 0)
{
   // Broadcast this to all clients on the same team
   // Only send back to the source if echo is true.

   GameConnection *source = (GameConnection *) getRPCSourceConnection();
   ClientRef *cl = source->getClientRef();
   if(cl)
   {
      RefPtr<NetEvent> event = TNL_RPC_CONSTRUCT_NETEVENT(this, s2cVoiceChat, (cl->name, voiceBuffer));
      for(S32 i = 0; i < mClientList.size(); i++)
      {
         if(mClientList[i]->getTeam() == cl->getTeam() && (mClientList[i] != cl || echo) && mClientList[i]->clientConnection)
            mClientList[i]->clientConnection->postNetEvent(event);
      }
   }
}


TNL_IMPLEMENT_NETOBJECT_RPC(GameType, s2cVoiceChat, (StringTableEntry clientName, ByteBufferPtr voiceBuffer), (clientName, voiceBuffer),
   NetClassGroupGameMask, RPCUnguaranteed, RPCToGhost, 0)
{
   ClientRef *cl = findClientRef(clientName);
   if(cl)
   {
      ByteBufferPtr playBuffer = cl->decoder->decompressBuffer(*(voiceBuffer.getPointer()));
      cl->voiceSFX->queueBuffer(playBuffer);
   }
}

};

<|MERGE_RESOLUTION|>--- conflicted
+++ resolved
@@ -40,6 +40,7 @@
 #include "stringUtils.h"    // For itos
 #include "BotNavMeshZone.h" // For gBotNavMeshZones.
 #include "gameStats.h"      // For VersionedGameStats def.
+#include "../master/database.h"
 
 #include "statistics.h"
 #include "masterConnection.h"     // For s2mSendPlayerStatistics, s2mSendGameStatistics
@@ -945,10 +946,6 @@
 
    if(masterConn)
       masterConn->s2mSendStatistics(stats);
-<<<<<<< HEAD
-   if(gIniSettings.logStats != 0)
-      logGameStats(&stats, gIniSettings.logStats);
-=======
    if(gIniSettings.LogStats != 0)
       logGameStats(&stats, gIniSettings.LogStats);
 
@@ -965,7 +962,6 @@
       }
 
 #endif
->>>>>>> bd57e750
 }
 
 
