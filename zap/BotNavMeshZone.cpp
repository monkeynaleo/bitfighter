--- conflicted
+++ resolved
@@ -922,6 +922,9 @@
 // Use the Triangle library to create zones.  Optionally use modified Recast to aggregate zones
 static void makeBotMeshZones3(Rect& bounds, Game* game, bool useRecast)
 {
+
+
+
    // Just for fun, let's triangulate!
    Vector<F32> coords;
    Vector<F32> holes;
@@ -1079,17 +1082,11 @@
          {
             botzone->mCentroid.set(findCentroid(botzone->mPolyBounds));
 
-<<<<<<< HEAD
 		      botzone->mConvex = true;             // Avoid random red and green on /dzones, if this is uninitalized
 		      botzone->addToGame(gServerGame);
 		      botzone->computeExtent();   
 
             polyToZoneMap[i] = botzone->getZoneId();
-=======
-            botzone->mConvex = true;             // Avoid random red and green on /dzones, if this is uninitalized
-            botzone->addToGame(gServerGame);
-            botzone->computeExtent();
->>>>>>> e9d601a3
          }
       }
 
@@ -1106,14 +1103,14 @@
       {
          BotNavMeshZone *botzone = new BotNavMeshZone();
 
-         botzone->mPolyBounds.push_back(Point(F32(S32(out.pointlist[out.trianglelist[i]*2])),   F32(S32(out.pointlist[out.trianglelist[i]*2 + 1]))));
-         botzone->mPolyBounds.push_back(Point(F32(S32(out.pointlist[out.trianglelist[i+1]*2])), F32(S32(out.pointlist[out.trianglelist[i+1]*2 + 1]))));
-         botzone->mPolyBounds.push_back(Point(F32(S32(out.pointlist[out.trianglelist[i+2]*2])), F32(S32(out.pointlist[out.trianglelist[i+2]*2 + 1]))));
+		   botzone->mPolyBounds.push_back(Point(F32(S32(out.pointlist[out.trianglelist[i]*2])),   F32(S32(out.pointlist[out.trianglelist[i]*2 + 1]))));
+		   botzone->mPolyBounds.push_back(Point(F32(S32(out.pointlist[out.trianglelist[i+1]*2])), F32(S32(out.pointlist[out.trianglelist[i+1]*2 + 1]))));
+		   botzone->mPolyBounds.push_back(Point(F32(S32(out.pointlist[out.trianglelist[i+2]*2])), F32(S32(out.pointlist[out.trianglelist[i+2]*2 + 1]))));
          botzone->mCentroid.set(findCentroid(botzone->mPolyBounds));
 
-         botzone->mConvex = true;             // Avoid random red and green on /dzones, if this is uninitalized
-         botzone->addToGame(gServerGame);
-         botzone->computeExtent();
+		   botzone->mConvex = true;             // Avoid random red and green on /dzones, if this is uninitalized
+		   botzone->addToGame(gServerGame);
+		   botzone->computeExtent();   
       }
    }
 
@@ -1147,7 +1144,6 @@
 
    if(gIniSettings.botZoneGeneratorMode == 0) //disabled
       return;
-
    if(gIniSettings.botZoneGeneratorMode == 1 || gIniSettings.botZoneGeneratorMode == 2) // rectangle bot zone
    {
       makeBotMeshZones(bounds.min.x, bounds.min.y, bounds.max.x, bounds.max.y);
