--- conflicted
+++ resolved
@@ -160,13 +160,9 @@
       ParamTypeCount          // Must be last
    };
 
-<<<<<<< HEAD
-   static const S32 BanDuration = 30000;           // Players are banned for 30secs after being kicked
+  // static const S32 BanDuration = 30000;           // Players are banned for 30secs after being kicked
 
    GameConnection();         // Constructor
-=======
-   GameConnection();                               // Constructor
->>>>>>> d2d69cc7
 #ifndef ZAP_DEDICATED
    GameConnection(GameSettings *setting, const ClientInfo *clientInfo);   // Constructor for ClientGame
 #endif
