--- conflicted
+++ resolved
@@ -31,20 +31,12 @@
 #define VERSION_019b 9517
 #define VERSION_019c 9704
 
-<<<<<<< HEAD
-#define BUILD_VERSION VERSION_019c // Version of the game according to hg, will be unique every release (must be int)
-                                   // Get from "hg summary"
-
-#define ZAP_GAME_RELEASE "019c"    // Change this with every release -- for display purposes only, string,
-                                   // will also be used for name of installer on windows, so be careful with spaces  
-=======
-#define VERSION_020  9518
+#define VERSION_020  9706
 
 #define BUILD_VERSION VERSION_020   // Version of the game according to hg, will be unique every release (must be int)
                                     // Get from "hg summary"
 
-#define ZAP_GAME_RELEASE "019b"     // Change this with every release -- for display purposes only, string,
+#define ZAP_GAME_RELEASE "020"    // Change this with every release -- for display purposes only, string,
                                     // will also be used for name of installer on windows, so be careful with spaces  
->>>>>>> b5d6fe54
 
 #endif
