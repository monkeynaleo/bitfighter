//-----------------------------------------------------------------------------------
//
// Bitfighter - A multiplayer vector graphics space game
// Based on Zap demo released for Torque Network Library by GarageGames.com
//
// Derivative work copyright (C) 2008-2009 Chris Eykamp
// Original work copyright (C) 2004 GarageGames.com, Inc.
// Other code copyright as noted
//
// This program is free software; you can redistribute it and/or modify
// it under the terms of the GNU General Public License as published by
// the Free Software Foundation; either version 2 of the License, or
// (at your option) any later version.
//
// This program is distributed in the hope that it will be useful (and fun!),
// but WITHOUT ANY WARRANTY; without even the implied warranty of
// MERCHANTABILITY or FITNESS FOR A PARTICULAR PURPOSE.  See the
// GNU General Public License for more details.
//
// You should have received a copy of the GNU General Public License
// along with this program; if not, write to the Free Software
// Foundation, Inc., 59 Temple Place, Suite 330, Boston, MA  02111-1307  USA
//
//------------------------------------------------------------------------------------
#include "database.h"
#include "tnlTypes.h"
#include "tnlLog.h"
#include "../zap/stringUtils.h"            // For replaceString()

#ifdef BF_WRITE_TO_MYSQL
#include "mysql++.h"
#endif

using namespace std;
using namespace mysqlpp;
using namespace TNL;


// Default constructor -- don't use this one!
DatabaseWriter::DatabaseWriter()
{
   mIsValid = false;
}


// Constructor
DatabaseWriter::DatabaseWriter(const char *server, const char *db, const char *user, const char *password)
{
   initialize(server, db, user, password);
}


// Constructor -- defaults to local machine for db server
DatabaseWriter::DatabaseWriter(const char *db, const char *user, const char *password)
{
   initialize("127.0.0.1", db, user, password);
}


void DatabaseWriter::initialize(const char *server, const char *db, const char *user, const char *password)
{
   strncpy(mServer, server, sizeof(mServer)-1);   // was const char *, but problems when data in pointer dies.
   strncpy(mDb, db, sizeof(mDb)-1);
   strncpy(mUser, user, sizeof(mUser)-1);
   strncpy(mPassword, password, sizeof(mPassword)-1);
   mIsValid = db[0] != 0;  // Not valid if db is empty string.
}


static string sanitize(const string &value)     
{
   return replaceString(replaceString(value, "\\", "\\\\"), "'", "''");
}


#define btos(value) (value ? "1" : "0")


#ifndef BF_WRITE_TO_MYSQL
class Query{
};
class SimpleResult{
public:
   U64 insert_id() {return 0;};
};
#define Exception std::exception
#endif


// Create wrapper function to make logging easier
static SimpleResult runQuery(Query *query, const string &sql)
{
#ifdef BF_WRITE_TO_MYSQL
   return query->execute(sql);
#else
	throw std::exception();
#endif
}


static void insertStatsShots(Query *query, const string &playerId, const Vector<WeaponStats> weaponStats)
{
   for(S32 i = 0; i < weaponStats.size(); i++)
   {
      if(weaponStats[i].shots > 0)
      {
         string sql = "INSERT INTO stats_player_shots(stats_player_id, weapon, shots, shots_struck) "
                       "VALUES(" + playerId + ", '" + WeaponInfo::getWeaponName(weaponStats[i].weaponType) + "', " + 
                                  itos(weaponStats[i].shots) + ", " + itos(weaponStats[i].hits) + ");";
         
         if(query)
            itos(runQuery(query, sql).insert_id());
         else
            logprintf(LogConsumer::StatisticsFilter, sql.c_str());
      }
   }
}


// Inserts player and all associated weapon stats
static string insertStatsPlayer(Query *query, const PlayerStats *playerStats, const string gameId, const string &teamId)
{
   string sql = "INSERT INTO stats_player(stats_game_id, stats_team_id, player_name, "
                                               "is_authenticated, is_robot, "
                                               "result, points, kill_count, "
                                               "death_count, "
                                               "suicide_count, switched_team) "
                      "VALUES(" + gameId + ", " + teamId + ", '" + sanitize(playerStats->name) + "', " +
                                 btos(playerStats->isAuthenticated) + ", " + btos(playerStats->isRobot) + ", '" +
                                 playerStats->gameResult + "', " + itos(playerStats->points) + ", " + itos(playerStats->kills) + ", " + 
                                 itos(playerStats->deaths) + ", " +
                                 itos(playerStats->suicides) + ", " + btos(playerStats->switchedTeams) + ");";

   string playerId;

   if(query)
      playerId = itos(runQuery(query, sql).insert_id());
   else
   {
      playerId = "(select max(stats_player_id) from stats_player)";
      logprintf(LogConsumer::StatisticsFilter, sql.c_str());
   }

   insertStatsShots(query, playerId, playerStats->weaponStats);

   return playerId;
}


// Inserts stats of team and all players
static string insertStatsTeam(Query *query, const TeamStats *teamStats, const string &gameId)
{
<<<<<<< HEAD
   string sql = "INSERT INTO stats_team(stats_game_id, team_name, team_score, result, color_hex) "
                "VALUES(" + gameId + ", '" + sanitize(teamStats->name) + "', " + itos(teamStats->score) + " ,'" + 
                            teamStats->gameResult + "' ,'" + teamStats->hexColor + "');";

   string teamId;

   if(query)
      teamId = itos(runQuery(query, sql).insert_id());
   else
   {
      teamId = "(select max(stats_team_id) from stats_team)";
      logprintf(LogConsumer::StatisticsFilter, sql.c_str());
   }

   for(S32 i = 0; i < teamStats->playerStats.size(); i++)
=======
   string sql = "INSERT INTO stats_team(stats_game_id, team_name, team_score, result, color_hex) "
            "VALUES(" + gameId + ", '" + sanitize(teamStats->name) + "', " + itos(teamStats->score) + " ,'" + 
                     teamStats->gameResult + "' ,'" + teamStats->color + "');";

   string teamId;

   if(query)
      teamId = itos(runQuery(query, sql).insert_id());
   else
   {
      teamId = "(select max(stats_team_id) from stats_team)";
      logprintf(LogConsumer::StatisticsFilter, sql.c_str());
   }

   for(S32 i = 0; i < teamStats->playerStats.size(); i++)
>>>>>>> 9c3eaf8f
      insertStatsPlayer(query, &teamStats->playerStats[i], gameId, teamId);

   return teamId;
}


static string insertStatsGame(Query *query, const GameStats *gameStats, const string &serverId)
{
<<<<<<< HEAD
   string sql = "INSERT INTO stats_game(server_id, game_type, is_official, player_count, "
                                       "duration_seconds, level_name, is_team_game, team_count) "
                "VALUES( " + serverId + ", '" + gameStats->gameType + "', " + btos(gameStats->isOfficial) + ", " + itos(gameStats->playerCount) + ", " +
                             itos(gameStats->duration) + ", '" + sanitize(gameStats->levelName) + "', " + btos(gameStats->isTeamGame) + ", " + 
                             itos(gameStats->teamCount)  + ");";

   string gameId;

   if(query)
      gameId = itos(runQuery(query, sql).insert_id());
   else
   {
      gameId = "(select max(stats_game_id) from stats_game)";
      logprintf(LogConsumer::StatisticsFilter, sql.c_str());
   }

   for(S32 i = 0; i < gameStats->teamStats.size(); i++)
=======
   string sql = "INSERT INTO stats_game(server_id, game_type, is_official, player_count, "
                                       "duration_seconds, level_name, is_team_game, team_count) "
         "VALUES( " + serverId + ", '" + gameStats->gameType + "', " + btos(gameStats->isOfficial) + ", " + itos(gameStats->playerCount) + ", " +
                     itos(gameStats->duration) + ", '" + sanitize(gameStats->levelName) + "', " + btos(gameStats->isTeamGame) + ", " + 
                     itos(gameStats->teamCount)  + ");";

   string gameId;

   if(query)
      gameId = itos(runQuery(query, sql).insert_id());
   else
   {
      gameId = "(select max(stats_game_id) from stats_game)";
      logprintf(LogConsumer::StatisticsFilter, sql.c_str());
   }

   for(S32 i = 0; i < gameStats->teamStats.size(); i++)
>>>>>>> 9c3eaf8f
      insertStatsTeam(query, &gameStats->teamStats[i], gameId);

   return gameId;
}


static string insertStatsServer(Query *query, const GameStats &gameStats)
{
   string sql = "INSERT INTO server(server_name, ip_address) "
                "VALUES('" + sanitize(gameStats.serverName) + "', '" + gameStats.serverIP + "');";

   string serverId;

   if(query)
      serverId = itos(runQuery(query, sql).insert_id());
   else
   {
      serverId = "(select max(server_id) from server)";
      logprintf(LogConsumer::StatisticsFilter, sql.c_str());
   }

   return serverId;
}


// Return false if failed, true if written to database
bool DatabaseWriter::insertStats(const GameStats &gameStats, bool writeToDatabase) 
{
   Query *query = NULL;
   bool success = true;

<<<<<<< HEAD
   try
   {
      string serverId;

      if(writeToDatabase)
         serverId = insertStatsServerWithCache();     // calls insertStatsServer
      else
         serverId = insertStatsServer(NULL, gameStats);
        
      if(serverId == "")      // Will only happen if writeToDatabase && ! BF_WRITE_TO_MYSQL -- an illogical combination
         success = false;
      else
         insertStatsGame(query, &gameStats, serverId);
   }
   catch (const Exception &ex) 
   {
      logprintf("Failure writing stats to database: %s", ex.what());
      success = false;
   }

   if(query)
      delete query;

   return success;
}


#ifdef BF_WRITE_TO_MYSQL

string DatabaseWriter::insertStatsServerWithCache()
{
   if(!mIsValid)
   {
      //logprintf("Invalid DatabaseWriter!");
      return false;
   }
   Connection conn;                                 // Connect to the database
   SimpleResult result;
      
   conn.connect(mDb, mServer, mUser, mPassword);    // Will throw error if it fails
      
   query = new Query(&conn);

   U64 serverId_int = U64_MAX;

   // Check cache first
   for(S32 i = cachedServers.size() - 1; i >= 0; i--)
      if(cachedServers[i].ip == gameStats.serverIP && cachedServers[i].name == gameStats.serverName )
      {
         serverId_int = cachedServers[i].id;
         break;
      }

   if(serverId_int == U64_MAX)  // Not in cache
   {
      // Find server in database
      string sql = "SELECT server_id FROM server AS server "
                     "WHERE server_name = '" + sanitize(gameStats.serverName) + "' AND ip_address = '" + gameStats.serverIP + "'";
      StoreQueryResult results = query->store(sql.c_str(), sql.length());

      if(results.num_rows() >= 1)
         serverId_int = results[0][0];

      if(serverId_int == U64_MAX)      // Not in database
         serverId = insertStatsServer(query, gameStats);
      else
         serverId = itos(serverId_int);

      // Limit cache growth
      static const S32 SERVER_CACHE_SIZE = 20;
      if(cachedServers.size() > SERVER_CACHE_SIZE) 
         cachedServers.erase(0);

      cachedServers.push_back(ServerInformation(serverId_int, gameStats.serverName, gameStats.serverIP));

      return serverId;
	}
}

#else

string DatabaseWriter::insertStatsServerWithCache()
{
   return "";
}

=======
   try
   {
      string serverId;

      if(writeToDatabase)
         serverId = insertStatsServerWithCache();     // calls insertStatsServer
      else
         serverId = insertStatsServer(NULL, gameStats);
        
      if(serverId == "")      // Will only happen if writeToDatabase && ! BF_WRITE_TO_MYSQL -- an illogical combination
         success = false;
      else
         insertStatsGame(query, &gameStats, serverId);
   }
   catch (const Exception &ex) 
   {
      logprintf("Failure writing stats to database: %s", ex.what());
      success = false;
   }

   if(query)
      delete query;

   return success;

}


#ifdef BF_WRITE_TO_MYSQL

string DatabaseWriter::insertStatsServerWithCache()
{
   if(!mIsValid)
   {
      //logprintf("Invalid DatabaseWriter!");
      return false;
   }
   Connection conn;                                 // Connect to the database
   SimpleResult result;
      
   conn.connect(mDb, mServer, mUser, mPassword);    // Will throw error if it fails
      
   query = new Query(&conn);

   U64 serverId_int = U64_MAX;

   // Check cache first
   for(S32 i = cachedServers.size() - 1; i >= 0; i--)
      if(cachedServers[i].ip == gameStats.serverIP && cachedServers[i].name == gameStats.serverName )
      {
         serverId_int = cachedServers[i].id;
         break;
      }

   if(serverId_int == U64_MAX)  // Not in cache
   {
      // Find server in database
      string sql = "SELECT server_id FROM server AS server "
                     "WHERE server_name = '" + sanitize(gameStats.serverName) + "' AND ip_address = '" + gameStats.serverIP + "'";
      StoreQueryResult results = query->store(sql.c_str(), sql.length());

      if(results.num_rows() >= 1)
         serverId_int = results[0][0];

      if(serverId_int == U64_MAX)      // Not in database
         serverId = insertStatsServer(query, gameStats);
      else
         serverId = itos(serverId_int);

      // Limit cache growth
      static const S32 SERVER_CACHE_SIZE = 20;
      if(cachedServers.size() > SERVER_CACHE_SIZE) 
         cachedServers.erase(0);

      cachedServers.push_back(ServerInformation(serverId_int, gameStats.serverName, gameStats.serverIP));

      return serverId;
	}
}

#else

string DatabaseWriter::insertStatsServerWithCache()
{
   return "";
}

>>>>>>> 9c3eaf8f
#endif<|MERGE_RESOLUTION|>--- conflicted
+++ resolved
@@ -1,438 +1,310 @@
-//-----------------------------------------------------------------------------------
-//
-// Bitfighter - A multiplayer vector graphics space game
-// Based on Zap demo released for Torque Network Library by GarageGames.com
-//
-// Derivative work copyright (C) 2008-2009 Chris Eykamp
-// Original work copyright (C) 2004 GarageGames.com, Inc.
-// Other code copyright as noted
-//
-// This program is free software; you can redistribute it and/or modify
-// it under the terms of the GNU General Public License as published by
-// the Free Software Foundation; either version 2 of the License, or
-// (at your option) any later version.
-//
-// This program is distributed in the hope that it will be useful (and fun!),
-// but WITHOUT ANY WARRANTY; without even the implied warranty of
-// MERCHANTABILITY or FITNESS FOR A PARTICULAR PURPOSE.  See the
-// GNU General Public License for more details.
-//
-// You should have received a copy of the GNU General Public License
-// along with this program; if not, write to the Free Software
-// Foundation, Inc., 59 Temple Place, Suite 330, Boston, MA  02111-1307  USA
-//
-//------------------------------------------------------------------------------------
-#include "database.h"
-#include "tnlTypes.h"
-#include "tnlLog.h"
-#include "../zap/stringUtils.h"            // For replaceString()
-
-#ifdef BF_WRITE_TO_MYSQL
-#include "mysql++.h"
-#endif
-
-using namespace std;
-using namespace mysqlpp;
-using namespace TNL;
-
-
-// Default constructor -- don't use this one!
-DatabaseWriter::DatabaseWriter()
-{
-   mIsValid = false;
-}
-
-
-// Constructor
-DatabaseWriter::DatabaseWriter(const char *server, const char *db, const char *user, const char *password)
-{
-   initialize(server, db, user, password);
-}
-
-
-// Constructor -- defaults to local machine for db server
-DatabaseWriter::DatabaseWriter(const char *db, const char *user, const char *password)
-{
-   initialize("127.0.0.1", db, user, password);
-}
-
-
-void DatabaseWriter::initialize(const char *server, const char *db, const char *user, const char *password)
-{
-   strncpy(mServer, server, sizeof(mServer)-1);   // was const char *, but problems when data in pointer dies.
-   strncpy(mDb, db, sizeof(mDb)-1);
-   strncpy(mUser, user, sizeof(mUser)-1);
-   strncpy(mPassword, password, sizeof(mPassword)-1);
-   mIsValid = db[0] != 0;  // Not valid if db is empty string.
-}
-
-
-static string sanitize(const string &value)     
-{
-   return replaceString(replaceString(value, "\\", "\\\\"), "'", "''");
-}
-
-
-#define btos(value) (value ? "1" : "0")
-
-
-#ifndef BF_WRITE_TO_MYSQL
-class Query{
-};
-class SimpleResult{
-public:
-   U64 insert_id() {return 0;};
-};
-#define Exception std::exception
-#endif
-
-
-// Create wrapper function to make logging easier
-static SimpleResult runQuery(Query *query, const string &sql)
-{
-#ifdef BF_WRITE_TO_MYSQL
-   return query->execute(sql);
-#else
-	throw std::exception();
-#endif
-}
-
-
-static void insertStatsShots(Query *query, const string &playerId, const Vector<WeaponStats> weaponStats)
-{
-   for(S32 i = 0; i < weaponStats.size(); i++)
-   {
-      if(weaponStats[i].shots > 0)
-      {
-         string sql = "INSERT INTO stats_player_shots(stats_player_id, weapon, shots, shots_struck) "
-                       "VALUES(" + playerId + ", '" + WeaponInfo::getWeaponName(weaponStats[i].weaponType) + "', " + 
-                                  itos(weaponStats[i].shots) + ", " + itos(weaponStats[i].hits) + ");";
-         
-         if(query)
-            itos(runQuery(query, sql).insert_id());
-         else
-            logprintf(LogConsumer::StatisticsFilter, sql.c_str());
-      }
-   }
-}
-
-
-// Inserts player and all associated weapon stats
-static string insertStatsPlayer(Query *query, const PlayerStats *playerStats, const string gameId, const string &teamId)
-{
-   string sql = "INSERT INTO stats_player(stats_game_id, stats_team_id, player_name, "
-                                               "is_authenticated, is_robot, "
-                                               "result, points, kill_count, "
-                                               "death_count, "
-                                               "suicide_count, switched_team) "
-                      "VALUES(" + gameId + ", " + teamId + ", '" + sanitize(playerStats->name) + "', " +
-                                 btos(playerStats->isAuthenticated) + ", " + btos(playerStats->isRobot) + ", '" +
-                                 playerStats->gameResult + "', " + itos(playerStats->points) + ", " + itos(playerStats->kills) + ", " + 
-                                 itos(playerStats->deaths) + ", " +
-                                 itos(playerStats->suicides) + ", " + btos(playerStats->switchedTeams) + ");";
-
-   string playerId;
-
-   if(query)
-      playerId = itos(runQuery(query, sql).insert_id());
-   else
-   {
-      playerId = "(select max(stats_player_id) from stats_player)";
-      logprintf(LogConsumer::StatisticsFilter, sql.c_str());
-   }
-
-   insertStatsShots(query, playerId, playerStats->weaponStats);
-
-   return playerId;
-}
-
-
-// Inserts stats of team and all players
-static string insertStatsTeam(Query *query, const TeamStats *teamStats, const string &gameId)
-{
-<<<<<<< HEAD
-   string sql = "INSERT INTO stats_team(stats_game_id, team_name, team_score, result, color_hex) "
-                "VALUES(" + gameId + ", '" + sanitize(teamStats->name) + "', " + itos(teamStats->score) + " ,'" + 
-                            teamStats->gameResult + "' ,'" + teamStats->hexColor + "');";
-
-   string teamId;
-
-   if(query)
-      teamId = itos(runQuery(query, sql).insert_id());
-   else
-   {
-      teamId = "(select max(stats_team_id) from stats_team)";
-      logprintf(LogConsumer::StatisticsFilter, sql.c_str());
-   }
-
-   for(S32 i = 0; i < teamStats->playerStats.size(); i++)
-=======
-   string sql = "INSERT INTO stats_team(stats_game_id, team_name, team_score, result, color_hex) "
-            "VALUES(" + gameId + ", '" + sanitize(teamStats->name) + "', " + itos(teamStats->score) + " ,'" + 
-                     teamStats->gameResult + "' ,'" + teamStats->color + "');";
-
-   string teamId;
-
-   if(query)
-      teamId = itos(runQuery(query, sql).insert_id());
-   else
-   {
-      teamId = "(select max(stats_team_id) from stats_team)";
-      logprintf(LogConsumer::StatisticsFilter, sql.c_str());
-   }
-
-   for(S32 i = 0; i < teamStats->playerStats.size(); i++)
->>>>>>> 9c3eaf8f
-      insertStatsPlayer(query, &teamStats->playerStats[i], gameId, teamId);
-
-   return teamId;
-}
-
-
-static string insertStatsGame(Query *query, const GameStats *gameStats, const string &serverId)
-{
-<<<<<<< HEAD
-   string sql = "INSERT INTO stats_game(server_id, game_type, is_official, player_count, "
-                                       "duration_seconds, level_name, is_team_game, team_count) "
-                "VALUES( " + serverId + ", '" + gameStats->gameType + "', " + btos(gameStats->isOfficial) + ", " + itos(gameStats->playerCount) + ", " +
-                             itos(gameStats->duration) + ", '" + sanitize(gameStats->levelName) + "', " + btos(gameStats->isTeamGame) + ", " + 
-                             itos(gameStats->teamCount)  + ");";
-
-   string gameId;
-
-   if(query)
-      gameId = itos(runQuery(query, sql).insert_id());
-   else
-   {
-      gameId = "(select max(stats_game_id) from stats_game)";
-      logprintf(LogConsumer::StatisticsFilter, sql.c_str());
-   }
-
-   for(S32 i = 0; i < gameStats->teamStats.size(); i++)
-=======
-   string sql = "INSERT INTO stats_game(server_id, game_type, is_official, player_count, "
-                                       "duration_seconds, level_name, is_team_game, team_count) "
-         "VALUES( " + serverId + ", '" + gameStats->gameType + "', " + btos(gameStats->isOfficial) + ", " + itos(gameStats->playerCount) + ", " +
-                     itos(gameStats->duration) + ", '" + sanitize(gameStats->levelName) + "', " + btos(gameStats->isTeamGame) + ", " + 
-                     itos(gameStats->teamCount)  + ");";
-
-   string gameId;
-
-   if(query)
-      gameId = itos(runQuery(query, sql).insert_id());
-   else
-   {
-      gameId = "(select max(stats_game_id) from stats_game)";
-      logprintf(LogConsumer::StatisticsFilter, sql.c_str());
-   }
-
-   for(S32 i = 0; i < gameStats->teamStats.size(); i++)
->>>>>>> 9c3eaf8f
-      insertStatsTeam(query, &gameStats->teamStats[i], gameId);
-
-   return gameId;
-}
-
-
-static string insertStatsServer(Query *query, const GameStats &gameStats)
-{
-   string sql = "INSERT INTO server(server_name, ip_address) "
-                "VALUES('" + sanitize(gameStats.serverName) + "', '" + gameStats.serverIP + "');";
-
-   string serverId;
-
-   if(query)
-      serverId = itos(runQuery(query, sql).insert_id());
-   else
-   {
-      serverId = "(select max(server_id) from server)";
-      logprintf(LogConsumer::StatisticsFilter, sql.c_str());
-   }
-
-   return serverId;
-}
-
-
-// Return false if failed, true if written to database
-bool DatabaseWriter::insertStats(const GameStats &gameStats, bool writeToDatabase) 
-{
-   Query *query = NULL;
-   bool success = true;
-
-<<<<<<< HEAD
-   try
-   {
-      string serverId;
-
-      if(writeToDatabase)
-         serverId = insertStatsServerWithCache();     // calls insertStatsServer
-      else
-         serverId = insertStatsServer(NULL, gameStats);
-        
-      if(serverId == "")      // Will only happen if writeToDatabase && ! BF_WRITE_TO_MYSQL -- an illogical combination
-         success = false;
-      else
-         insertStatsGame(query, &gameStats, serverId);
-   }
-   catch (const Exception &ex) 
-   {
-      logprintf("Failure writing stats to database: %s", ex.what());
-      success = false;
-   }
-
-   if(query)
-      delete query;
-
-   return success;
-}
-
-
-#ifdef BF_WRITE_TO_MYSQL
-
-string DatabaseWriter::insertStatsServerWithCache()
-{
-   if(!mIsValid)
-   {
-      //logprintf("Invalid DatabaseWriter!");
-      return false;
-   }
-   Connection conn;                                 // Connect to the database
-   SimpleResult result;
-      
-   conn.connect(mDb, mServer, mUser, mPassword);    // Will throw error if it fails
-      
-   query = new Query(&conn);
-
-   U64 serverId_int = U64_MAX;
-
-   // Check cache first
-   for(S32 i = cachedServers.size() - 1; i >= 0; i--)
-      if(cachedServers[i].ip == gameStats.serverIP && cachedServers[i].name == gameStats.serverName )
-      {
-         serverId_int = cachedServers[i].id;
-         break;
-      }
-
-   if(serverId_int == U64_MAX)  // Not in cache
-   {
-      // Find server in database
-      string sql = "SELECT server_id FROM server AS server "
-                     "WHERE server_name = '" + sanitize(gameStats.serverName) + "' AND ip_address = '" + gameStats.serverIP + "'";
-      StoreQueryResult results = query->store(sql.c_str(), sql.length());
-
-      if(results.num_rows() >= 1)
-         serverId_int = results[0][0];
-
-      if(serverId_int == U64_MAX)      // Not in database
-         serverId = insertStatsServer(query, gameStats);
-      else
-         serverId = itos(serverId_int);
-
-      // Limit cache growth
-      static const S32 SERVER_CACHE_SIZE = 20;
-      if(cachedServers.size() > SERVER_CACHE_SIZE) 
-         cachedServers.erase(0);
-
-      cachedServers.push_back(ServerInformation(serverId_int, gameStats.serverName, gameStats.serverIP));
-
-      return serverId;
-	}
-}
-
-#else
-
-string DatabaseWriter::insertStatsServerWithCache()
-{
-   return "";
-}
-
-=======
-   try
-   {
-      string serverId;
-
-      if(writeToDatabase)
-         serverId = insertStatsServerWithCache();     // calls insertStatsServer
-      else
-         serverId = insertStatsServer(NULL, gameStats);
-        
-      if(serverId == "")      // Will only happen if writeToDatabase && ! BF_WRITE_TO_MYSQL -- an illogical combination
-         success = false;
-      else
-         insertStatsGame(query, &gameStats, serverId);
-   }
-   catch (const Exception &ex) 
-   {
-      logprintf("Failure writing stats to database: %s", ex.what());
-      success = false;
-   }
-
-   if(query)
-      delete query;
-
-   return success;
-
-}
-
-
-#ifdef BF_WRITE_TO_MYSQL
-
-string DatabaseWriter::insertStatsServerWithCache()
-{
-   if(!mIsValid)
-   {
-      //logprintf("Invalid DatabaseWriter!");
-      return false;
-   }
-   Connection conn;                                 // Connect to the database
-   SimpleResult result;
-      
-   conn.connect(mDb, mServer, mUser, mPassword);    // Will throw error if it fails
-      
-   query = new Query(&conn);
-
-   U64 serverId_int = U64_MAX;
-
-   // Check cache first
-   for(S32 i = cachedServers.size() - 1; i >= 0; i--)
-      if(cachedServers[i].ip == gameStats.serverIP && cachedServers[i].name == gameStats.serverName )
-      {
-         serverId_int = cachedServers[i].id;
-         break;
-      }
-
-   if(serverId_int == U64_MAX)  // Not in cache
-   {
-      // Find server in database
-      string sql = "SELECT server_id FROM server AS server "
-                     "WHERE server_name = '" + sanitize(gameStats.serverName) + "' AND ip_address = '" + gameStats.serverIP + "'";
-      StoreQueryResult results = query->store(sql.c_str(), sql.length());
-
-      if(results.num_rows() >= 1)
-         serverId_int = results[0][0];
-
-      if(serverId_int == U64_MAX)      // Not in database
-         serverId = insertStatsServer(query, gameStats);
-      else
-         serverId = itos(serverId_int);
-
-      // Limit cache growth
-      static const S32 SERVER_CACHE_SIZE = 20;
-      if(cachedServers.size() > SERVER_CACHE_SIZE) 
-         cachedServers.erase(0);
-
-      cachedServers.push_back(ServerInformation(serverId_int, gameStats.serverName, gameStats.serverIP));
-
-      return serverId;
-	}
-}
-
-#else
-
-string DatabaseWriter::insertStatsServerWithCache()
-{
-   return "";
-}
-
->>>>>>> 9c3eaf8f
+//-----------------------------------------------------------------------------------
+//
+// Bitfighter - A multiplayer vector graphics space game
+// Based on Zap demo released for Torque Network Library by GarageGames.com
+//
+// Derivative work copyright (C) 2008-2009 Chris Eykamp
+// Original work copyright (C) 2004 GarageGames.com, Inc.
+// Other code copyright as noted
+//
+// This program is free software; you can redistribute it and/or modify
+// it under the terms of the GNU General Public License as published by
+// the Free Software Foundation; either version 2 of the License, or
+// (at your option) any later version.
+//
+// This program is distributed in the hope that it will be useful (and fun!),
+// but WITHOUT ANY WARRANTY; without even the implied warranty of
+// MERCHANTABILITY or FITNESS FOR A PARTICULAR PURPOSE.  See the
+// GNU General Public License for more details.
+//
+// You should have received a copy of the GNU General Public License
+// along with this program; if not, write to the Free Software
+// Foundation, Inc., 59 Temple Place, Suite 330, Boston, MA  02111-1307  USA
+//
+//------------------------------------------------------------------------------------
+#include "database.h"
+#include "tnlTypes.h"
+#include "tnlLog.h"
+#include "../zap/stringUtils.h"            // For replaceString()
+
+#ifdef BF_WRITE_TO_MYSQL
+#include "mysql++.h"
+#endif
+
+using namespace std;
+using namespace mysqlpp;
+using namespace TNL;
+
+
+// Default constructor -- don't use this one!
+DatabaseWriter::DatabaseWriter()
+{
+   mIsValid = false;
+}
+
+
+// Constructor
+DatabaseWriter::DatabaseWriter(const char *server, const char *db, const char *user, const char *password)
+{
+   initialize(server, db, user, password);
+}
+
+
+// Constructor -- defaults to local machine for db server
+DatabaseWriter::DatabaseWriter(const char *db, const char *user, const char *password)
+{
+   initialize("127.0.0.1", db, user, password);
+}
+
+
+void DatabaseWriter::initialize(const char *server, const char *db, const char *user, const char *password)
+{
+   strncpy(mServer, server, sizeof(mServer)-1);   // was const char *, but problems when data in pointer dies.
+   strncpy(mDb, db, sizeof(mDb)-1);
+   strncpy(mUser, user, sizeof(mUser)-1);
+   strncpy(mPassword, password, sizeof(mPassword)-1);
+   mIsValid = db[0] != 0;  // Not valid if db is empty string.
+}
+
+
+static string sanitize(const string &value)     
+{
+   return replaceString(replaceString(value, "\\", "\\\\"), "'", "''");
+}
+
+
+#define btos(value) (value ? "1" : "0")
+
+
+#ifndef BF_WRITE_TO_MYSQL
+class Query{
+};
+class SimpleResult{
+public:
+   U64 insert_id() {return 0;};
+};
+#define Exception std::exception
+#endif
+
+
+// Create wrapper function to make logging easier
+static SimpleResult runQuery(Query *query, const string &sql)
+{
+#ifdef BF_WRITE_TO_MYSQL
+   return query->execute(sql);
+#else
+	throw std::exception();
+#endif
+}
+
+
+static void insertStatsShots(Query *query, const string &playerId, const Vector<WeaponStats> weaponStats)
+{
+   for(S32 i = 0; i < weaponStats.size(); i++)
+   {
+      if(weaponStats[i].shots > 0)
+      {
+         string sql = "INSERT INTO stats_player_shots(stats_player_id, weapon, shots, shots_struck) "
+                       "VALUES(" + playerId + ", '" + WeaponInfo::getWeaponName(weaponStats[i].weaponType) + "', " + 
+                                  itos(weaponStats[i].shots) + ", " + itos(weaponStats[i].hits) + ");";
+         
+         if(query)
+            itos(runQuery(query, sql).insert_id());
+         else
+            logprintf(LogConsumer::StatisticsFilter, sql.c_str());
+      }
+   }
+}
+
+
+// Inserts player and all associated weapon stats
+static string insertStatsPlayer(Query *query, const PlayerStats *playerStats, const string gameId, const string &teamId)
+{
+   string sql = "INSERT INTO stats_player(stats_game_id, stats_team_id, player_name, "
+                                               "is_authenticated, is_robot, "
+                                               "result, points, kill_count, "
+                                               "death_count, "
+                                               "suicide_count, switched_team) "
+                      "VALUES(" + gameId + ", " + teamId + ", '" + sanitize(playerStats->name) + "', " +
+                                 btos(playerStats->isAuthenticated) + ", " + btos(playerStats->isRobot) + ", '" +
+                                 playerStats->gameResult + "', " + itos(playerStats->points) + ", " + itos(playerStats->kills) + ", " + 
+                                 itos(playerStats->deaths) + ", " +
+                                 itos(playerStats->suicides) + ", " + btos(playerStats->switchedTeams) + ");";
+
+   string playerId;
+
+   if(query)
+      playerId = itos(runQuery(query, sql).insert_id());
+   else
+   {
+      playerId = "(select max(stats_player_id) from stats_player)";
+      logprintf(LogConsumer::StatisticsFilter, sql.c_str());
+   }
+
+   insertStatsShots(query, playerId, playerStats->weaponStats);
+
+   return playerId;
+}
+
+
+// Inserts stats of team and all players
+static string insertStatsTeam(Query *query, const TeamStats *teamStats, const string &gameId)
+{
+   string sql = "INSERT INTO stats_team(stats_game_id, team_name, team_score, result, color_hex) "
+                "VALUES(" + gameId + ", '" + sanitize(teamStats->name) + "', " + itos(teamStats->score) + " ,'" + 
+                            teamStats->gameResult + "' ,'" + teamStats->hexColor + "');";
+
+   string teamId;
+
+   if(query)
+      teamId = itos(runQuery(query, sql).insert_id());
+   else
+   {
+      teamId = "(select max(stats_team_id) from stats_team)";
+      logprintf(LogConsumer::StatisticsFilter, sql.c_str());
+   }
+
+   for(S32 i = 0; i < teamStats->playerStats.size(); i++)
+      insertStatsPlayer(query, &teamStats->playerStats[i], gameId, teamId);
+
+   return teamId;
+}
+
+
+static string insertStatsGame(Query *query, const GameStats *gameStats, const string &serverId)
+{
+   string sql = "INSERT INTO stats_game(server_id, game_type, is_official, player_count, "
+                                       "duration_seconds, level_name, is_team_game, team_count) "
+                "VALUES( " + serverId + ", '" + gameStats->gameType + "', " + btos(gameStats->isOfficial) + ", " + itos(gameStats->playerCount) + ", " +
+                             itos(gameStats->duration) + ", '" + sanitize(gameStats->levelName) + "', " + btos(gameStats->isTeamGame) + ", " + 
+                             itos(gameStats->teamCount)  + ");";
+
+   string gameId;
+
+   if(query)
+      gameId = itos(runQuery(query, sql).insert_id());
+   else
+   {
+      gameId = "(select max(stats_game_id) from stats_game)";
+      logprintf(LogConsumer::StatisticsFilter, sql.c_str());
+   }
+
+   for(S32 i = 0; i < gameStats->teamStats.size(); i++)
+      insertStatsTeam(query, &gameStats->teamStats[i], gameId);
+
+   return gameId;
+}
+
+
+static string insertStatsServer(Query *query, const GameStats &gameStats)
+{
+   string sql = "INSERT INTO server(server_name, ip_address) "
+                "VALUES('" + sanitize(gameStats.serverName) + "', '" + gameStats.serverIP + "');";
+
+   string serverId;
+
+   if(query)
+      serverId = itos(runQuery(query, sql).insert_id());
+   else
+   {
+      serverId = "(select max(server_id) from server)";
+      logprintf(LogConsumer::StatisticsFilter, sql.c_str());
+   }
+
+   return serverId;
+}
+
+
+// Return false if failed, true if written to database
+bool DatabaseWriter::insertStats(const GameStats &gameStats, bool writeToDatabase) 
+{
+   Query *query = NULL;
+   bool success = true;
+
+   try
+   {
+      string serverId;
+
+      if(writeToDatabase)
+         serverId = insertStatsServerWithCache();     // calls insertStatsServer
+      else
+         serverId = insertStatsServer(NULL, gameStats);
+        
+      if(serverId == "")      // Will only happen if writeToDatabase && ! BF_WRITE_TO_MYSQL -- an illogical combination
+         success = false;
+      else
+         insertStatsGame(query, &gameStats, serverId);
+   }
+   catch (const Exception &ex) 
+   {
+      logprintf("Failure writing stats to database: %s", ex.what());
+      success = false;
+   }
+
+   if(query)
+      delete query;
+
+   return success;
+}
+
+
+#ifdef BF_WRITE_TO_MYSQL
+
+string DatabaseWriter::insertStatsServerWithCache()
+{
+   if(!mIsValid)
+   {
+      //logprintf("Invalid DatabaseWriter!");
+      return false;
+   }
+   Connection conn;                                 // Connect to the database
+   SimpleResult result;
+      
+   conn.connect(mDb, mServer, mUser, mPassword);    // Will throw error if it fails
+      
+   query = new Query(&conn);
+
+   U64 serverId_int = U64_MAX;
+
+   // Check cache first
+   for(S32 i = cachedServers.size() - 1; i >= 0; i--)
+      if(cachedServers[i].ip == gameStats.serverIP && cachedServers[i].name == gameStats.serverName )
+      {
+         serverId_int = cachedServers[i].id;
+         break;
+      }
+
+   if(serverId_int == U64_MAX)  // Not in cache
+   {
+      // Find server in database
+      string sql = "SELECT server_id FROM server AS server "
+                     "WHERE server_name = '" + sanitize(gameStats.serverName) + "' AND ip_address = '" + gameStats.serverIP + "'";
+      StoreQueryResult results = query->store(sql.c_str(), sql.length());
+
+      if(results.num_rows() >= 1)
+         serverId_int = results[0][0];
+
+      if(serverId_int == U64_MAX)      // Not in database
+         serverId = insertStatsServer(query, gameStats);
+      else
+         serverId = itos(serverId_int);
+
+      // Limit cache growth
+      static const S32 SERVER_CACHE_SIZE = 20;
+      if(cachedServers.size() > SERVER_CACHE_SIZE) 
+         cachedServers.erase(0);
+
+      cachedServers.push_back(ServerInformation(serverId_int, gameStats.serverName, gameStats.serverIP));
+
+      return serverId;
+	}
+}
+
+#else
+
+string DatabaseWriter::insertStatsServerWithCache()
+{
+   return "";
+}
+
 #endif