//------------------------------------------------------------------------------
// Copyright Chris Eykamp
// See LICENSE.txt for full copyright information
//------------------------------------------------------------------------------

#ifndef _VERSION_H_
#define _VERSION_H_

#define ZAP_GAME_NAME "Bitfighter"

// Updated from 7 for 019
// Updated to 8 for 019a -- added master-generated IDs written after connect
#define MASTER_PROTOCOL_VERSION 8  // Change this when releasing an incompatible cm/sm protocol (must be int)
                                   // MASTER_PROTOCOL_VERSION = 4, client 015a and older (CS_PROTOCOL_VERSION <= 32) can not connect to our new master.

#define CS_PROTOCOL_VERSION 39     // Change this when releasing an incompatible cs protocol (must be int)
// 016 = 33 
// 017[ab] = 35
// 018[a] = 36
// 019 dev = 37
// 019 = 38
// 020 = 39

#define VERSION_016  3737
#define VERSION_017  4252
#define VERSION_017a 4265
#define VERSION_017b 4537
#define VERSION_018  6059
#define VERSION_018a 6800
#define VERSION_019  8814
#define VERSION_019a 9459
#define VERSION_019b 9517
#define VERSION_019c 9708
#define VERSION_019d 10314
<<<<<<< HEAD
#define VERSION_019e 10558
#define VERSION_020  10569
=======
#define VERSION_019e 10572
>>>>>>> f0eabd70

#define BUILD_VERSION VERSION_020   // Version of the game according to hg, will be unique every release (must be int)
                                    // Get from "hg summary"

#define ZAP_GAME_RELEASE "020"      // Change this with every release -- for display purposes only, string,
                                    // will also be used for name of installer on windows, so be careful with spaces
                                    // Used for GameRecorder.cpp, buildGameRecorderExtension

// ZAP_GAME_RELEASE_LONGSTRING is used for version display at main menu
#define ZAP_GAME_RELEASE_LONGSTRING ("Release " ZAP_GAME_RELEASE)
#define ZAP_GAME_DEV_LONGSTRING (ZAP_GAME_RELEASE " development")

#endif
<|MERGE_RESOLUTION|>--- conflicted
+++ resolved
@@ -32,12 +32,8 @@
 #define VERSION_019b 9517
 #define VERSION_019c 9708
 #define VERSION_019d 10314
-<<<<<<< HEAD
-#define VERSION_019e 10558
+#define VERSION_019e 10572
 #define VERSION_020  10569
-=======
-#define VERSION_019e 10572
->>>>>>> f0eabd70
 
 #define BUILD_VERSION VERSION_020   // Version of the game according to hg, will be unique every release (must be int)
                                     // Get from "hg summary"
