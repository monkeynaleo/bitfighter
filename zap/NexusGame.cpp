--- conflicted
+++ resolved
@@ -47,7 +47,7 @@
 TNL_IMPLEMENT_NETOBJECT(NexusGameType);
 
 
-TNL_IMPLEMENT_NETOBJECT_RPC(NexusGameType, s2cSetNexusTimer, (S32 nextChangeTime, bool isOpen), (nextChangeTime, isOpen), 
+TNL_IMPLEMENT_NETOBJECT_RPC(NexusGameType, s2cSetNexusTimer, (U32 nexusTime, bool isOpen), (nexusTime, isOpen), 
                             NetClassGroupGameMask, RPCGuaranteedOrdered, RPCToGhost, 0)
 {
    mNexusChangeAtTime = nextChangeTime;
@@ -184,11 +184,6 @@
    Parent::setTimeRemaining(timeLeft);
 }
 
-<<<<<<< HEAD
-=======
-   if(openTime == 0 && elapsed > (U32)closedTime)    // Never will never close once opened
-      return true;
->>>>>>> 42621fea
 
 bool NexusGameType::nexusShouldChange()
 {
