--- conflicted
+++ resolved
@@ -16,12 +16,8 @@
 #include "../zap/stringUtils.h"
 #include "../zap/LevelDatabase.h"
 
-<<<<<<< HEAD
-
-#include <boost/shared_ptr.hpp>
-=======
+
 #include <memory>
->>>>>>> 8d84f2b5
 
 using namespace DbWriter;
 
