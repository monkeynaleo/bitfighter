//------------------------------------------------------------------------------
// Copyright Chris Eykamp
// See LICENSE.txt for full copyright information
//------------------------------------------------------------------------------

#ifndef _CLIENTGAME_H_
#define _CLIENTGAME_H_

#ifdef ZAP_DEDICATED
#  error "ClientGame.h shouldn't be included in dedicated build"
#endif

#include "game.h"
#include "HelpItemManager.h"     // For HelpItems enum
#include "SoundEffect.h"         // For SFXHandle def
#include "Engineerable.h"        // For EngineerResponseEvent enum
#include "ClientInfo.h"          // For ClientRole enum
#include "SparkTypesEnum.h"
#include "gameConnection.h"
#include "MasterTypes.h"


#ifdef TNL_OS_WIN32
#  include <windows.h>           // For screensaver... windows only feature, I'm afraid!
#endif


using namespace std;

namespace Zap
{


class ClientGame : public Game
{
   typedef Game Parent;

   static const S32 RATING_NOT_KNOWN = S32_MIN;

private:
   SafePtr<GameConnection> mConnectionToServer; // If this is a client game, this is the connection to the server

   UIManager *mUIManager;

   string mRemoteLevelDownloadFilename;
   bool mShowAllObjectOutlines;     // For debugging purposes

   Vector<string> mMuteList;        // List of players we aren't listening to anymore because they've annoyed us!
   Vector<string> mVoiceMuteList;   // List of players we mute because they are abusing voice chat

   string mEnteredServerPermsPassword;
   string mEnteredServerAccessPassword;

   PersonalRating mPlayerLevelRating;
   PersonalRating mPlayerLevelRatingOrig;
   S16 mTotalLevelRating;
   S16 mTotalLevelRatingOrig;

   string mPreviousLevelName;    // For /prevlevel command

   bool needsRating() const;

   static PersonalRating getNextRating(PersonalRating currentRating);

   // ClientGame has two ClientInfos for the local player; mClientInfo is a FullClientInfo, which contains a rich array of information
   // about the local player.  When a player connects to a server, all players (including the connecting player) are sent a much briefer
   // set of info about the player, which is stored in a RemoteClientInfo.  So when a player connects, they get several RemoteClientInfos,
   // one of which describes themselves.  It is occasionally useful to have a handle on that, which is what mLocalRemoteClientInfo provides.
   RefPtr<ClientInfo> mClientInfo;              // ClientInfo object for local client
   SafePtr<ClientInfo> mLocalRemoteClientInfo;  // ClientInfo pointer to the remote ClientInfo received from the server

   S32 findClientIndex(const StringTableEntry &name);
   static S32 getLevelThreshold(S32 val);          // Have we earned a levelup message?

   AbstractTeam *getNewTeam();

public:
   ClientGame(const Address &bindAddress, GameSettingsPtr settings, UIManager *uiManager);
   virtual ~ClientGame();

   void joinLocalGame(GameNetInterface *remoteInterface);
   void joinRemoteGame(Address remoteAddress, bool isFromMaster);

   ServerGame *getServerGame() const;

   void closeConnectionToGameServer(const char *reason = "");

   //UserInterfaceData *mUserInterfaceData;

   bool isConnectedToServer() const;
   bool isConnectedToMaster() const;

   bool isTestServer() const;

   GameConnection *getConnectionToServer() const;
   
   void setConnectionToServer(GameConnection *connection);

   ClientInfo *getClientInfo() const;

   ClientInfo *getLocalRemoteClientInfo() const;

   string getPlayerName() const;
   string getPlayerPassword() const;
   void userEnteredLoginCredentials(const string &name, const string &password, bool savePassword);

   void correctPlayerName(const string &name);                                      // When server corrects capitalization of name or similar

   void requestLoadoutPreset(S32 index);
   void displayShipDesignChangedMessage(const LoadoutTracker &loadout, const string &baseSuccesString, 
                                                                       const char *msgToShowIfLoadoutsAreTheSame);
   void startLoadingLevel(bool engineerEnabled);
   void doneLoadingLevel();

   void gotTotalLevelRating(S16 rating);
   void gotPlayerLevelRating(S32 rating);

   bool canRateLevel() const;
   void levelIsNotReallyInTheDatabase();

   void setLevelDatabaseId(U32 id);

   string getCurrentLevelFileName() const;
   void setPreviousLevelName(const string &name);
   void showPreviousLevelName() const;

   static S32 getExpLevel(S32 gamesPlayed);

   UIManager *getUIManager() const;

   void toggleShowAllObjectOutlines();
   bool showAllObjectOutlines() const;

   PersonalRating toggleLevelRating();
   S16 getTotalLevelRating() const;
   PersonalRating getPersonalLevelRating() const;
   void updateOriginalRating();
   void restoreOriginalRating();
   void resetRatings();

   bool isLevelInDatabase() const;

   // A place to store input from the joysticks while we are composing our moves
   F32 mJoystickInputs[JoystickAxesDirectionCount];

   void resetCommandersMap();
   F32 getCommanderZoomFraction() const;

   void onGameUIActivated();     // Gets run when the GameUI is first activated (from main menu)
   void onGameStarting();

   void setEnteringGameOverScoreboardPhase();   // Post-game scoreboard is about to be displayed
   void onGameReallyAndTrulyOver();             // Post-game scoreboard has already been displayed

   Point worldToScreenPoint(const Point *p, S32 canvasWidth, S32 canvasHeight) const;

   bool isServer() const;
   void idle(U32 timeDelta);
   void setUsingCommandersMap(bool usingCommandersMap);

   // HelpItem related
   void addInlineHelpItem(HelpItem item) const;
   void addInlineHelpItem(U8 objectType, S32 objectTeam, S32 playerTeam) const;
   void removeInlineHelpItem(HelpItem item, bool markAsSeen) const;
   F32 getObjectiveArrowHighlightAlpha() const;

   void gotServerListFromMaster(const Vector<ServerAddr> &serverList);

   // Got some shizzle
   void gotGlobalChatMessage(const char *playerNick, const char *message, bool isPrivate);
   void gotChatMessage(const StringTableEntry &clientName, const StringPtr &message, bool global);
   void gotChatPM(const StringTableEntry &fromName, const StringTableEntry &toName, const StringPtr &message);
   void gotAnnouncement(const string &announcement);
   void gotVoiceChat(const StringTableEntry &from, const ByteBufferPtr &voiceBuffer);

   void gameTypeIsAboutToBeDeleted();
   void activatePlayerMenuUi();
   void renderBasicInterfaceOverlay() const;

   void onPlayerJoined(ClientInfo *clientInfo, bool isLocalClient, bool playAlert, bool showMessage);
   void onPlayerQuit(const StringTableEntry &name);

   bool isGameOver() const;

<<<<<<< HEAD
   void setSpawnDelayed(bool spawnDelayed) const;
=======
   void setSpawnDelayed(bool spawnDelayed);
>>>>>>> bd7efa40
   bool isSpawnDelayed() const;
   void undelaySpawn() const;

   // Chat related
   void sendChat(bool isGlobal, const StringPtr &message);
   void sendChatSTE(bool global, const StringTableEntry &message) const;
   void sendCommand(const StringTableEntry &cmd, const Vector<StringPtr> &args);
   void setPlayersInGlobalChat(const Vector<StringTableEntry> &playerNicks);
   void playerJoinedGlobalChat(const StringTableEntry &playerNick);
   void playerLeftGlobalChat(const StringTableEntry &playerNick);


   // Team related
   S32 getCurrentTeamIndex() const;
   void changePlayerTeam(const StringTableEntry &playerName, S32 teamIndex) const;
   void changeOwnTeam(S32 teamIndex) const;
   void switchTeams();     // User selected Switch Teams meunu item


   // Some FxManager passthroughs
   void emitBlast(const Point &pos, U32 size);
   void emitBurst(const Point &pos, const Point &scale, const Color &color1, const Color &color2);
   void emitDebrisChunk(const Vector<Point> &points, const Color &color, const Point &pos, const Point &vel, S32 ttl, F32 angle, F32 rotation);
   void emitTextEffect(const string &text, const Color &color, const Point &pos, bool relative) const;
   void emitDelayedTextEffect(U32 delay, const string &text, const Color &color, const Point &pos, bool relative) const;
   void emitSpark(const Point &pos, const Point &vel, const Color &color, S32 ttl, UI::SparkType sparkType);
   void emitExplosion(const Point &pos, F32 size, const Color *colorArray, U32 numColors);
   void emitTeleportInEffect(const Point &pos, U32 type);
   void emitShipExplosion(const Point &pos);

   // Sound some related passthroughs
   SFXHandle playSoundEffect(U32 profileIndex, F32 gain = 1.0f) const;
   SFXHandle playSoundEffect(U32 profileIndex, const Point &position) const;
   SFXHandle playSoundEffect(U32 profileIndex, const Point &position, const Point &velocity, F32 gain = 1.0f) const;
   void playNextTrack() const;
   void playPrevTrack() const;
   void queueVoiceChatBuffer(const SFXHandle &effect, const ByteBufferPtr &p) const;

   // Passthroughs to mUi
   void quitEngineerHelper();
   void newLoadoutHasArrived(const LoadoutTracker &loadout);
   void setActiveWeapon(U32 weaponIndex);
   bool isShowingDebugShipCoords();

   void requestSpawnDelayed(bool incursPenalty) const;
   U32 getReturnToGameDelay() const;
   bool inReturnToGameCountdown() const;


   void deleteLevelGen(LuaLevelGenerator *levelgen); 

   // Check for permissions
   bool hasOwner(const char *failureMessage);
   bool hasAdmin(const char *failureMessage);
   bool hasLevelChange(const char *failureMessage);

   void gotEngineerResponseEvent(EngineerResponseEvent event);
   void setBusyChatting(bool busy);       // Tell the server we are (or are not) busy chatting

   void addToMuteList(const string &name);
   void removeFromMuteList(const string &name);
   bool isOnMuteList(const string &name);

   void addToVoiceMuteList(const string &name);
   void removeFromVoiceMuteList(const string &name);
   bool isOnVoiceMuteList(const string &name);

   void connectionToServerRejected(const char *reason);
   void setMOTD(const char *motd);
   void setNeedToUpgrade(bool needToUpgrade);

   void setHighScores(const Vector<StringTableEntry> &groupNames, const Vector<string> &names, const Vector<string> &scores) const;

   void setPlayerScore(S32 index, S32 score);

   string getRemoteLevelDownloadFilename() const;
   void setRemoteLevelDownloadFilename(const string &filename);

   void submitServerAccessPassword(const Address &connectAddress, const char *password);
   bool submitServerPermissionsPassword(const char *password);


   void changePassword(GameConnection::ParamType type, const Vector<string> &words, bool required);
   void changeServerParam(GameConnection::ParamType type, const Vector<string> &words);
   bool checkName(const string &name);    // Make sure name is valid, and correct case of name if otherwise correct

   // Alert users when they get a reply to their request for elevated permissions
   void gotPermissionsReply(ClientInfo::ClientRole role);
   void gotWrongPassword();

   void gotPingResponse(const Address &address, const Nonce &nonce, U32 clientIdentityToken, S32 clientId);
   void gotQueryResponse(const Address &address, S32 serverId, const Nonce &nonce, const char *serverName, const char *serverDescr, 
                         U32 playerCount, U32 maxPlayers, U32 botCount, bool dedicated, bool test, bool passwordRequired);

   void shutdownInitiated(U16 time, const StringTableEntry &name, const StringPtr &reason, bool originator);
   void cancelShutdown();

   void displayMessageBox(const StringTableEntry &title, const StringTableEntry &instr, const Vector<StringTableEntry> &message) const;
   void displayMessage(const Color &msgColor, const char *format, ...) const;
   void displayCmdChatMessage(const char *format, ...) const;

   void onConnectedToMaster();
   void onConnectionTerminated(const Address &serverAddress, NetConnection::TerminationReason reason, const char *reasonStr, bool wasFullyConnected);
   void onConnectionToMasterTerminated(NetConnection::TerminationReason reason, const char *reasonStr, bool wasFullyConnected);

   void runCommand(const char *command);

   string getRequestedServerName();

   void setServerPassword(const string &password);
   string getEnteredServerAccessPassword();

   void displayErrorMessage(const char *format, ...) const;
   void displaySuccessMessage(const char *format, ...) const;

   void suspendGame();
   void unsuspendGame();
   void setGameSuspended_FromServerMessage(bool suspend);

   S32 getBotCount() const;
   const GridDatabase &getBotZoneDatabase() const;

   void addWallItem(WallItem *wallItem, GridDatabase *database);     // Add wallItem item to game

   Ship *getLocalPlayerShip() const;

   // Settings related
   InputMode getInputMode();

   void setShowingInGameHelp(bool showing);
   void resetInGameHelpMessages();

   void setGameType(GameType *gameType);
};


}


#endif
<|MERGE_RESOLUTION|>--- conflicted
+++ resolved
@@ -182,11 +182,7 @@
 
    bool isGameOver() const;
 
-<<<<<<< HEAD
-   void setSpawnDelayed(bool spawnDelayed) const;
-=======
    void setSpawnDelayed(bool spawnDelayed);
->>>>>>> bd7efa40
    bool isSpawnDelayed() const;
    void undelaySpawn() const;
 
