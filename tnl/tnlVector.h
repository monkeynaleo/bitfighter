--- conflicted
+++ resolved
@@ -125,15 +125,10 @@
    const T*   address() const;
    void reverse();
 
-<<<<<<< HEAD
-   typedef S32 (QSORT_CALLBACK *compare_func)(T *a, T *b);
-=======
-
    typedef S32 (QSORT_CALLBACK *q_compare_func)(T *a, T *b);
    void sort(q_compare_func f);
 
    typedef bool (*compare_func)(const T& a, const T& b);
->>>>>>> 831fd54c
    void sort(compare_func f);
 };
 
